{
 "cells": [
  {
   "cell_type": "markdown",
   "metadata": {},
   "source": [
    "# Environment"
   ]
  },
  {
   "cell_type": "code",
   "execution_count": 1,
   "metadata": {},
   "outputs": [
    {
     "name": "stdout",
     "output_type": "stream",
     "text": [
<<<<<<< HEAD
      "Mon Feb 24 04:04:16 2025       \n",
=======
      "Sun Feb 23 22:29:28 2025       \n",
>>>>>>> 14c8f5b7
      "+-----------------------------------------------------------------------------------------+\n",
      "| NVIDIA-SMI 572.16                 Driver Version: 572.16         CUDA Version: 12.8     |\n",
      "|-----------------------------------------+------------------------+----------------------+\n",
      "| GPU  Name                  Driver-Model | Bus-Id          Disp.A | Volatile Uncorr. ECC |\n",
      "| Fan  Temp   Perf          Pwr:Usage/Cap |           Memory-Usage | GPU-Util  Compute M. |\n",
      "|                                         |                        |               MIG M. |\n",
      "|=========================================+========================+======================|\n",
      "|   0  NVIDIA GeForce GTX 1080      WDDM  |   00000000:0A:00.0  On |                  N/A |\n",
<<<<<<< HEAD
      "| 34%   44C    P0             49W /  200W |    1658MiB /   8192MiB |      1%      Default |\n",
=======
      "| 34%   44C    P2             48W /  200W |    3392MiB /   8192MiB |      9%      Default |\n",
>>>>>>> 14c8f5b7
      "|                                         |                        |                  N/A |\n",
      "+-----------------------------------------+------------------------+----------------------+\n",
      "                                                                                         \n",
      "+-----------------------------------------------------------------------------------------+\n",
      "| Processes:                                                                              |\n",
      "|  GPU   GI   CI              PID   Type   Process name                        GPU Memory |\n",
      "|        ID   ID                                                               Usage      |\n",
      "|=========================================================================================|\n",
      "|    0   N/A  N/A            1148    C+G   ...ends\\LeagueClientUxRender.exe      N/A      |\n",
      "|    0   N/A  N/A            1812    C+G   ...ef.win7x64\\steamwebhelper.exe      N/A      |\n",
      "|    0   N/A  N/A            2120    C+G   ...Browser\\Application\\brave.exe      N/A      |\n",
      "|    0   N/A  N/A            2168    C+G   ...em_tray\\lghub_system_tray.exe      N/A      |\n",
<<<<<<< HEAD
      "|    0   N/A  N/A            5368    C+G   ....0.3065.82\\msedgewebview2.exe      N/A      |\n",
      "|    0   N/A  N/A            5768    C+G   ...a Thunderbird\\thunderbird.exe      N/A      |\n",
      "|    0   N/A  N/A            6900    C+G   ...yb3d8bbwe\\WindowsTerminal.exe      N/A      |\n",
      "|    0   N/A  N/A           11688    C+G   ...App_cw5n1h2txyewy\\LockApp.exe      N/A      |\n",
      "|    0   N/A  N/A           13632    C+G   ...xyewy\\ShellExperienceHost.exe      N/A      |\n",
      "|    0   N/A  N/A           16008    C+G   ...crosoft OneDrive\\OneDrive.exe      N/A      |\n",
      "|    0   N/A  N/A           16592    C+G   ...ms\\Microsoft VS Code\\Code.exe      N/A      |\n",
=======
      "|    0   N/A  N/A            2768    C+G   ...ekyb3d8bbwe\\CalculatorApp.exe      N/A      |\n",
      "|    0   N/A  N/A            3000    C+G   ...ntrolPanel\\SystemSettings.exe      N/A      |\n",
      "|    0   N/A  N/A            3288    C+G   ...breOffice\\program\\soffice.bin      N/A      |\n",
      "|    0   N/A  N/A            4112    C+G   ...Browser\\Application\\brave.exe      N/A      |\n",
      "|    0   N/A  N/A            5368    C+G   ....0.3065.82\\msedgewebview2.exe      N/A      |\n",
      "|    0   N/A  N/A            5768    C+G   ...a Thunderbird\\thunderbird.exe      N/A      |\n",
      "|    0   N/A  N/A            6900    C+G   ...yb3d8bbwe\\WindowsTerminal.exe      N/A      |\n",
      "|    0   N/A  N/A            9064    C+G   D:\\Programs\\MPV\\mpv.exe               N/A      |\n",
      "|    0   N/A  N/A           11292    C+G   ...cord\\app-1.0.9183\\Discord.exe      N/A      |\n",
      "|    0   N/A  N/A           11688    C+G   ...App_cw5n1h2txyewy\\LockApp.exe      N/A      |\n",
      "|    0   N/A  N/A           13632    C+G   ...xyewy\\ShellExperienceHost.exe      N/A      |\n",
      "|    0   N/A  N/A           16008    C+G   ...crosoft OneDrive\\OneDrive.exe      N/A      |\n",
>>>>>>> 14c8f5b7
      "|    0   N/A  N/A           17996    C+G   ...SAIR iCUE 4 Software\\iCUE.exe      N/A      |\n",
      "|    0   N/A  N/A           19188    C+G   ...5n1h2txyewy\\TextInputHost.exe      N/A      |\n",
      "|    0   N/A  N/A           21328    C+G   ...lpaper_engine\\wallpaper32.exe      N/A      |\n",
      "|    0   N/A  N/A           22164    C+G   ...\\Clockify\\ClockifyWindows.exe      N/A      |\n",
      "|    0   N/A  N/A           22636    C+G   ...4__cv1g1gvanyjgm\\WhatsApp.exe      N/A      |\n",
      "|    0   N/A  N/A           26176    C+G   ...IA app\\CEF\\NVIDIA Overlay.exe      N/A      |\n",
      "|    0   N/A  N/A           27248    C+G   ...h_cw5n1h2txyewy\\SearchApp.exe      N/A      |\n",
<<<<<<< HEAD
      "|    0   N/A  N/A           30300    C+G   ...Browser\\Application\\brave.exe      N/A      |\n",
      "|    0   N/A  N/A           31280    C+G   ...tware\\Current\\LogiOverlay.exe      N/A      |\n",
=======
      "|    0   N/A  N/A           27884    C+G   ...AcrobatNotificationClient.exe      N/A      |\n",
      "|    0   N/A  N/A           31280    C+G   ...tware\\Current\\LogiOverlay.exe      N/A      |\n",
      "|    0   N/A  N/A           31380    C+G   ...ms\\Microsoft VS Code\\Code.exe      N/A      |\n",
>>>>>>> 14c8f5b7
      "|    0   N/A  N/A           32124    C+G   C:\\Windows\\explorer.exe               N/A      |\n",
      "|    0   N/A  N/A           33044    C+G   ...IA app\\CEF\\NVIDIA Overlay.exe      N/A      |\n",
      "+-----------------------------------------------------------------------------------------+\n"
     ]
    }
   ],
   "source": [
    "!nvidia-smi"
   ]
  },
  {
   "cell_type": "code",
   "execution_count": 2,
   "metadata": {},
   "outputs": [],
   "source": [
    "import os\n",
    "from pprint import pprint\n",
    "import matplotlib.pyplot as plt\n",
    "\n",
    "import torch\n",
    "import torch.nn as nn\n",
    "import torch.optim as optim\n",
    "from torch.optim.lr_scheduler import StepLR, CosineAnnealingLR\n",
    "from torch.utils.data import DataLoader\n",
    "from torchvision.transforms import v2\n",
    "from torchvision.transforms.functional import InterpolationMode\n",
    "from torchinfo import summary\n",
    "\n",
    "import medmnist\n",
    "from medmnist import INFO\n",
    "\n",
    "import src.medmnist_dataset as md\n",
    "from src.architectures import architecture, VisionTransformer\n",
    "from src.train import train_loop, EarlyStopping\n",
    "from src.utils import compute_class_weights, custom_theme"
   ]
  },
  {
   "cell_type": "code",
   "execution_count": 3,
   "metadata": {},
   "outputs": [
    {
     "name": "stdout",
     "output_type": "stream",
     "text": [
      "Device: cuda\n"
     ]
    }
   ],
   "source": [
    "# Set the global device\n",
    "device = torch.device(\"cuda\" if torch.cuda.is_available() else \"cpu\")\n",
    "print(f\"Device: {device}\")"
   ]
  },
  {
   "cell_type": "code",
   "execution_count": 4,
   "metadata": {},
   "outputs": [],
   "source": [
    "# Get CWD\n",
    "CWD = os.getcwd()"
   ]
  },
  {
   "cell_type": "code",
   "execution_count": 5,
   "metadata": {},
   "outputs": [
    {
     "name": "stdout",
     "output_type": "stream",
     "text": [
      "3.0.2\n"
     ]
    }
   ],
   "source": [
    "print(medmnist.__version__)"
   ]
  },
  {
   "cell_type": "markdown",
   "metadata": {},
   "source": [
    "# Data"
   ]
  },
  {
   "cell_type": "markdown",
   "metadata": {},
   "source": [
    "## Data Info"
   ]
  },
  {
   "cell_type": "code",
   "execution_count": 6,
   "metadata": {},
   "outputs": [],
   "source": [
    "avaliable_datasets = [\"pathmnist\", \"dermamnist\", \\\n",
    "                    \"octmnist\", \"pneumoniamnist\", \"breastmnist\", \\\n",
    "                    \"bloodmnist\", \"tissuemnist\", \"organamnist\", \\\n",
    "                    \"organcmnist\", \"organsmnist\"] # \"retinamnist\", \"chestmnist\"]"
   ]
  },
  {
   "cell_type": "code",
   "execution_count": 7,
   "metadata": {},
   "outputs": [
    {
     "name": "stdout",
     "output_type": "stream",
     "text": [
      "----------------------------------------------------------------------------------------------------\n",
      "Dataset: pathmnist\n",
      "Python: PathMNIST\n",
      "Task: multi-class\n",
      "Number of classes: 9\n",
      "Channels: 3\n",
      "Classes:\n",
      "{'0': 'adipose',\n",
      " '1': 'background',\n",
      " '2': 'debris',\n",
      " '3': 'lymphocytes',\n",
      " '4': 'mucus',\n",
      " '5': 'smooth muscle',\n",
      " '6': 'normal colon mucosa',\n",
      " '7': 'cancer-associated stroma',\n",
      " '8': 'colorectal adenocarcinoma epithelium'}\n",
      "----------------------------------------------------------------------------------------------------\n",
      "Dataset: dermamnist\n",
      "Python: DermaMNIST\n",
      "Task: multi-class\n",
      "Number of classes: 7\n",
      "Channels: 3\n",
      "Classes:\n",
      "{'0': 'actinic keratoses and intraepithelial carcinoma',\n",
      " '1': 'basal cell carcinoma',\n",
      " '2': 'benign keratosis-like lesions',\n",
      " '3': 'dermatofibroma',\n",
      " '4': 'melanoma',\n",
      " '5': 'melanocytic nevi',\n",
      " '6': 'vascular lesions'}\n",
      "----------------------------------------------------------------------------------------------------\n",
      "Dataset: octmnist\n",
      "Python: OCTMNIST\n",
      "Task: multi-class\n",
      "Number of classes: 4\n",
      "Channels: 1\n",
      "Classes:\n",
      "{'0': 'choroidal neovascularization',\n",
      " '1': 'diabetic macular edema',\n",
      " '2': 'drusen',\n",
      " '3': 'normal'}\n",
      "----------------------------------------------------------------------------------------------------\n",
      "Dataset: pneumoniamnist\n",
      "Python: PneumoniaMNIST\n",
      "Task: binary-class\n",
      "Number of classes: 2\n",
      "Channels: 1\n",
      "Classes:\n",
      "{'0': 'normal', '1': 'pneumonia'}\n",
      "----------------------------------------------------------------------------------------------------\n",
      "Dataset: breastmnist\n",
      "Python: BreastMNIST\n",
      "Task: binary-class\n",
      "Number of classes: 2\n",
      "Channels: 1\n",
      "Classes:\n",
      "{'0': 'malignant', '1': 'normal, benign'}\n",
      "----------------------------------------------------------------------------------------------------\n",
      "Dataset: bloodmnist\n",
      "Python: BloodMNIST\n",
      "Task: multi-class\n",
      "Number of classes: 8\n",
      "Channels: 3\n",
      "Classes:\n",
      "{'0': 'basophil',\n",
      " '1': 'eosinophil',\n",
      " '2': 'erythroblast',\n",
      " '3': 'immature granulocytes(myelocytes, metamyelocytes and promyelocytes)',\n",
      " '4': 'lymphocyte',\n",
      " '5': 'monocyte',\n",
      " '6': 'neutrophil',\n",
      " '7': 'platelet'}\n",
      "----------------------------------------------------------------------------------------------------\n",
      "Dataset: tissuemnist\n",
      "Python: TissueMNIST\n",
      "Task: multi-class\n",
      "Number of classes: 8\n",
      "Channels: 1\n",
      "Classes:\n",
      "{'0': 'Collecting Duct, Connecting Tubule',\n",
      " '1': 'Distal Convoluted Tubule',\n",
      " '2': 'Glomerular endothelial cells',\n",
      " '3': 'Interstitial endothelial cells',\n",
      " '4': 'Leukocytes',\n",
      " '5': 'Podocytes',\n",
      " '6': 'Proximal Tubule Segments',\n",
      " '7': 'Thick Ascending Limb'}\n",
      "----------------------------------------------------------------------------------------------------\n",
      "Dataset: organamnist\n",
      "Python: OrganAMNIST\n",
      "Task: multi-class\n",
      "Number of classes: 11\n",
      "Channels: 1\n",
      "Classes:\n",
      "{'0': 'bladder',\n",
      " '1': 'femur-left',\n",
      " '10': 'spleen',\n",
      " '2': 'femur-right',\n",
      " '3': 'heart',\n",
      " '4': 'kidney-left',\n",
      " '5': 'kidney-right',\n",
      " '6': 'liver',\n",
      " '7': 'lung-left',\n",
      " '8': 'lung-right',\n",
      " '9': 'pancreas'}\n",
      "----------------------------------------------------------------------------------------------------\n",
      "Dataset: organcmnist\n",
      "Python: OrganCMNIST\n",
      "Task: multi-class\n",
      "Number of classes: 11\n",
      "Channels: 1\n",
      "Classes:\n",
      "{'0': 'bladder',\n",
      " '1': 'femur-left',\n",
      " '10': 'spleen',\n",
      " '2': 'femur-right',\n",
      " '3': 'heart',\n",
      " '4': 'kidney-left',\n",
      " '5': 'kidney-right',\n",
      " '6': 'liver',\n",
      " '7': 'lung-left',\n",
      " '8': 'lung-right',\n",
      " '9': 'pancreas'}\n",
      "----------------------------------------------------------------------------------------------------\n",
      "Dataset: organsmnist\n",
      "Python: OrganSMNIST\n",
      "Task: multi-class\n",
      "Number of classes: 11\n",
      "Channels: 1\n",
      "Classes:\n",
      "{'0': 'bladder',\n",
      " '1': 'femur-left',\n",
      " '10': 'spleen',\n",
      " '2': 'femur-right',\n",
      " '3': 'heart',\n",
      " '4': 'kidney-left',\n",
      " '5': 'kidney-right',\n",
      " '6': 'liver',\n",
      " '7': 'lung-left',\n",
      " '8': 'lung-right',\n",
      " '9': 'pancreas'}\n"
     ]
    }
   ],
   "source": [
    "sample_counts = []\n",
    "\n",
    "for dataset_name in avaliable_datasets:\n",
    "    \n",
    "    info = INFO[dataset_name]\n",
    "    print(f\"-\"*100)\n",
    "    print(f\"Dataset: {dataset_name}\")\n",
    "    print(f\"Python: {info['python_class']}\")\n",
    "    print(f\"Task: {info['task']}\")\n",
    "    print(f\"Number of classes: {len(info['label'])}\")\n",
    "    print(f\"Channels: {info['n_channels']}\")\n",
    "    print(\"Classes:\")\n",
    "    pprint(info['label'])\n",
    "\n",
    "    sample_counts.append(info[\"n_samples\"][\"train\"])"
   ]
  },
  {
   "cell_type": "code",
   "execution_count": 8,
   "metadata": {},
   "outputs": [
    {
     "data": {
      "image/png": "iVBORw0KGgoAAAANSUhEUgAAArQAAAKQCAYAAABuA+n6AAAAOXRFWHRTb2Z0d2FyZQBNYXRwbG90bGliIHZlcnNpb24zLjkuMiwgaHR0cHM6Ly9tYXRwbG90bGliLm9yZy8hTgPZAAAACXBIWXMAAA9hAAAPYQGoP6dpAAEAAElEQVR4nOzddVxV9x/H8dfl0t2gqKCihIqFid2izu7Czk1nzYUzp86OTbfpjOncZuvM2Z0TuwMxsCUEkbjn94c/78YsVOBw4fN8PHhMzj3n+31fmIePX77f79EoiqIghBBCCCGEgTJSO4AQQgghhBAfQgpaIYQQQghh0KSgFUIIIYQQBk0KWiGEEEIIYdCkoBVCCCGEEAZNClohhBBCCGHQpKAVQgghhBAGTQpaIYQQQghh0KSgFUIIIYQQBk0KWiHEO1mwYAEajUb/YW5ujru7O1WrVmXcuHHcu3fvvds+e/YsI0aMICwsLO0Cf4D9+/czYsQIIiMjU3X+iBEjUnxtTE1NyZs3L/369Ut1G5nRm74OVapUoUqVKhmeSQgh/k0KWiHEe5k/fz4HDhxgy5YtfP/99xQrVoxvv/0WPz8/tm7d+l5tnj17lpEjR2aqgnbkyJHvXIxu2rSJAwcOsH79eho1asTMmTOpW7cuhvqk8Td9HWbNmsWsWbMyPpQQQvyLsdoBhBCGqXDhwgQGBuo/b9q0KZ9++ikVKlSgSZMmXLp0CTc3NxUTqqdkyZI4OzsDULNmTR4+fMiiRYvYv38/QUFBr7wmLi4OS0vLjIz5Vk+fPsXc3PyN5/j7+2dQGiGEeD0ZoRVCpJk8efIwefJkYmJi+PHHH/XHjx49SqtWrfDy8sLCwgIvLy9at27N9evX9ecsWLCA5s2bA1C1alX9r+0XLFgAwJYtW2jYsCG5cuXC3Nwcb29vevTowYMHD1JkuH//Pt27dyd37tyYmZnh4uJCUFDQS6PGW7dupXr16tja2mJpaUlQUBDbtm3Tvz5ixAgGDx4MQN68efV5du7c+c5fl7JlywLo32+VKlUoXLgwu3fvpnz58lhaWtK5c2cAwsPDadeuHa6urpiZmeHn58fkyZPR6XT69sLCwtBoNEyYMIFvvvmGPHnyYG5uTmBgYIr38MLevXupXr06NjY2WFpaUr58edavX5/inBdTSf766y86d+6Mi4sLlpaWfP7552/8OrxqysGjR4/o3bs3Hh4emJqaki9fPr788kuePXuW4jyNRkPfvn1ZtGgRfn5+WFpaUrRoUdatW5fivNR+T4UQ2ZeM0Aoh0lRwcDBarZbdu3frj4WFheHj40OrVq1wdHQkIiKC2bNnU6pUKc6ePYuzszP16tVj7NixfPHFF3z//feUKFECgPz58wNw5coVypUrR9euXbGzsyMsLIwpU6ZQoUIFTp06hYmJCQDt27fn2LFjfPPNNxQsWJDIyEiOHTvGw4cP9XkWL15Mhw4daNiwIQsXLsTExIQff/yR2rVrs3nzZqpXr07Xrl159OgRM2fOZOXKleTIkQN4vxHJy5cvA+Di4qI/FhERQbt27RgyZAhjx47FyMiI+/fvU758eRISEhg9ejReXl6sW7eOQYMGceXKlZd+tf/dd9/h6enJtGnT0Ol0TJgwgbp167Jr1y7KlSsHwK5du6hZsyYBAQH8/PPPmJmZMWvWLBo0aMBvv/1Gy5YtU7TZuXNn6tWrx6JFi4iNjSUwMJC4uLhUfx3i4+OpWrUqV65cYeTIkQQEBLBnzx7GjRvH8ePHXyqk169fz5EjRxg1ahTW1tZMmDCBxo0bc+HCBfLly5fq76kQIptThBDiHcyfP18BlCNHjrz2HDc3N8XPz++1ryclJSlPnjxRrKyslOnTp+uPL1u2TAGUHTt2vDGDTqdTEhMTlevXryuAsmbNGv1r1tbWSv/+/V97bWxsrOLo6Kg0aNAgxfHk5GSlaNGiSunSpfXHJk6cqADKtWvX3pjnheHDhyuAcufOHSUxMVF5/PixsnjxYsXCwkLJnTu38vTpU0VRFKVy5coKoGzbti3F9UOHDlUA5dChQymO9+rVS9FoNMqFCxcURVGUa9euKYCSM2dOfZuKoijR0dGKo6OjUqNGDf2xsmXLKq6urkpMTIz+WFJSklK4cGElV65cik6nUxTln+9rhw4dXnpfb/o6VK5cWalcubL+8x9++EEBlKVLl6Y479tvv1UA5a+//tIfAxQ3NzclOjpaf+zOnTuKkZGRMm7cOP2xt31PhRBCphwIIdKc8p/FT0+ePOGzzz7D29sbY2NjjI2Nsba2JjY2lnPnzqWqzXv37tGzZ09y586NsbExJiYmeHp6AqRoo3Tp0ixYsIAxY8Zw8OBBEhMTU7Szf/9+Hj16RMeOHUlKStJ/6HQ66tSpw5EjR4iNjf2g9+/u7o6JiQkODg60a9eOEiVKsGnTphTzUR0cHKhWrVqK67Zv346/vz+lS5dOcTwkJARFUdi+fXuK402aNEnRpo2NDQ0aNGD37t0kJycTGxvLoUOHaNasGdbW1vrztFot7du35+bNm1y4cCFFm02bNv2g9759+3asrKxo1qzZS+8BeGlKRNWqVbGxsdF/7ubmhqura4rpKG/7ngohhEw5EEKkqdjYWB4+fEiRIkX0x9q0acO2bdsYNmwYpUqVwtbWFo1GQ3BwME+fPn1rmzqdjlq1anH79m2GDRtGkSJFsLKyQqfTUbZs2RRt/PHHH4wZM4a5c+cybNgwrK2tady4MRMmTMDd3Z27d+8CvFRw/dujR4+wsrJ676/B1q1bsbOzw8TEhFy5cuHk5PTSOS9+df9vDx8+xMvL66XjOXPm1L/+b+7u7i+d6+7uTkJCAk+ePCEmJgZFUV7Z1+vafNW57+Lhw4e4u7uj0WhSHHd1dcXY2Pil/l71tTEzM3un76kQQkhBK4RIU+vXryc5OVm/UCgqKop169YxfPhwhg4dqj/v2bNnPHr0KFVtnj59mhMnTrBgwQI6duyoP/5ibuq/OTs7M23aNKZNm0Z4eDhr165l6NCh3Lt3j02bNul3H5g5c6Z+sdZ/fejuDEWLFtX38zr/LfjgeXEXERHx0vHbt28DvNTmnTt3Xjr3zp07mJqaYm1tjbGxMUZGRu/U5qtyvQsnJycOHTqEoigp2rp37x5JSUlv/bq8ytu+p0IIIVMOhBBpJjw8nEGDBmFnZ0ePHj2A5wWSoiiYmZmlOHfu3LkkJyenOPbinP+O2r4ojP7bxr93UniVPHny0LdvX2rWrMmxY8cACAoKwt7enrNnzxIYGPjKD1NT0zfmSS/Vq1fn7Nmz+qwv/PLLL2g0GqpWrZri+MqVK4mPj9d/HhMTw59//knFihXRarVYWVlRpkwZVq5cmeI96HQ6Fi9eTK5cuShYsOBbc73L16F69eo8efKE1atXv/QeXrz+IV71PRVCCBmhFUK8l9OnT+vnn967d489e/Ywf/58tFotq1at0q/ot7W1pVKlSkycOBFnZ2e8vLzYtWsXP//8M/b29inaLFy4MAA//fQTNjY2mJubkzdvXnx9fcmfPz9Dhw5FURQcHR35888/2bJlS4rro6KiqFq1Km3atMHX1xcbGxuOHDnCpk2baNKkCQDW1tbMnDmTjh078ujRI5o1a4arqyv379/nxIkT3L9/n9mzZwPop01Mnz6djh07YmJigo+PT4o5n2np008/5ZdffqFevXqMGjUKT09P1q9fz6xZs+jVq9dLxadWq6VmzZoMGDAAnU7Ht99+S3R0NCNHjtSfM27cOGrWrEnVqlUZNGgQpqamzJo1i9OnT/Pbb7+lakT2Xb4OHTp04Pvvv6djx46EhYVRpEgR9u7dy9ixYwkODqZGjRrv9DVJzfdUCCFklwMhxDt5sRr+xYepqani6uqqVK5cWRk7dqxy7969l665efOm0rRpU8XBwUGxsbFR6tSpo5w+fVrx9PRUOnbsmOLcadOmKXnz5lW0Wq0CKPPnz1cURVHOnj2r1KxZU7GxsVEcHByU5s2bK+Hh4QqgDB8+XFEURYmPj1d69uypBAQEKLa2toqFhYXi4+OjDB8+XImNjU3Rz65du5R69eopjo6OiomJieLh4aHUq1dPWbZsWYrzPv/8cyVnzpyKkZHRW3dgeLHLwf3799/4NaxcubJSqFChV752/fp1pU2bNoqTk5NiYmKi+Pj4KBMnTlSSk5P157zY5eDbb79VRo4cqeTKlUsxNTVVihcvrmzevPmlNvfs2aNUq1ZNsbKyUiwsLJSyZcsqf/75Z4pz3rZ7xeu+Dv/d5UBRFOXhw4dKz549lRw5cijGxsaKp6en8vnnnyvx8fEpzgOUPn36vNTXv/+/eJfvqRAi+9IoioE+i1EIIbKpsLAw8ubNy8SJExk0aJDacYQQQnUyh1YIIYQQQhg0KWiFEEIIIYRBkykHQgghhBDCoMkIrRBCCCGEMGhS0AohhBBCCIMmBa0QQgghhDBoUtAKIYQQQgiDJgWtEEIIIYQwaFLQCiGEEEIIgyYFrRBCCCGEMGhS0AohhBBCCIMmBa0QQgghhDBoUtAKIYQQQgiDJgWtEEIIIYQwaFLQCiGEEEIIgyYFrRBCCCGEMGhS0AohhBBCCIMmBa0QQgghhDBoUtAKIYQQQgiDJgWtEEIIIYQwaFLQCiGEEEIIgyYFrRBCCCGEMGhS0AohhBBCCIMmBa0QQgghhDBoUtAKIYQQQgiDJgWtEEIIIYQwaFLQCiGEEEIIgyYFrRBCCCGEMGhS0AohhBBCCIMmBa0QQgghhDBoUtAKIYQQQgiDJgWtEEIIIYQwaFLQCiGEEEIIgyYFrRBCCCGEMGhS0AohhBBCCIMmBa0QQgghhDBoUtAKIYQQQgiDJgWtEEIIIYQwaFLQCiGEEEIIgyYFrRBCCCGEMGhS0AohhBBCCIMmBa0QQgghhDBoUtAKIYQQQgiDJgWtEEIIIYQwaFLQCiGEEEIIgyYFrRDivYSEhNCoUSO1YwghhBBoFEVR1A4hhDA8UVFRKIqCvb39W88NCQkhMjKS1atXp3suIYQQ2Y+x2gGEyEoURSE5ORlj46z/V8vOzk7tCEIIIQQgUw6EeKtnz57xySef4Orqirm5ORUqVODIkSMA7Ny5E41Gw+bNmwkMDMTMzIw9e/YQExND27ZtsbKyIkeOHEydOpUqVarQv39/fbuLFy8mMDAQGxsb3N3dadOmDffu3dO//qLtbdu2ERgYiKWlJeXLl+fChQv6c65cuULDhg1xc3PD2tqaUqVKsXXr1hT5vby8GDNmDB06dMDa2hpPT0/WrFnD/fv3adiwIdbW1hQpUoSjR4/qr1mwYAH29vZs3rwZPz8/rK2tqVOnDhEREfpz/jvlYPny5RQpUgQLCwucnJyoUaMGsbGxjBgxgoULF7JmzRo0Gg0ajYadO3em0XdHCCGEkIJWiLcaMmQIK1asYOHChRw7dgxvb29q167No0ePUpwzbtw4zp07R0BAAAMGDGDfvn2sXbuWLVu2sGfPHo4dO5ai3YSEBEaPHs2JEydYvXo1165dIyQk5KX+v/zySyZPnszRo0cxNjamc+fO+teePHlCcHAwW7duJTQ0lNq1a9OgQQPCw8NTtDF16lSCgoIIDQ2lXr16tG/fng4dOtCuXTv9e+rQoQP/noEUFxfHpEmTWLRoEbt37yY8PJxBgwa98msUERFB69at6dy5M+fOnWPnzp00adIERVEYNGgQLVq00BfEERERlC9f/n2+FUIIIcSrKUKI13ry5IliYmKi/Prrr/pjCQkJSs6cOZUJEyYoO3bsUABl9erV+tejo6MVExMTZdmyZfpjkZGRiqWlpdKvX7/X9nX48GEFUGJiYhRFUfRtb926VX/O+vXrFUB5+vTpa9vx9/dXZs6cqf/c09NTadeunf7ziIgIBVCGDRumP3bgwAEFUCIiIhRFUZT58+crgHL58mX9Od9//73i5uam/7xjx45Kw4YNFUVRlL///lsBlLCwsFdm+ve5QgghRFqTEVoh3uDKlSskJiYSFBSkP2ZiYkLp0qU5d+6c/lhgYKD+z1evXiUxMZHSpUvrj9nZ2eHj45Oi7dDQUBo2bIinpyc2NjZUqVIF4KXR1YCAAP2fc+TIAaCfmhAbG8uQIUPw9/fH3t4ea2trzp8//8Y23NzcAChSpMhLx/495cHS0pL8+fOn6Pvfr/9b0aJFqV69OkWKFKF58+bMmTOHx48fv/JcIYQQIq1JQSvEGyj//xW8RqN56fi/j1lZWaXqmhdiY2OpVasW1tbWLF68mCNHjrBq1Srg+VSEfzMxMdH/+UWbOp0OgMGDB7NixQq++eYb9uzZw/HjxylSpEiq2nhTu/99/cU5yms2RdFqtWzZsoWNGzfi7+/PzJkz8fHx4dq1a688XwghhEhLUtAK8Qbe3t6Ympqyd+9e/bHExESOHj2Kn5/fK6/Jnz8/JiYmHD58WH8sOjqaS5cu6T8/f/48Dx48YPz48VSsWBFfX9/Xjn6+yZ49ewgJCaFx48YUKVIEd3d3wsLC3rmdtKDRaAgKCmLkyJGEhoZiamqqL9JNTU1JTk5WJZcQQoisL+vvLSTEB7CysqJXr14MHjwYR0dH8uTJw4QJE4iLi6NLly6cOHHipWtsbGzo2LGj/hpXV1eGDx+OkZGRfiQ0T548mJqaMnPmTHr27Mnp06cZPXr0O+fz9vZm5cqVNGjQAI1Gw7Bhw1KMsmaUQ4cOsW3bNmrVqoWrqyuHDh3i/v37+qLfy8uLzZs3c+HCBZycnLCzs3tpBFgIIYR4XzJCK8RbjB8/nqZNm9K+fXtKlCjB5cuX2bx5Mw4ODq+9ZsqUKZQrV4769etTo0YNgoKC8PPzw9zcHAAXFxcWLFjAsmXL8Pf3Z/z48UyaNOmds02dOhUHBwfKly9PgwYNqF27NiVKlHjv9/q+bG1t2b17N8HBwRQsWJCvvvqKyZMnU7duXQC6deuGj48PgYGBuLi4sG/fvgzPKIQQIuuSJ4UJkQFiY2Px8PBg8uTJdOnSRe04QgghRJYiUw6ESAehoaGcP3+e0qVLExUVxahRowBo2LChysmEEEKIrEcKWiHSyaRJk7hw4QKmpqaULFmSPXv24OzsrHYsIYQQIsuRKQdCCCGEEMKgyaIwIYQQQghh0KSgFUIIIYQQBk0KWiGEEEIIYdCkoBVCCCGEEAZNClohhBBCCGHQpKAVQgghhBAGTQpaIYQQQghh0OTBCkIIkU4SExN58uQJOp0OgBfbfiuKkuLPZmZmmJqaYmJigrGxMRqNRrXMQghhiKSgFUKI14iJiSE8PJw7d+4QHR2t/4iJiUnxeXR0NNGRj4mJjiI6OoromBiiY2KJf5bw1j6MNKD7z+NtjI2NMTU1wcTYGBMTEywszHF2dsbV1R0XV1dcXFxe+2FnZycFsRAi25EnhQkhsqWkpCRu375NeHg44eHh3Lhx4/mfr18nPOwq4TduEBn95KXrzEyMsDU3wtZMg60Z2JrqsDVJxsYMbE15fuxfH1amoP1/fanRwItSU6OB6YfgcISWuZ/VJjEpmcQkHYnJuuf/TUzW/znuWRL3I+O4H/mUB1HPuB8Vz/3IpzyKjuO/t3ATE2NcnJ3+X+C6pSiA3dzcKFCgAH5+fri6ukrhK4TIMqSgFUJkWXFxcZw5c4aTJ09y8eLF54Xr9WuEX7/OrTv39FMBAOwtteSxMyKPTSJ5bCG3HeT5/0cOa7AzBxtTMEvD32t1XA1/XjHlwZ+93uv6pGQdj6Ljuff/Yvd+5FMeRD7lftTTfz6Pjud+1DPuPY7jYVQsuv8PB9vb2eLr64uff6Hn//Xzw9fXl7x582JsLL+8E0IYFrlrCSEMnk6n4/r165w8efKfj9C/uXQ1DEVRMNKAp6MJnrY68tsmUzU/5C7xT8Ga2xZszJKB5IzNrfwzYvs+jLVGuDpY4upgmarzExKTuRoRxbnrj7gQ/phz1x9x+uAmli9dQkzsMwBMTU0o4J0fX7+Uha6Pjw/W1tYfkFYIIdKPjNAKIQxKdHQ0p06d+qdwPX6MU6dPE/MkDgAnK2MCXHUEuOoo6gYBbuDvAhYmKgd/hbYrYVOYKffXvt8IbVpRFIXbD2I5H/7/Qjf8ERduRHL+RiS37kXrz8udKye+vv74FypE2bJlqVChArly5VIxuRBCPCcFrRAi00pKSuL48ePs3buXfXv3cvTwQcJu3ALAWKvBz9WYAOdEAv5fuAa4PZ8eYChTQ1uvgC3Xzbi3tqfaUV4rOvYZF2485nz4Y85ff8T5G485fe0xl28+AsAzTy4qVKxMhQoVqFChAv7+/hgZyY6QQoiMJQWtECLTiImJ4eDBg+zdu5e9u3dx6PAhYuPiMTMxorSHhjI5kinq/rxw9XUGU63aiT9My+Ww7YYZ99Zk3oL2de49jmPf6dvsO3WbfafvcuzSHZKSdNjb2RIUVIEKFStSoUIFAgMDMTc3VzuuECKLk4JWCKGa2NhY9u3bx44dO9ixbQtHj4WSnKzD0UpLhVw6KuRWCMoDJXOk7WKszKL5Mth5y5y7q3uoHeWDxT5N5PD5O+w7dZu9p+9w4EwET+KeYWpqQqnAQCpUrESFChUoX748jo6OascVQmQxUtAKITJMQkIC+/fvZ8eOHWzfuoVDR46QmJiEq40xVfMkUdULKnmCj/Pz/VmzuqZLYc9tc+5kgYL2v5KSdZy6+uB5gfv/IjfiQQwAhfx9qVCxMpUrV6Zu3brY29urG1YIYfCkoBVCpKvo6Gg2btzI6lWr2LBhHdExsThaaamSJ5mqXlAtL/g5G86817TU+A/Yd8eCO6u6qx0l3SmKQtidaPae+v80hTN3OXvtPsbGxlStUpnGTZry0Ucf4eHhoXZUIYQBkoJWCJHmbt++zdq1a1m9aiXbd+wgMTGJ4jmNaVQwiQYFoah79hiBfZuGv8PBexZErMz6Be2r3LgXw5/7rrJ63zV2nbhJUlIyZUqXolHjJjRq1AhfX1+1IwohDIQUtEKID6YoCufPn2f16tWsXrmcw0ePoTXSUNlLQ6OCOj7yAU97tVNmPg1+gyP3Lbm9spvaUVT3OCae9QfDWLP3CpsOhxMXn4BPwQI0btKURo0aUapUKdk9QQjxWlLQCiHei06n4+DBg6xevZo1q1Zw8fJVrMy01Mmvo5GPQnABcLRQO2XmFvwrhD6y4taKrmpHyVSePkti69/hrN5zhT8PhPEwKo6cOdxp2KgxjRo1okqVKpiamqodUwiRiUhBK4RINUVROHDgAAsXLmTNqhXcvf8QVxtjPvJOopEvVM8H5llwN4L0UmcxnIq04sZyKWhfJylZx/7TEazee5k1+8IIi4jEztaGevXr06hRY+rUqYONjY3aMYUQKpOCVmQbISEhREZGsnr1arWjGJzbt2+zaNEi5v88hwuXrpDHwZiWfs+L2DIeoJXfBL+XWovgbLQV4cukoE0NRVE4eeUBq/deYc2+ME5cvouZmSlNmjShe/ceVK5cGU12XF0ohJCCVmQfUVFRKIqSqi2CpPh9vsXWn3/+ybyf57Jp82ZMtRqa+uroVAyq5pVFXWmh+i9w8Yk115d2UTuKQbp6O4oVuy7x88ZzXLrxiIIFvOnarTsdO3bE1dVV7XhCiAwk4yoCRVFISkpSO0a6s7Ozk/0uU+H48eP069ePnO6uNGvWjIentzCrrkLEAB2LmzyfViDFbNrQKWAkI4rvLV9OOwa3DuTcwnZsm9qUknm0fPXlF+TK5UHLFi3YunUrOp1O7ZhCiAwgBW0W9ezZMz755BNcXV0xNzenQoUKHDlyBICdO3ei0WjYvHkzgYGBmJmZsWfPHmJiYmjbti1WVlbkyJGDqVOnUqVKFfr3769vd/HixQQGBmJjY4O7uztt2rTh3r17+tdftL1t2zYCAwOxtLSkfPnyXLhwIUW+tWvX6h+J6ezsTJMmTfSveXl5MWbMGDp06IC1tTWenp6sWbOG+/fv07BhQ6ytrSlSpAhHjx7VX7NgwQLs7e3ZvHkzfn5+WFtbU6dOHSIiIvTnhISE0KhRI/3ny5cvp0iRIlhYWODk5ESNGjWIjY1lxIgRz+eIrlmDRqNBo9Gwc+fONPrOZE4PHz5k5syZlCgWQPHixfljwSw6+UZxpjcc7JxMj0Cwl6eXpjmdkj33301rGo2GKsVysfirOtxc1plvu5fn1JEd1KxZkwLe+Rk3bhx37txRO6YQIh1JQZtFDRkyhBUrVrBw4UKOHTuGt7c3tWvX5tGjRynOGTduHOfOnSMgIIABAwawb98+1q5dy5YtW9izZw/Hjh1L0W5CQgKjR4/mxIkTrF69mmvXrhESEvJS/19++SWTJ0/m6NGjGBsb07lzZ/1r69evp0mTJtSrV4/Q0FB98ftvU6dOJSgoiNDQUOrVq0f79u3p0KED7dq107+fDh068O8ZM3FxcUyaNIlFixaxe/duwsPDGTRo0Cu/PhEREbRu3ZrOnTtz7tw5du7cSZMmTVAUhUGDBtGiRQt9QRwREUH58uXf59uQqel0OjZt2kSL5s3JmcOdAZ/2w/PZada0ghufJDGxFvi7qJ0ya0tWQCPD3WnKyc6Cfs2Kc2peG3bNaEZQAQtGjRxO7ty5adqkCZs3b5ZRWyGyIJlDmwXFxsbi4ODAggULaNOmDQCJiYl4eXnRv39/SpUqRdWqVVm9ejUNGzYEICYmBicnJ5YsWUKzZs2A53NOc+bMSbdu3Zg2bdor+zpy5AilS5cmJiYGa2trdu7cSdWqVdm6dSvVq1cHYMOGDdSrV4+nT59ibm5O+fLlyZcvH4sXL35lm15eXlSsWJFFixYBcOfOHXLkyMGwYcMYNWoUAAcPHqRcuXJERETg7u7OggUL6NSpE5cvXyZ//vwAzJo1i1GjRulHZv49L/bYsWOULFmSsLAwPD09X8qQlefQPn36lEWLFjF54rdcvHyVQm7GdC6aRLsAcLVSO132Uv5nuJtsx6UlIWpHydIex8SzZOsF5qw/y6kr9/DMk5uu3brTqVMneTKZEFmEjNBmQVeuXCExMZGgoCD9MRMTE0qXLs25c+f0x/49Knr16lUSExMpXbq0/pidnR0+Pj4p2g4NDaVhw4Z4enpiY2NDlSpVAAgPD09xXkBAgP7POXLkANBPTTh+/Li+2H2df1/v5uYGQJEiRV469u/pDpaWlvpi9kW//37934oWLUr16tUpUqQIzZs3Z86cOTx+/PiNmQzdgwcPGDVqFJ65PejZsweFTa6xrzOc6pHEgHJSzKpBB2jkLpzuHGzM6dO4KKFzWrHv+xZUK2TLuG9GkydPHhp+9BHr16+XUVshDJzcSrOgF4Pu/92+RlGUFMesrKxSdc0LsbGx1KpVC2traxYvXsyRI0dYtWoV8Hwqwr+ZmJjo//yizRc/MCws3r7b/quuf1Ob/339xTmv+wWEVqtly5YtbNy4EX9/f2bOnImPjw/Xrl17azZDc+nSJXr37k3uXB6M/2YkLfI95mJfWNFCoXxumcOpJp1OFoVlJI1GQ1n/HMwdUoObyzozs19lws8fpn79+gQUKcxvv/1GcnKy2jGFEO9BCtosyNvbG1NTU/bu3as/lpiYyNGjR/Hz83vlNfnz58fExITDhw/rj0VHR3Pp0iX95+fPn+fBgweMHz+eihUr4uvr+9oR0DcJCAhg27Zt73xdWtNoNAQFBTFy5EhCQ0MxNTXVF+impqYG/4Nt//79NGncCB8fH1YsnsOX5RO40U/Hd8Hg7ah2OgH/n0Mr9awq7KzN6PlRAEd/bMnuGc3JbRNPmzZt8PP1YcGCBSQmJqodUQjxDqSgzYKsrKzo1asXgwcPZtOmTZw9e5Zu3boRFxdHly6v3u/SxsaGjh07MnjwYHbs2MGZM2fo3LkzRkZG+tHQPHnyYGpqysyZM7l69Spr165l9OjR75xv+PDh/PbbbwwfPpxz585x6tQpJkyY8EHv+V0dOnSIsWPHcvToUcLDw1m5ciX379/XF/xeXl6cPHmSCxcu8ODBA4P54ZacnMyKFSsoV6Y0QUFBnNu/np/qK1z/JImvKoGTpdoJxb/Jtl3q02g0BBXJyfrxH3Hoh1b4u0OnTp0o4J2fH374gWfPnqkdUQiRClLQZlHjx4+nadOmtG/fnhIlSnD58mU2b96Mg4PDa6+ZMmUK5cqVo379+tSoUYOgoCD8/PwwN3++X5OLiwsLFixg2bJl+Pv7M378eCZNmvTO2apUqcKyZctYu3YtxYoVo1q1ahw6dOi93+v7sLW1Zffu3QQHB1OwYEG++uorJk+eTN26dQHo1q0bPj4+BAYG4uLiwr59+zI037uKjY3l+++/x6dAfpo1a4bZ/WP82RrO9Eyiawl5HG1mJQVt5hLo48bK0fU5/nNbynpb0rt3b/Ll9WL69OnExcWpHU8I8Qayy4F4rdjYWDw8PJg8efJrR3aFul4UshPGj+NxZBTNC8HAsgqlZOG2QSgyGxRLJ07Ob6d2FPEKF8IfM37JEX7degFHBwcGDhpM7969sbGxUTuaEOI/pKAVeqGhoZw/f57SpUsTFRXFqFGj2LlzJ5cvX8bZ2VnteOJfnj17xk8//cQ3o0fy6NEjuhRTGBIEeV8/AC8yIf9ZYGzjxPGfpaDNzK5FRDHht7+Zv/Es1tbW9P90AB9//PEbf+MlhMhYMuVApDBp0iSKFi2qf2rWnj17pJjNRBITE5kzZw4F8uelf/9+BHs85EIfhdn1pZg1RDLlwDDkzWHH7AHVuLykI+2q5WXc2DF4eubhiy++4P79+2rHE0IgI7RCGITk5GSmTZvG9zOnc+36DVoV1jCisoKP/FvDoBX8DqwcXPh7Thu1o4h3cPdRLFOXhTJrzSkUjZaePZ8vwnV3d1c7mhDZlhS0QmRiiqKwadMmPvvsM06dOoWZsYbDXRUC3NROJtKC90ywc3bhyI9S0Bqih1FPmbHiODNXnUSn0TJs2HA++eQTzMzM1I4mRLYjUw6EyKSOHDlC1arVCA4OxlhnRucWPXmWpLAv/O3XCsMgUw4Mm5OdBSM7l+PKko6E1CzA558PpXAhf9atW/fah7oIIdKHFLRCZDLXr1+nZYuWlC5dmptht5g8bBY/jF1I9zZ9ye9ZgC92aJGndGYNUtBmDQ425kz7uDKhc9rgaZ9MgwYNqFunNufPn1c7mhDZhhS0QmQS8fHxjB49Gj8/P3Zs38mwT8aweNpKKpaqgkajwcjIiL4dBxD5NJkxe9ROK9KCTgEjIylos4pCeZ3YPLEhK0fX59LpoxQpUoQBAwYQGRmpdjQhsjwpaIVQmaIorF27Fj8/f0aPGk3TOq1Z+v16GtRoglarTXFu+ZKVCPArzoT9WpJklNbgyQht1qPRaGhYIT+n5rdhZEhpfvrhewoW8GbOnDkG/zhtITIzKWiFUNHFixepW7cuDRs2xN0hJ0tmrOaTToOwsrR65fkajYaPOw4kNiGZTzdlcFiR5nQKaGSENksyNzVmaNtSnP+lPbWLu9K9e3dKBZZkzx759YoQ6UEKWiFU8OTJE4YOHUrhwoU5deIME76YwfQRP+GZK+9bry3qX4KgwErMOa4lLiEDwop083yEVu0UIj3ldLZm4Re12Pd9C4yf3aNSpUq0btWKGzduqB1NiCxFClohMpCiKCxZsoSCBX2YNnUanZr34PeZa6lStgaad/jVc+/2n/IsUUfXP9MxrEh3Moc2+yjrn4P93zXn589qsmPLenx8CjJq1CiePn2qdjQhsgQpaIXIIBcvXqRq1Wq0bdsWv7yFWTprHV1b9cbczPyd2yqQ14falYNZfl7Lg7h0CCsyhCJzaLMVIyMNIXX8Of9LO/o2LMSY0aPw8/Vh+fLlss2XEB9ICloh0lliYiLjx48nICCAKxevMHPkXMYPnUYOV48Pardn209I1im0X5lGQUWGkxHa7MnWyozxPSpwan5bCnuY0Lx5c+oFB3Pz5k21owlhsKSgFSIdHTt2jFKlSvHll1/SPLgNS2aspkzx8mnStod7bprWacWWa1quPU6TJkUG0ymglRHabKtALgfWjm3AmrENOPH3PgoX8mf+/PkyWivEe5CCVoh0EB8fz9ChQyldujRx0fHMm/g7n3QajLmZRZr206llD7RaLW1llNYgyQitAKhfLh8nf25Do/K56dy5M8F168porRDvSApaIdLY4cOHKV68BFMmT6Fb6z4snLwU/wKF06UvZwcX2jQK4dBtI45HpEsXIh3JHFrxgoONOfM+q8nasR9x8th+ChXyY968eTJaK0QqSUErRBp5MSpbrlw5NMlG/DJ1OZ1b9MTY2CRd+23fuDMW5pa0W5Wu3Yh0ICO04r/qlcvLyZ/b0Lh8Hrp06SKjtUKkkhS0QqSBY8eO6Udle7T5mJ8n/EZ+zwIZ0reNtS2dmvfg7AMN269lSJcijUhBK17l5dFaf3799VcZrRXiDaSgFeID6HQ6Jk+eTNmyZVESNfwydTmdWvTAWGucoTla1G+Dg50jXdZKcWRIFGTKgXi9euXycmpeWxqU8aBdu3a0ad2ax49lBagQryIFrRDv6c6dO9SpU4dBgwbRol5b5k1YkmGjsv9lbmZBjzYfExap8McZVSKI96BTQCsjtOIN7K3N+OWL2vw6rA6bNqwloEhhduzYoXYsITIdKWhFmggLC0Oj0XD8+HG1o2SIjRs3EhBQlGNHQ5k+4if6dR6CiYmpqpka1GhMTjcP+m2Sv9aGQhaFidRqVc2H43NbU8DVmOrVqzN48GCePXumdiwhMg35ySfSRO7cuYmIiKBw4bev5jfk4vfZs2cMGDCA4OBgCuTx4dfpqyhXooLasQAwNjahT4cB3H2i47vDaqcRqaFTwEgrBa1IndyuNvw1qRHf9ghi+rSplC4VyOnTp9WOJUSmIAVtBlAUhaSkJLVjpCutVou7uzvGxhk7dzQjXbhwgbJly/Ldd9/zaZehTBk2G0d7J7VjpVA9qDbeXgX5aqcWnU7tNOJtFOTBCuLdGBlpGNiyJIdmtyT5yV0CA0sye/ZsWTAmsj0paN/Ts2fP+OSTT3B1dcXc3JwKFSpw5MgRAHbu3IlGo2Hz5s0EBgZiZmbGnj17iImJoW3btlhZWZEjRw6mTp1KlSpV6N+/v77dxYsXExgYiI2NDe7u7rRp04Z79+7pX3/R9rZt2wgMDMTS0pLy5ctz4cIF/TknTpygatWq2NjYYGtrS8mSJTl69CgACxYswN7ennXr1uHj44OlpSXNmjUjNjaWhQsX4uXlhYODAx9//DHJycn6Nr28vBg7diydO3fGxsaGPHny8NNPP+lf/++o6+PHj2nbti0uLi5YWFhQoEAB5s+fD0DevHkBKF68OBqNhipVqqTp9yatKYrCzz//TIkSJYh8EMW8CUto3bADRkaZ76+PkZERH3ccSNTTZEbtUjuNeBvZ5UC8r6LeLhz+oQVd6vrSu3dvunTpQnx8vNqxhFBN5vuJbCCGDBnCihUrWLhwIceOHcPb25vatWvz6NGjFOeMGzeOc+fOERAQwIABA9i3bx9r165ly5Yt7Nmzh2PHjqVoNyEhgdGjR3PixAlWr17NtWvXCAkJean/L7/8ksmTJ3P06FGMjY3p3Lmz/rW2bduSK1cujhw5wt9//83QoUMxMflnL9S4uDhmzJjB77//zqZNm9i5cydNmjRhw4YNbNiwgUWLFvHTTz+xfPnyFH1OnjyZwMBAQkND6d27N7169eL8+fOv/PoMGzaMs2fPsnHjRs6dO8fs2bNxdnYGnj94AGDr1q1ERESwcmXmfcxVbGwsbdu0pWvXrtQIqsvCKcvwye+vdqw3KluiAsX8SzLxoJYkGaXNtF4MqElBK96XuakxM/tVZd5nNVny6yIqV6rIrVu31I4lhCqy7u+H01FsbCyzZ89mwYIF1K1bF4A5c+awZcsWfv75Z0qVKgXAqFGjqFmzJgAxMTEsXLiQJUuWUL16dQDmz59Pzpw5U7T978I0X758zJgxg9KlS/PkyROsra31r33zzTdUrlwZgKFDh1KvXj3i4+MxNzcnPDycwYMH4+vrC0CBAilX3icmJjJ79mzy588PQLNmzVi0aBF3797F2toaf39/qlatyo4dO2jZsqX+uuDgYHr37g3AZ599xtSpU9m5c6e+n38LDw+nePHiBAYGAs9HeF9wcXEBwMnJCXd397d/wVVy6dIlGjduzLWr1xgzaBK1KgWrHSlVNBoNfUMG0nVIG/pthO/rqZ1IvIru/wWt7HIgPlTHOv4UyutE0683ULJEcZavWEmFCpljbr8QGUVGaN/DlStXSExMJCgoSH/MxMSE0qVLc+7cOf2xF8UcwNWrV0lMTKR06dL6Y3Z2dvj4+KRoOzQ0lIYNG+Lp6YmNjY3+1/Hh4eEpzgsICND/OUeOHAD6qQkDBgx4PqJYowbjx4/nypUrKa61tLTUF7MAbm5ueHl5pSiY3dzcUkx1+G+fGo0Gd3f3l855oVevXvz+++8UK1aMIUOGsH///leel1mtXbuWwJKBPImKY97E3w2mmH0hwLcYFUpV4ecTWp4kqJ1GvIpORmhFGgr0cePIDy3xyWFG1apVmTVrlsyrFdmKFLTv4cVNQvOfxRyKoqQ4ZmVllaprXoiNjaVWrVpYW1uzePFijhw5wqpVz59nmpCQsir59xSCF23q/r8KaMSIEZw5c4Z69eqxfft2/P399e3899oX17/qmO4/q4pSc84LdevW5fr16/Tv35/bt29TvXp1Bg0a9MpzM5Pk5GT69u1Lw4YNKVG4NPMn/UG+PN5qx3ovfTp8yrNEHV3Xqp1EvIqM0Iq05upgyV+TGtGzQSH69Okj82pFtiIF7Xvw9vbG1NSUvXv36o8lJiZy9OhR/Pz8XnlN/vz5MTEx0c8fBYiOjubSpUv6z8+fP8+DBw8YP348FStWxNfX97UjoG9TsGBBPv30U/766y+aNGmiX5CVkVxcXAgJCWHx4sVMmzZNv4jM1PT5fq3/XnSWGURFRfFRg4/4/vvvcXZw4duh07G2tH77hZlUfs8C1K1Sn5Xntdx7onYa8V8yQivSg4mxlumfVJF5tSLbkYL2PVhZWdGrVy8GDx7Mpk2bOHv2LN26dSMuLo4uXbq88hobGxs6duzI4MGD2bFjB2fOnKFz584YGRnpR1jz5MmDqakpM2fO5OrVq6xdu5bRo0e/U7anT5/St29fdu7cyfXr19m3bx9Hjhx5baGdXr7++mvWrFnD5cuXOXPmDOvWrdNncHV1xcLCgk2bNnH37l2ioqIyNNurXLhwgVKBpdi+bSf+7hV58Pg+384epXasD9a9zcfoFGi/6u3nioz1zwit3IZF2utYx5/dM5px+/pFSpYonmIARoisSO6k72n8+PE0bdqU9u3bU6JECS5fvszmzZtxcHB47TVTpkyhXLly1K9fnxo1ahAUFISfnx/m5ubA8xHNBQsWsGzZMvz9/Rk/fjyTJk16p1xarZaHDx/SoUMHChYsSIsWLahbty4jR478oPf7rkxNTfn8888JCAigUqVKaLVafv/9dwCMjY2ZMWMGP/74Izlz5qRhw4YZmu2/NmzYQGBgKR7djaVJwOdU9m6Hj2s5Vm1ayuZd61TN9qE83HPRNLgV28K0XHn09vNFxtEXtLIPrUgnMq9WZCcaRf7vVk1sbCweHh5Mnjz5tSO7Iv0oisLEiRMZOnQoXk4BVC/QGVNjCwCSkhNYefJbIp/e4bfvVuPpkVfltO/v4eMHNOpWk2IuzzjYVe004oWoeLD/Fvo3L87k3pXUjiOysMSkZAbN2sN3q07QqVMnZs2apR9IESKrkBHaDBQaGspvv/3GlStXOHbsGG3btgVQfYQyO0pKSqJnz5589tlnlMhVlzq+vfTFLICx1pS6fr3RakzpMrgN8QmGu7DCycGZto06ceS2EUdvq51GvCAjtCKjyLxakR1IQZvBJk2aRNGiRalRowaxsbHs2bNH/8ABkTFiY2Np2LARc+fMpWqBjpTxaoRG8/JfBRtzJ+r49STmSTQ9hrZXIWnaade4E5YWlnSQubSZhr6g1UpBKzKGzKsVWZkUtBmoePHi/P333zx58oRHjx6xZcsWihQponasbOXu3btUrlSFbVu2E1zoY/zcg954voe9D+XzteDc5TNM/PGbDEqZ9qytbOjcsifnH2jYcuXt54v0p9/lQEZoRQb697za6tWrsXr1arUjCZEmpKAV2cbFixcpW6YsF85e5qPCA8njUChV1wXkrEZB1zIsX7+ELXs3pnPK9NMsuA2O9k50/VMKqMzgnxFauQ2LjOXqYMnmiY34qLwXTZs2ZeHChWpHEuKDyZ1UZAsHDhygbJlyxDxKoHGRz3CxzpPqazUaDZW92+Fo5cHwyUMJv3U9HZOmH3Mzc3q0/ZjwKIXfT6mdRsiDFYSaTE20LPmqDp3r+hMSEsK0adPUjiTEB5GCVmR5q1evpmrVqljiTMNCg7Exd3rnNky0ZtT1742RxpguQ1q/9OQ2Q1G/RmM83HPTb7P81VebFLRCbVqtET8MrMaQ1iX59NNP+frrr2VbL2Gw5KeayNK+//57mjRpQm7bwtQr1A9zE6u3X/QatubO1PHtSVRMFD2+6JCGKTOOsdaYPh0+5V6sjhkH1U6TvcmDFURmoNFoGNe9AuO6BzF69Gg+/vjj1z7SXIjMTO6kIktSFIXPPvuMvn37EpCzBjV9umFsZPLB7eZy8KN83qacuXiSKXPHpUHSjFetfC0K5PVh2C4t8nNLPf88+lbdHEIADGkdyA8DqzNr1iw6dGhPYmKi2pGEeCdyKxVZTnJyMt26dWPixIkE5WtBUL7mr9yW630V9aiJt0sgf6xdzPb9f6VZuxnFyMiIj0MGER2fzPCdaqfJvmSEVmQ23eoX5rev67L0jz9o0rgxT58+VTuSEKkmd1KRpSQlJdG+fXvmzZtPtQIhFPWokeZ9aDQaqhboiINlDoZNGsKtOzfSvI/0VqZYeUoUDmTKIS0JSWqnyZ5kH1qRGTWvUoA13zRg+7Yt1Kldi6ioKLUjCZEqUtCKLCMhIYEWLVqw9I+l1PTpio9buXTry0RrRnChvmgULZ0GGd4iMY1GQ58OA4lLSOaTTWqnyZ5kUZjIrGqX9uSvSY04efxvqlWtwv3799WOJMRbSUErsoSnT5/S8KOG/Ll2HbV9e+HtEpjufdqaO1PbrweR0Y/pPaxTuveX1or4FqVSmWrMP6HliWHV41mCTDkQmVm5QjnYMbUxt65fpmKFIMLDw9WOJMQbyZ1UGLy4uDjq1avPtm07qOvXBy+ngAzrO7eDP+W8GnPyXCgz5k/MsH7TSq/2/UhM1tFpjdpJsh8ZoRWZXUB+F/bMaErCkwdUCCrPhQsX1I4kxGtJQSsMWmxsLMHB9di3dz/Bfn3J7eCf4RmK5apNfucS/LpqITsPbcvw/j9E/jwFqFv1I1Zf0HLnidppshd5UpgwBPk97Nk9vQm2JglUCCrPsWPH1I4kxCvJnVQYrNjYWOrWDebA/oME+32Mh72PKjk0Gg3VCoZgb+nGl98OJOLuLVVyvK/urfuioKH9SrWTZC8vClpjGaEVmVxOZ2t2TG1MPlczqlSpzOHDh9WOJMRLpKAVBunJkyfUqVOXwwePUM/vE3LaFVA1j4nWnGD/PqAY0WlQK5KSDGfrgJxuHjQPbs2O60Zceqh2muxDX9Aay21YZH5OdhZsmdyIAC876tapzdmzZ9WOJEQKcicVBicuLo46depy5NBRgv0/IYedt9qRALCzcKWWbzceRT2kj4EtEgtp3h1jYxPayihthpE5tMLQWFuYsnZsA3I5mlKzRnXCwsLUjiSEnhS0wqAkJCTQtElTjhw+Sj3/T8hhm1/tSCl4OhahjGcjQs/8zfe/TFU7Tqo52jvRvkln/o4w4shttdNkD7LLgTBE9tZmbJzwERZGz6hZozp3795VO5IQgBS0woAkJyfToUMHtmzZSm2fnrhnsmL2hRK565LXqTi/rPiZfUd3qR0n1do06oSlpRUdVqmdJHv4p6BVN4cQ78rd0YrNExsSF32f2rVqEhkZqXYkIaSgFYZBURT69u3L0qXLqFGwiyq7GaSWRqOhesFO2Jm78NnY/ty9H6F2pFSxtrSmS8teXHigYfNltdNkfbLLgTBkeXPYsfHbjwgPu0yD+vWIi4tTO5LI5uROKgzC119/zQ8//EBl73bkdympdpy3MjU2J7hQXxQFQgxokViz4NY4OjjRbZ3M60xvssuBMHSF8zqzblwDQo8dpXmzZiQmJqodSWRjUtCKTG/q1KmMGTOGcnmb4u9eQe04qWZv4UZN3248fHyfj4d3VTtOqpiZmtGzbT9uRCn8ekrtNFmbjNCKrKCsfw5WjApmy5a/6NihAzqdTu1IIpuSO6nI1BYsWMCAAQMonqsOxXPVVjvOO/NyDKC050f8feowP/46U+04qVKvekNy5cjDp5vl9pCeZFGYyCpqBnqy+Kva/LH0D/r27YuiKGpHEtmQ3ElFprV69Wq6dOmCv3tFyno1VjvOeyuZOxgvp6LMW/ojB47tVTvOWxlrjenbcQD3Y3VMPaB2mqxLP+VAK1MOhOFrVrkAswdUY/bs2QwfPlztOCIbkoJWZEo7duygRYuW5HMqQSXvtmg0hvtDX6MxokbBztiaOzH4m4+5//Ce2pHeqmq5mvjk82PEbi3yG8T0IVMORFbTtV5hvu1RgdGjRzN1quFsWyiyBrmTikzn2LFjNKjfgBw2BahesDNGGsP/39TU2IJg/77okhU6DmyR6ReJaTQaPg4ZSHR8Ml/tUDtN1iQjtCIrGtSqJENal2TAgAEsXLhQ7TgiGzH8SkFkKTdv3qRecH1sTFyp7dsTrZGx2pHSjINlDmr6duXBo3v0H9VD7ThvVbpYeUoWKc20w1oSMnf9bZDkSWEiqxrbLYiu9QrTpUsXVq9erXYckU1IQSsyjSdPnlAvuD5PYxKp49sbE62Z2pHSXF6nYgTmqc/h4weY+/ssteO8Vd+OA3iakEzfjWonyXr+GaGV27DIWjQaDbM+rUrjivlo2bIFO3fuVDuSyAbkTioyheTkZFq2bMWF8xep49sbS1M7tSOlm1J56uPpWIS5v83i8PHMveqqUMEAqpStzsKTWqLj1U6TtcgIrcjKtFojfvm8FhWL5KBpk8Zcu3ZN7Ugii5OCVmQKAwcOZNOmjdQs2A0nq1xqx0lXGo0RNXy6YG3mxMDRfXjw+L7akd6oV/v+JCbr6LxW7SRZi4zQiqzOzNSY37+ui50FNGncSJ4mJtKV3EmF6iZNmsT06dPxdi5NHsfCasfJEGbGlgT79yE5WUfIgBaZejPyvLnzU69aQ9Zc1HI7Wu00Wcc/TwqT27DIuhxtzVk5KpiLF87TrVtX2aNWpBu5kwpVbd++nc8++wxLa1su3jvIgWsrUZTMW9ylJUernFT36cy9h3f5dFRPteO8Ufc2fVHQ0H6V2kmyDv2UA2O5DYusLSC/C3MHV2fJkt9kOy+RbuROKlRz+fJlmjZrRuHSFfhh23FKVKpB6M1NbDr3A4nJz9SOlyHyO5egZO5gDhzby7ylP6od57XcXXLSvF4bdoUbceGB2mmyhn9GaGUOrcj6WlYryKCWJRk8eDDbt29XO47IgqSgFaqIioqiQYOPsLRzoO/47zE2MWHQtPk06vIJYY9OsvLEeGKePVI7ZoYo5fkRuR0K8dOvM/n71GG147xWp+bdMTY2pe1KtZNkDTKHVmQ3Y7uVp1qJ3LRo3oywsDC144gsRu6kIsPpdDrat+/AjVu3GDBlHta29vrXWvQZzCfjZxEZf49loWO4G5P1V8YaaYyo6dMVK1MH+o/syaPIh2pHeiUHO0c6NO3CsTsaDt1UO43h++dJYTJCK7IHrdaI34bVwdYcGjdqKIvERJqSglZkuIkTJ/Lnn2vpNXo6Ob3yv/R6mZr1GPvbBjQmsOrEBC7dP6JCyoxlbmJFcKG+JCUlEzKwZaZdJNamYQjWVjZ0WK12EsMnI7QiO3K0NWfFyLpcuHCO7t27ySIxkWbkTioy1I4dO/jiiy9o2LkvJSrVeO15ub19mb7hIE7uOdlyfg5Hrv+Z5W98TlYeVC/YiTv3bzP4m75qx3klK0srurbszcWHsPGS2mkMm8yhFdlVUe/ni8R+/XUJ06ZNUzuOyCKkoBUZ5tatW7Rs1Qr/UuVp3mvQW8+3trVj6p97KVy6AkfC/2TLhTkkJSdkQFL1eLsEUjxXHfYc2ckvK+aqHeeVmtRtiYujK93XSSH2IfQFrexyILKhVtV8GNiyhCwSE2lG7qQiQyQmJtKiRUt0Gi19vpmJkVabquuMjIz44offCG7XjSv3/2b1qUnEJUSlc1p1lfFqRC57P2b9Mp3Q00fVjvMSM1Mzerb7hJvRCr+cUDuN4ZJ9aEV2N7ZbEFWK5aJli+Zcv35d7TjCwMmdVGSIzz77jEOHD/Hx+FnYOTq/8/XtBnxNz1FTeBh7k6WhY3jw5EY6pMwcjDRG1PLtjqWpHf1G9CAyOvPt9lC36kfkyenFwL/kFvK+ZIRWZHfGWiN+G1Yba1MdjRs15OnTp2pHEgZM7qQi3S1btoypU6fS9tNhFCwa+N7tVKzfjJG/rCbZKJEVJ8Zz7eHxtAuZybxYJJaYlEjHAZlvkZix1pg+HQfwIE7H5P0Z16/XNNCMfPmjz/rXX/P9YfD7Hiy+AZ/veGlUecsVKDgT7MZDx9WQkPzPa1Hxz18LT4dfCsgIrRDgZGfBilHBnD9/VhaJiQ8id1KRri5cuECnzp0pW7M+tVt1+uD28vkXZdq6fdg6ObLx7CxCb2zKsjdAZ6tcVCsQQsS9W3w2rp/acV5SpWx1/LwLMXK3loyqt490g4iB/3xsaf/8ePNCrz5/9hH4fBuMqAxnesPIKtBnA/x54fnrOgXaroSegbC/Mxy+BXP+/uf6z7Y+fy2PXdq/lxcFrdSzIrsr5u3CnEHVWbz4V6ZPn652HGGg5FYq0s2zZ89o0aIl9s5udPt6IhpN2iwisnN0Zvr6gxQIKMmBsJXsuLSQZF1SmrSd2RRwLU0xj1rsOrSNX1cvUDtOChqNhr4dBxLzLJnPt2VMny5W4G79z8e6i5DfASp7vvr8RSehR0loWRjyOUCrwtClOHy77/nrD+Lgfhz0LgWFXOGjgnD2/vPX9oXD0dvQr0z6vJd/Clq5DQvRuroPnzYvzuDBgzl27JjacYQBkjupSDdffvklZ8+dpc+477Gwsk7Tto2NjRm5YDXVm7bj/N0DrDk1maeJMWnaR2ZRNm9jPOx9mDl/MqfOh6odJ4VSRcsSGFCGmUe1JGTwvykSkmHxSehcHF73b6VnyWBunPKYhfHzkdjEZHCxhBzW8NcVeJoIe8IhwO15273Www/1Ib22idUpIPtECPGPsd2CKJzXiQ7t2xEfH692HGFgpKAV6WLr1q1MnjyZln0/w8vnNb8PTgNdvhxH5y/Gcu9JGMtDv+FR7O1060stRhottXy7Y2FiS99h3YiKjlQ7Ugp9Ow7gaUIyvTdkbL+rz0NkPIQUe/05tfPD3FD4+zYoyvMR13nHIVH3fHRWo4GlzWH0bvCfBcXdnxfI4/dC9bzPi9+gec/n3n6Xxk8l1mXNmTJCvDdTEy0Lhtbg0qVLDBs2TO04wsBIQSvS3MOHD+nQoSOFy1Sgbttu6d5fjWbt+GrOUp4pcSw/Po7wR6fTvc+MZmFiQ3ChPiQkJBAyKHMtEvMvUISq5Wqy6JSWqAwcVPk5FOoWgJw2rz9nWCWo6w1lfwaT0dDwdwgp+vy1FyOvFfI8n5t7rR98Xw+uRT6fqjC6GrRf9XzKwp5OMGoXnLybdvl1yutHloXIrorkc2ZUpzJMnjyZPXv2qB1HGBApaEWaUhSFrt268STuKT1HTsmw+YG+xUszZe0eLO1tWHdmJidvbc9yi8VcrPNQtWBHbt25wRcTBqgdJ4Ve7fuRmKwjZE3G9Hc9ErZeha7F33yehQnMawhxX0BYfwjvD172YGMKzpYvn68o0P1PmFzrecEZegea+YOrFVT2gl1hafceZIRWiFcb0KIE5QvnJKRjB548eaJ2HGEgpKAVaWrevHmsXrWKLl99i6Nrjgzt29HVne82HCKvX2H2Xv2d3VeWZLnFYgVdy1DUowbb92/hjz8Xqx1HzytXPhpUb8K6S1puR6d/f/OPPy8y6xVM3fkmWshl+3xU9vczUL8gvOqJsz+HgpMlfOQDyf8fBE9M/ue/yWlYhMocWiFeTas1Yt5nNbgTcZuBAweqHUcYCCloRZq5dOkSn/TrR9VGrShdva4qGYxNTfnm1w1UrN+UMxG7WXdmBvGJsapkSS/l8jYlp503U3/+ltMXMs+jurq17g1oaLsyffvRKc8L2o5F4b/PJPh8K3RY9c/nFx8+Xzh26eHzhWCtlsPpezC2+svt3ouFMbthRp3nnztYgJ8zTDsIB27AtmtQPnfavg+ZciDEq3l72DOxVxA//fQTGzduVDuOMABS0Io0kZiYSJs2bbFzcqX9oBFqx6HXqGm0HfAVEVGXWHFiLJFP03Dyo8qMNFpq+/bEwtiaPsO6EP0kA4ZEU8HNJQct6rdlzw0jzt1Pv362Xn3+oIPOr5huEPEk5UMQknUw+QAU/QFqLoL4pOf7zXrZv3xtv00wqDx42P5zbEGj/4/o/gaDy0Npj7R7HzLlQIg369GgCLVKe9GlcycePcp8T0wUmYtGyWoTDYUqRo0axahRoxg+fxXehd8ysTEDnTy4m8n9OqHRGVHXvw8e9j5qR0oz92Kus/LEeDzcPVg2e0Om2M80MvoxH3Wpgb/DU/7uoXaazG3iPvhyO8Rvy3wPzRAis7h1/wkBXZZQt15Dlvz2m9pxRCam/k9AYfDOnDnDmDFjaBDSO1MVswABZSsxYeV2TK0sWHtqKmfvZJ1Vs642nlQp0IEbEeEMmzxE7TgA2Ns60LFpV0LvGnHghtppMjedgkyiFeItPFysmfFxJX77/XeWLl2qdhyRiUlBKz5IcnIynTt3wTWXJ426fqJ2nFdy8/BkxsaDeOTzZuelRey7ugydknm2vfoQvm7lKJKzKlv2bGTZhiVqxwGg1UcdsLGyoWMG7XhgqGRRmBCp06aGD00rF6BXzx5ERESoHUdkUlLQig8yY8YMjhw5TLevJ2JqZq52nNcyt7Bk/NItlK4ezIlbW9h49nsSkrLGk2jK522Ou20+pvw0jrOX1d+D18rSim6te3PpIay7oHaazEvm0AqROhqNhlmfVsVEk0S3rl2z3JaMIm1IQSve25UrV/jiyy+p1aoTBYsGqh3nrYyMjOg/8Uea9xpE+OMzrDgxjpj4h2rH+mBaI2Pq+PXCzNia3l924kmc+vs2Nq7TElcnN3pukDHI13m+y4F8fYRIDWc7C34cWJX1GzYwb948teOITEgKWvFeFEWha9du2Do607JP5pi/mVqNu/VjwJQ5xCQ8YFnoGCKir6gd6YNZmtpS178P8fHxdB7USu04mJqY0rNdP25FKyw8rnaazElGaIV4Nw3K5yOkjj/9+/fj2rVrascRmYwUtOK9zJ07l507d9Dly/GYW1qpHeedlaxci/FL/8LITMuakxO5cO+g2pE+mJuNF5W92xF28ypfZ4JFYnWrNMDTw4uBW+Q28yoyh1aIdze1byWcrE3oFNIxUz0CXKhPftKId3bz5k0GDhpElYYtKVK2ktpx3ltOL29mbDyAi0dutl2Yx8GwVSgGvljMzz2IQjkqs2nXelZtVndFsFarpU/HATyM0zFhn6pRMiXZ5UCId2drZcbPQ6qxa/cemXogUpCCVryzPn36YmxqTptPv1I7ygeztLZl8urdFAuqxrEbG9l87kcSk5+pHeuDVMjXEnfbvEyYPYaLV8+rmqVymer4FSjM6D1aZDAlJRmhFeL9VC2em7Y1ffni86FERkaqHUdkElLQineyYcMG1q5dQ/vBI7G2tVc7TpowMjJiyMyFfNS5D9cenWDViW958uyx2rHe24tFYqZaS3p83oG4OPUe/avRaPgkZBBPniXz2VbVYmRK8uhbId7fuG5BxMXGMHr0aLWjiExCClqRavHx8Xz88ScULlOBMjXqqR0nzbXqO5Q+Y2fyOP4uy0K/4V7MdbUjvTdLUzvq+vcmLj6OzoNbv/T68g2/0+bjRlRtWYqqLUvReXBr9v+9+41tHjt9hA6fNqNC02I06laLFRt/T/H6odD9NO1Zl6qtSjNi6uckJiYAULJIaUoULsXkA3DR8DeVSDPPF4VJRSvE+/BwsebzNiWZMWMG58+r+5sokTlIQStSbcqUKVwPv06HwSOz7HZD5Wt/xJhf16EYJ7PqxLdcuf+32pHem7ttPirnb8vVG5cZOe2LFK+5ObvRp+OnLJiyjAVTlhEYUIZB3/TlSvilV7Z1685N+o/sSTH/kiyatoKQ5t2ZPGcs2/f/BYBOp+PrKUNoUqclcyf8ytlLp1j913L99XY29ijAuL3p9nYNjozQCvFhPm1RgjyuNnzav5/sTSukoBWpEx4ezugxY6jTujO58hVUO0668izoz4wNB7B3c2Pz+R85Gr7eYG+W/jkq4u9ekfXb1/Dn1pX64xVLVyUosDKeHl54enjRu31/LM0tOX3+5CvbWbnpD9xdcjCg2+fkzZ2fRrWa0aBGExavmg9AZPRjHkc9ollwa/LnKUDF0lW5duP5dmgnzh4j4v5tqpWvxZLTWiKzxvMsPphs2yXEhzE3NWZiryA2bf6L9evXqx1HqEwKWpEqAwcNwsLKhsbd+qsdJUNY2zkwfd1+/EqW4/D1NWy98DNJukS1Y72Xivlb4WbjxdjvRnA57OJLrycnJ/PX7g08jX9KEd+ir2zj1PnjlClePsWxssUrcO7yGZKSEnGwc8TZ0YVDofuIfxbP8bN/4+1VkMTEBL6dPYqhvYbTq31/kpIVQlanx7s0PM8XhckQrRAfomFQPqqXzMOn/fuRkJCgdhyhIiloxVtt3bqV5cuW0brfl1ha26gdJ8MYGRkxbM5SarfuzOX7R1hzchJxCdFqx3pnWiMT6vj1wkRrTveh7YmPjwPgcthFKrcoSYWmxRg/eyQTvphBvjzer2zjYeQDHO2cUhxzsnciOTmJyOhINBoNY4dM4ec/fqBlnwb45PPjoxpNWLhiLoFFy2JmZsbo6V9iYWHJnxc13DS8L2Oak227hPhwGo2GqX0qcS0sjOnTp6sdR6hIClrxRgkJCfTt+zG+xUsTFNxY7Tiq6Dh4JN2GT+RB7A2WhY7hYexNtSO9Mysze+r69SY2LpbOg9sA4OnhxeJpK/l54m80rdOSkdO+4Gr45de28d950/ppGP8/XMy/JAunLGXN3C0M6TmMW3dvsXHHWnq2/ZgRU4bSuE4Lfhi7EJ2i0PC3dHmbBkW27RIibRTK60Svj4owevRI7ty5o3YcoRIpaMUbzZw5k0uXLtLxs9FZdiFYalRp2JLh81eSpHnGiuPjCXv46rmmmVkOO28qerfm8vWLfDNzGCYmpuTO6Yl/gcL06TiAAnl9+OPPRa+81snemYeRD1IcexT1CK3WGHsb+5fOVxSFcd8Pp1/nIegUhQtXz1E9qBY++fzIk9OL0LsaztxLj3dpOJ4vCsu+f6eESEsjOpXF1Ejh88+Hqh1FqEQKWvFaDx48YOSoUVRv2g7Pgv5qx1Gdd5HiTP1zLzaO9mw4+x3Hb/5lcIvFCrlXwtctiLVbVrJ++5oUrymKQkLiq+cJF/EtxuHj+1McOxS6Dz/vQhgbm7x0/potK7CzsadSmWrodMkAJCUlAeCRIzfGWmParUqLd2S4ZFGYEGnHwcackZ3KsGDBQo4cOaJ2HKECKWjFa33zzTckJ+to2nOA2lEyDXtnV6ZvOIR3keLsv7acHZd+IVmXpHasVNNoNFTyboO5iQ1jZnzFwdB9XA67yKxF0zh2+gh1KtcH4PuFUxg+9Z+RjiZ1WhJxL4KpP3/LtRtXWLtlBWu3rqBd404v9fEo8iHzl/7AwO7PtwqztbYjb+58/Lb2F06eP86Js39Tv3pjTtzVsC88Y953ZiTbdgmRtrrXL0xAflc++bgvOnk0YbYjBa14pWvXrvH9999Tr2NPbB2c3n5BNmJsbMyohWup0qgV5+/uZ+3pqcQnPlE7VqoZG5ngYVeQZJ2OT4Z3o/dXnThz8STTh/+k38ngweMH3L0fob/Gwz0X04b/wLFTh2nXrwk///EDA7t9QbXytV5qf8qccbRt1AlXJzf9sa/7jWXLno0MGN2Ldo0706/zYGyt7QhZ89Ll2YY8WEGItKXVGjGtb0UOHjrMr7/+qnYckcE0iqH9zlRkiLbt2rFx8xYmr9mDuYWl2nEyrb+WLuSXCcOxMrGnfuFPcLDMoXakVLsddZE1J6dQIJ8Pi6etyPD+l677lUk/fcOalvCRb4Z3r7oua2DlJRMeruutdhQhspSWIzew73w0Fy5ewsYm++zMk93JCK14SWhoKEt+/ZUm3T+VYvYtarXoyOc/LOGZEsvy42O58fis2pFSLaddQSrkb8HFq+cYP2tkhvffuHZzXJ3d6bUxe45S6pDxWSHSw4QeFXj8+BHjxo1TO4rIQFLQipd89tlQPLzyU6VRK7WjGIRCgeWZtGon5jZWrDs9ndO3d6odKdUK56iKj2s5Vm1ayuZd6zK0bxMTU3q378/taIWfj2Vo15nC831opaQVIq15utsyuGVxJk+exJUrV9SOIzKIFLQiha1bt7Jly1+06PsZWmNjteMYDOccHszccIg8Bf3ZfWUJey4vQackqx3rrTQaDZULtMPZOjcjp33J9VvXMrT/2pXq4ZUrH4O3GZHd1nDIPrRCpJ8hrQNxtjNnzJjRakcRGUQKWqGn0+kYMuQzChYtSWDVOmrHMTim5uaM+30TQXUacSpiJ+vPzORZUpzasd7K2MiEOv690WpM6TK4DfEJ8RnWt1arpW/HATyO0/Ht/refn5XIPrRCpB9LcxMGtSjOokWLuXYtY/+hLtQhBa3QW7p0KaGhx2j1yRfyg/YD9Bk7k9b9vuRW5HlWHB9H1NPM/wQBGzNH6vj1JOZJND2Gts/QviuWrkqhggGM3aslORuN0ibLJFoh0lW3+oVxtDVn/PjxakcRGUAKWgFAcnIyI0aMpHjF6vgWL612HIPXoGNPBs1YQGzSY5Yd/4bbURfVjvRWHvY+lM/XgnOXzzDxhzEZ1q9Go+HjkEE8eZbMkC0Z1q3qZMqBEOnL0tyEAc2LsWDBfG7eNLxHlot3I9t2CQD++OMPWrVqxahf1uJduLjacbKMuzfC+KpdfeKexFDFuz1+7kGpvvb07Z2cjthFzLOHADha5iQwTz08HYu88vwrD45xJmIXD57cIFlJwtEyJ6U8G5DHoZD+nBuPz7L7yhKeJkST16k4VQq0R2v0fK70s6Q4loeOxdEqJ2EPTzBmyCRqVqj7Ae/+3XwyvBvHTx/k8ZBkzLPB9O1mS2HXbXPuru6hdhQhsqzo2Gfka7OQ9iHdmD59utpxRDqSEVqBTqdj9OgxFC1fWYrZNOaW24uZmw7jnicvOy4tZP/V5eiU1P1e3drMgXJ5m9C82Jc0L/YlHvY+bDw7i0ext195fkTUJXLb+1Gv8Cc0L/78/A1nvuP+k+eP41IUHVsv/Ewh98o0KTqUuzHXOHtnj/76A9dWUihHZWr4dMHRyoPhk4cSfuv6h38RUqlPh0+JT0ymx58Z1qWq5ElhQqQ/WyszPmkSwE8//cjdu3fVjiPSkRS0gtWrV3PmzGkad+uvdpQsydzCkokrthNYpTbHb/3FprOzSEx++8IrL6eieDoWwd7SDXtLN8p6NcZEa8admKuvPL9C/pYUz10HNxsv7C2en29n4UrYw5MAPE18wtPEGArnrIKjVU7yOhXlcdzzp4FFRF3m/pPrBHhUx0RrRl3/3hhpjOkypDUJCQlp98V4A5/8/tSsWJffzmp5lPnX0n2w51MOpKIVIr193KQYJlqYPHmy2lFEOpKCNptTFIVRo0ZTuHQQBYsGqh0nyzIyMmLAlLk07f4p1x+fZsXx8cTEP0z19TpFx6V7h0lMTsDdJl+qrlEUHYnJ8ZibPH84hoWJDZamdtx4fIak5ARuR13CycqDZF0Suy7/SmXvthhpnt8SbM2dqePbk6iYKHp80eHd3/B76tH2Y5KTFTquzrAuVSO7HAiRMRxszOnTsAizZn3Pw4epv+8KwyIFbTa3bt06Tpw4TuNu/dSOki007TmA/hN/IPrZfZYd/4Y70a8ebX3hYexNftr3MT/u7c2uy79S178XjlY5U9XX8VtbSExOIL/z83+oaDQaavt252j4en77ezgu1nnwdQvi2I1N5LL3xdjIlJUnvmXJ0WGcur2dXA5+lM/blDMXTzJlbsY8cSdPTi8a1mrGxqtawqMypEvVJMuUAyEyTP/mxVGSk2QebRYmBW02pigKI0eOwq9EGfxKllM7TrZRqlpdvvl9ExoTDatPTuTSvcOvPdfewp2WJYbRtNhQCuWozLYL8187h/bfLt07zJHrf1LLtxuWprb64znsCtC8+Je0Lz2OSt5tiIl/yMV7Bynj1ZCtF37G370SjQIGczR8PQ9ib1LUoybeLqX4Y+1itu//K03e/9t0adULI40RbVdkSHeqkRFaITKOi70lPRoUYsb0aURFZY5/Le/cuRONRkNkZKTaUdJVSEgIjRo1Svd+pKDNxjZv3szffx+lkYzOZrjc+Qsyc9NBnHN6sOXCXA5fX4vyisViWiNj7CxccbXxolzeJjhb5+Lk7W1vbPvS/SPsuLSQWn7dye3g/9rzFEVh5+VFlM/XDEVReBB7g/zOJbA0tSWnXQFuR15Eo9FQtUAHHKxyMGzSEG7dufHB7/1tXJ3caPVRB/bfMuJ0Fl7DIYvChMhYA1uWJD7+Kd99950q/VepUoX+/fvrPy9fvjwRERHY2dmpkiejTJ8+nQULFqTq3A8pfqWgzcZGjRpNwaIlKVy6gtpRsiVLa1umrNlDkbKVOBq+jr/OzyEx+dkbr1EUSNYlvfb1S/cOs/3iAmr4dMXLMeCNbZ27uxdzYyvyOhXT77zw4nG9OiUZhefHTLRmBPv3RaNo6TQoYxaJdWjaBXNTc9qtSveuVJOsgJFUtEJkmBxOVnQJ9mfqlMk8efJE7TiYmpri7u6e5X9TY2dnh729fbr3IwVtNnXgwAEOHNhPg5A+Wf4vU2ZmZGTE57N+pX6Hnlx9EMrqkxOJTYgE4GDYKm5HXSI6/gEPY2/+//MLFHQtAzzfZmvrhXn6ti7dO8y2i/MIytscd9t8xCVEEZcQ9crH78YlRPN3+AYq5G8FgLmJFQ4WOTh5axt3oq9wM/I87rb59efbmjtT268HkdGP6f1VSPp9Qf7Pzsaejs26cfKehj0Zt3NYhtLpZMqBEBltcKuSREVH88MPP2RovyEhIezatYvp06ej0WjQaDQsWLAgxZSD69ev06BBAxwcHLCysqJQoUJs2LABgMePH9O2bVtcXFywsLCgQIECzJ8/H3j11IXjx4+j0WgICwvTH9u/fz+VKlXCwsKC3Llz88knnxAbG6t/3cvLizFjxtChQwesra3x9PRkzZo13L9/n4YNG2JtbU2RIkU4evSo/poFCxZgb2/P5s2b8fPzw9ramjp16hAREZHivf971HX58uUUKVIECwsLnJycqFGjBrGxsYwYMYKFCxeyZs0a/ddo586dqf4aS0GbTU2ZOpWcnvkoXrG62lEE0Kb/l/QaM41HT2+z7NgY7j8JJy4hmm0X5rHk6NesPTWVezHXqF+4n34aQVxCFE+ePdK3cebObnSKjt1XlrDg0GD9x94rf7zU396rf1AsV02szRz0x6r5hHDp/hHWn/mOYh61cbPJm+Ka3A7+lPNqzMnzx5k+b2I6fSX+0eqj9tja2BGyJt27UoVMORAi4+Vxs6VDLV8mTZzA06dPM6zf6dOnU65cObp160ZERAQRERHkzp07xTl9+vTh2bNn7N69m1OnTvHtt99ibW0NwLBhwzh79iwbN27k3LlzzJ49G2dn51T3f+rUKWrXrk2TJk04efIkf/zxB3v37qVv374pzps6dSpBQUGEhoZSr1492rdvT4cOHWjXrh3Hjh3D29ubDh068O9ncsXFxTFp0iQWLVrE7t27CQ8PZ9CgQa/MERERQevWrencuTPnzp1j586dNGnSBEVRGDRoEC1atNAXxBEREZQvXz7V7zEbPI9H/Nf169dZuWIFHYeMwshI/k2TWVQIboxHPm9Gd2nOyhPjqenTjWoFO772/Oo+nVJ83ijg1TeQV6nl2+2lY242eWkTOOqN1xXLVZt7T8JYsnohRQuVoEqZ9PsHkYW5JT3afMyEH0az6hw09ku3rlTxfMqB2imEyH6GtglkwaZfmDt3Lh9//HGG9GlnZ4epqSmWlpa4u7sDcP78+RTnhIeH07RpU4oUef40yHz58qV4rXjx4gQGPt+1xsvL6536nzhxIm3atNHP4S1QoAAzZsygcuXKzJ49G3NzcwCCg4Pp0eP50wu//vprZs+eTalSpWjevDkAn332GeXKlePu3bv695GYmMgPP/xA/vzPf6vXt29fRo169c+SiIgIkpKSaNKkCZ6engD69wtgYWHBs2fP9G2/C6lmsqGZM2diaWNLxQbN1Y4i/iOvbxGmrduPnbMLm87N5tiNjWSmp1NrNBqqFQzB3tKNL78dSMTdW+naX8OaTXFzyUGfjVmv8pNdDoRQR34Pe1pX92HCt+N59uzN6xYy0ieffMKYMWMICgpi+PDhnDx5Uv9ar169+P333ylWrBhDhgxh//7979T233//zYIFC7C2ttZ/1K5dG51Ox7Vr1/TnBQT8s/bCzc0NSFlwvjh27949/TFLS0t9MQuQI0eOFK//W9GiRalevTpFihShefPmzJkzh8ePH7/Te3kdKWizmZiYGH6aM4eqjdtgbmGpdhzxCrYOjkxbtx/fEqU5GLaKbRfnk6xLVDuWnonWnGD/PqAY0WlQK5KSXr9I7YP7MjGlT/v+RMQo/PR3unWjCp0sChNCNZ+3LcWt2xH8+uuvakfR69q1K1evXqV9+/acOnWKwMBAZs6cCUDdunW5fv06/fv35/bt21SvXl3/a/0Xv2n99+BHYmLKnxk6nY4ePXpw/Phx/ceJEye4dOlSimLUxMRE/+cX/+B+1TGdTvfKa16c87qBGK1Wy5YtW9i4cSP+/v7MnDkTHx+fFEX1+5KCNpuZP38+cXFx1GoZonYU8QbGxsZ8PXcFNVt05NK9Q6w5NZmnCTFqx9Kzs3Cltm93HkU9pM+wTm+/4APUqlSPfHm8GbrNCN3LO5sZrGQZoRVCNX6ejtQu7cWs7zNuCy9TU1OSk5PfeE7u3Lnp2bMnK1euZODAgcyZM0f/mouLCyEhISxevJhp06bx008/6Y8DKRZiHT9+PEW7JUqU4MyZM3h7e7/0YWpqmkbvMHU0Gg1BQUGMHDmS0NBQTE1NWbXq+ZY2qfkavY4UtNlIcnIyU6dOo0yNeji55VA7jkiFTkPH0Pmr8dx7cp1lx8fwMDZ9f8X/LvI4FqaMV2NCz/zN979MTbd+jIyM6NNxAI+f6hi3N926yXA6mUMrhKp6flSYv4+FcuTIkQzpz8vLi0OHDhEWFsaDBw9SjHIC9O/fn82bN3Pt2jWOHTvG9u3b8fN7vnjg66+/Zs2aNVy+fJkzZ86wbt06/Wve3t7kzp2bESNGcPHiRdavX8/kyZNTtP3ZZ59x4MAB+vTpw/Hjx7l06RJr167NsDnELxw6dIixY8dy9OhRwsPDWblyJffv39e/Fy8vL06ePMmFCxd48ODBSyPNbyIFbTaydu1awsKuUbdtV7WjiHdQvUkbhs1dToISz4rj47j+6JTakfRK5KpDPqfi/LLiZ/Yd3ZVu/VQIrEwRn6KM268lKYuM0socWiHUFVzGizzudsyaNStD+hs0aBBarRZ/f39cXFwIDw9P8XpycjJ9+vTBz8+POnXq4OPjo89mamrK559/TkBAAJUqVUKr1fL7778Dz3/l/9tvv3H+/HmKFi3Kt99+y5gxY1K0HRAQwK5du7h06RIVK1akePHiDBs2jBw5MnZwy9bWlt27dxMcHEzBggX56quvmDx5MnXr1gWgW7du+Pj4EBgYiIuLC/v27Ut12xolM604EemqUqXK3It5yvB5K9WOIt7Do/t3+bJ1XaIePSAoX3MCclbPFAVRQlI8y49/Q1xiJCt+3ICbS/rcIEPPHKXH5x3oVwam1UmXLjJUsR8hwcyB0ws6qB1FiGxr3OLDjPn1GLdvR+Dg4PD2C0SmJSO02cTZs2fZs2e3zJ01YI4ubszccJB8hQLYd3Upuy4vfuNTwzKKqbE5wYX6oigQMrBlui0SK14okHIlKvLjMS1x6f+wsnQnD1YQQn2dgwuRnJSU6kezisxLCtpsYu7cudg6OBJYtbbaUcQHMDY1ZcyidVRq0Jyzd/ay7vR04hNj335hOrO3cKOmbzceRj7g4+HpN6WlT8dPiU9Mpvu6dOsiw8ijb4VQn5ujFU0qefPD7FmZaotE8e6koM0Gnj17xsJffqFi/WaYmJqpHUekgZ4jp9Bh0HAioi+z/Pg3RMbdVTsSXo4BlPb8iL9PHebHX2emSx8F8/pSq2IwS89pefTyE30NimzbJUTm0POjIly8dJnt27erHUV8AClos4FVq1bx6OFDqjRqrXYUkYbqtOnC57N/5WlyDMuPf8PNyPNvvyidlcwdjJdTUeYt/ZEDx9JnS4IebT8mWafQflW6NJ9hdArIg/qEUF/FgJwUyuvC7AxaHCbSh9xOs4GffpqDX4kyeOT1VjuKSGOFSgcxadUOzKwt+fPUNM5E7FY1j0ZjRI2CnbE1d2LwNx9z/+GrnxbzIXLn9KRx7eZsvqblemSaN59hZJcDITIHjUZDjwaFWLN27WufcCUyPylos7grV66wY8d2GZ3Nwlxy5mbmxkPkyl+AXZcXs/fKH+iU99uYOi2YGlsQ7N8XXbJCx4Et0mWRWJeWvTEy0tLGgDfskCkHQmQerav7YKSBxYsXqx1FvCcpaLO4uXPnYm1rR5kawWpHEenI1Nycb5dtpUzN+py8vY31Z77jWZJ6k0wdLHNQ07crDx7do/+oHmnevrOjC20+6sDBW0acVH/68Ht5PuVAClohMgNHW3MaVcjHz3PnyOIwAyUFbRaWmJjIvHnzKV+3MabmFmrHERmg37ezadn3M25GnmPF8XFExz9QLUtep2IE5qnP4eMHmPt72s9Na9+0C+ZmFrQz0FFaeVKYEJlLp7r+nD13PsOeHCbSlhS0Wdi6deu4d+8u1Rq3UTuKyEANO/dl0LR5PEl8zLLQMUREXVItS6k89fF0LMLc32Zx+PiBNG3b1tqOTs27c/q+hp1hadp0hpApB0JkLtVL5Ca3mx3z5s1TO4p4D1LQZmELf/mF/IWKkqegn9pRRAYrXrE63y7bitbcmDWnJnP+btoWk6ml0RhRw6cL1mZODBzdhweP76dp+y0btMPe1oHOaw2vMNQpoJEhWiEyDa3WiI61fPhtya/ExRn4voDZkBS0WVRkZCQbN2ygfJ1GakcRKsnhmZfvNh3CNbcn2y/O58C1lSiKLsNzmBlbEuzfh+RkHSEDWqDTpV0GczMLurfpy7XHCivOplmzGUJGaIXIfDrW8Sc65gkrVxroXKZsTAraLGrlypUkJiZStlZ9taMIFZlbWjNp5U5KVKpB6M1NbDr3A4nJzzI8h6NVTqr7dObew7t8OqpnmrbdsGZTcrjmpO9Gw7qdyaIwITKffDntqFo8D/N+nqt2FPGODOsngEi1JUuW4B9YDgcXd7WjCJUZGRkxaNp8GnX5hLBHJ1l5YjxPnj3O8Bz5nUtQMncwB47tZd7SH9OsXWNjE3q3/5Q7T3TMNqC1HIqM0AqRKYXU9WPHzl2EhYWpHUW8Aylos6A7d+6wY8cOmW4gUmjRZzCfjJ9FZPw9loaO5m5MWIZnKOX5EbkdCvHTr9/x96nDadZuzYp1ye9ZgC92aEnDGQ3pSkZohcicGgblw9TEmDVr1qgdRbwDKWizoKVLl2Kk1VKqel21o4hMpkzNeoz9bQMaE1h14lsu3z+aof0baYyo6dMVK1N7+o/syaPIh2nTrpERfTsOIPJpMmP2pEmT6U627RIic7KxNKV6ydysWrlC7SjiHUhBmwUtWfIbRctVxtrWXu0oIhPK7e3L9A0HcXTPwV/nf+LI9XUZupG4uYkVwYX6kpSUTMjAlmm2SKx8yUoE+BVnwn4tSQYwSqtTQCsVrRCZUsOgfOzZu48HD9Tby1u8Gylos5irV69y6NBBytVtpHYUkYlZ29ox7c99FCodxJHwtWy5MIek5IQM69/JyoMaBTtz5/5tBn/TN03a1Gg0fNxxILEJyXy6KU2aTFc6ZA6tEJnVR+XzoigK69atUzuKSCUpaLOY33//HXMLS0pUqql2FJHJGRkZ8eUPv1O3bVeu3P+b1acmEZcQlWH953cpSfFcddhzZCe/rEibFcVF/UsQFFiJOce1xGVcff5eFJlDK0Sm5eZoRfnCOVm9apXaUUQqSUGbxfz++x+UqFwTcwtLtaMIA9F+4HB6jprCw9ibLA0dw4MnNzKs7zJejchl78esX6YTeubvNGmzd/tPeZaoo9ufadJcupFFYUJkbg2D8vLXlr/kIQsGQgraLCQsLIxTp04SWLWO2lGEgalYvxkjFq4m2SiRFSfGc+3h8Qzp10hjRC3f7lia2tFveHciox99cJsF8vpQu3Iwy85reZCJfw5JQStE5vZRUD6ePo3nr7/+UjuKSAUpaLOQP//8E2MTEwLKVVY7ijBA+QsVZdq6fdg6ObLx7CxCb2zKkMViLxaJJSYl0nFA2iwS69n2E5J1Cu0z8cN+ZB9aITK3ArkcKJTXhVUy7cAgSEGbhaxZswb/wPJYWtuoHUUYKDtHZ6avP0iBgJIcCFvJjksLSdYlpXu/zla5qFYghIh7t/hsXL8Pbs/DPTdN67RiyzUt1zL+GRKpIrscCJH5NQzy4s+1a0hKSv/7oPgwUtBmEVFRUezatYsSlWqoHUUYOGNjY0YuWE31pu04f/cAa05N5mliTLr3W8C1NMU8arHr0DZ+Xb3gg9vr1LIHWq2Wtpl0lFZBRmiFyOwaVcjP48go9uwxkA2uszEpaLOITZs2kZSUJLsbiDTT5ctxdP7iG+49CWN56Dc8ir2d7n2WzdsYD3sfZs6fzKnzoR/UlrODC20ahXDolhHHI9IoYBqSObRCZH4lCrqSy9WO1atXqx1FvIUUtFnE2rVryetbCOccHmpHEVlIjWbt+WrOUp4pcSw/Po7wx2fStT8jjZbavj2wNLWl77BuREVHflB77Rt3xsLCknaZcAqcbNslROan0WhoGOTF6lUrMvQBNOLdSUGbBSQmJrJ+wwaKV5TRWZH2fIuXZvKa3Vja27Du9AxO3d6erv2Zm1gT7N+XhIQEQgZ92CIxG2tbOjXvwdkHGrZfS8OQH0hRnk85kDm0QmR+DYPyEX7jFsePH1c7ingDKWizgL179xIVGUmJyjJ/VqQPJ7ccfLfhEF6+hdhz5Xd2Xf41XReLOVvnpmrBjty6c4MvJgz4oLZa1G+Dg50jXdZmnuLxxTiPjNAKkflVKuqBvY2FTDvI5KSgzQLWrl2Lk6s7Xr5F1I4isjBjU1PGLtlIheAmnInYzbozM4hPjE23/gq6lqGoRw2279/CH38ufu92zM0s6N6mL2GRCkvTd8ZEqun+X9EaGcktWIjMzsRYS72ynqxauULtKOIN5G6aBWze/BdFyleRH44iQ/QeM522A74iIuoSK06MJfLp3XTrq1zepuS082bq3G85feHEe7fzUY0m5HTz4JNNmePvyIuCViu7HAhhEBoG5ePU6TNcuXJF7SjiNTLH3V28t4iICM6dO0vh0kFqRxHZSL123Rny/S/EJUWxPPQbbkVeSJd+ni8S64mFiTV9hnUh+kn0e7VjbGxCnw4DuPtEx6wjaRzyPehHaLVS0AphCOqU9sLczESmHWRiUtAauO3bny/QKVRKClqRsQLKVmLCyu2YWpmz9tRUzt5Jn30aLUxtqOvfl2fPntFpYIv3XiRWPag23p4F+WKHljR4GNkH+WeEVt0cQojUsbIwoXJRD7Zu2aJ2FPEaUtAauG3btpHH2xc7Jxe1o4hsyM3DkxkbD5Eznzc7Ly1i39Vl6JS0rxZdbTypUqADNyLCGTZ5yHu1YWRkxMchA4l6msyoXWkc8B3pC1qZJiSEwahYJAf79+8jOTlZ7SjiFeRuasAURWHr1m34y+isUJG5hSXfLt1Cqep1OXFrCxvPfk9CUnya9+PrVo4iOauxZc9Glm1Y8l5tlC1RgWL+JZl4UEuSiqO0/ywKkyFaIQxFUBEPomOecPr0abWjiFeQgtaAXb16lRs3wilUurzaUUQ2Z2RkxKcTf6JZr0GEPz7DihPjiIl/mOb9lM/bjBy2+Zny0zjOXn73HyoajYa+IQOJS0im36Y0j5dqLwpaYylohTAYpXzdMDHWsm/fPrWjiFeQgtaAbdu2DSMjI/xKlFU7ihAANOnWjwGT5xCT8IBloWOIiE7bFcFaI2Nq+/XEzNia3l924knck3duI8C3GBVKVeHn41qeJKRpvFSTRWFCGB4LM2NK+rixd+9etaOIV5CC1oBt27aN/IWKYmljq3YUIfRKVqnFuD82Y2SmZc3JiVy8dyhN27c0taWufx/i4+PpPKjVe7XRp8OnPEvU0XVtmkZLtX8WhcktOCuZveYkxbosxr7ebOzrzSaozx9sPBSmf11bdforPyb9/vdr26zWf/krr6k/dI3+nF+3nMezxc84f/QDQ35IuTgz7E40vu0XEh37LM3fb3YUVNidvXtUnoQvXknupgZKp9Oxbft2mT8rMiWPvAWYsfEALh652XrhZw6FrUZJw8VibjZeVPZuR9jNq3z9HovE8nsWoG6V+qw8r+Xeuw/yfjB9QSsjtFlKLhdrxnYL4vAPrTj8QyuqFs9N46/+5My159Nvbq3omuJj7pAaaDTQpJL3a9tcPqp+imtOzmuH1khDsyoFAHgQ9ZTuk7YyoWdFNk5oxC+bz7H+wD/Pee49dTtjuwVha2WWvm8+mwgqnJMbN28THh6udhTxH1LQGqizZ8/y8MED2a5LZFqW1rZMXr2bokFV+fvGBjaf/4nE5LQbJfJzD6JQjsps2rWeVZuXvvP13dt8jE6BDqvSLFKq/bPLgRS0WUmD8vkILpuXgrkdKJjbgTFdy2NtYcLBsxEAuDtapfhYu+8qVYvlIl9Ou9e26WhrnuKarX+HY2luQvPKzwvaq7ejsLMyo2W1gpTydadKsVycu/4IgCVbz2NqrH1jwSzeTfnCOQBkHm0mJAWtgTpw4ABGRkZ4B5RQO4oQr2VkZMRnM3+hQUhvrj0IZdXJCTx59jjN2q+QryXutnmZMHsMF6+ef6drPdxz0aRuS7aGabmadpFSRR59m/UlJ+v4ffsFYuOTKFcox0uv330Uy4aDYXQKLvRO7c7bcIaWVQtiZWECQIFc9sQ9SyL00j0eRcdz9MJdiuRz5lF0PCPmH2Rmvypp8XbE/7nYW+KTx1nm0WZCcjc1UAcPHsSzoB/mFpZqRxHirVp/8jl9xn3H46cRLAv9hnsx19OkXa2RMXX8emGqtaTH5x2Ii4t9p+s7t+iJsbExbTL4Ee0yQpt1nbr6ANu6s7Co9R29p2xnxah6+Hs5vXTeL5vPYWNp8k6jp4fP3eH0tYd0qfdPEexgY878oTUJGfcXZXv9TvtaftQu7cng2Xvo27go1yKiKdltCQGdFrN816U0eY/ZXVBhN5lHmwlJQWug9h84SL7CxdWOIUSqla/9EaMXrUMxTmbViW+5cv/1C2HehaWpHXX9exMXH0fnwa3f6VonB2faNurEkQgj/r6dJnFSRQrarMsntwPH5rZh/6yW9GwYQKfxWzgb9vIWdvM3nqVNDV/MTY1T3fa8DWconNeJ0n7uKY43rujNiXntuPhrCMNDyrLz+E1OX3tA1/qFaTN6I1P6VGLZyHp0m7iVe4/jPvg9ZndBRXJy6vRZIiMj1Y4i/kUKWgMUGRnJ+XNnKVBEphsIw+LlW4gZGw5g7+rG5vM/cjR8PYqifHC77rb5qJy/LVdvXGbktC/e6dp2jTthaW6ZoXNppaDNukxNtHh72BPo48bYbkEUze/MjBXHU5yz5+QtLtx4TJd3mG4QF5/IHzsuvvWaZwlJ9J22g9kDqnP5ViRJyToqF8uFTx4HCuay59C5O+/ztsS/BBXOgaIoHDx4UO0o4l+koDVAR44cAcBbClphgKztHJi+fj9+Jcty+Poatl74mSRd4ge365+jIv7ulVi/fQ1/bl2Z+jxWNnRu2ZNzDzVsTdttc19LdjnIPhRF4VliykelzttwhpIFXSnqnfpHli/deYlnCcm0ren7xvPGLDpMndKelCjoSrJOISn5n91FEpN0JOs+/B+Q2Z23hz2ujtYyjzaTkYLWAB08eBBrO3vc8+RVO4oQ78XIyIhhc5ZRu3UnLt8/wpqTk4hLiP7gdivmb4mbjRdjvxvB5bCLqb6uWXAbHO2c6LouYwrMf0Zo5RaclXw5Zx97Tt4i7E40p64+4Ku5+9l54hZtavjoz4mOfcbyXZfoXO/VI60dx27mizkvr6Cfv+EMDSvkx8nO4rX9n7n2kKU7LjKyUzkAfPM4YqTR8PP606w/cI3z4Y8p5eP2ge9SaDQaggq5s3fPbrWjiH+Ru6kBOnDgIPkLFZMV0sLgdRw8im5fT+R+7A2WhY7hYezND2pPa2RCHb9emGjN6T60PfHxqZsvaG5mTo+2H3M9UuGPDHhMu0w5yJruPo6j49jN+HX4hZoDV3L43B02fNuQmoGe+nN+334RRYHW1Xxe2caNezFEPEy5uPHijcfsPXWbzsH+r+1bURR6Tt7G5D6V9DsgWJgZM29oTcYsOky3iVuZ0a8KHi7WafBORYUiOTh0+DAJCSo9blC8RKOkxQQ2kWEURcHJ2ZlqzUNo2uNTteMIkSYunwrlm+4tSU5MppZvd7ycAj6ovYioy6w+NYn8ebxZMnN1qq5JSk6iea96JMbc4u6gtHsIxKucfwB+38N3/arSq9GHvVchRMY7fO4O5Xr/wcGDBylTpozacQQyQmtwLl++zONHj/AuIjsciKzDu0hxpv65F2sHezac/Y7jN7d80GKxHHbeVMzfmsvXLzJm5rBUXWOsNaZPh0+5F6tjZto+rfclModWCMNWvIALFuYmMo82E5GC1sAcPXoUgPyFiqqcRIi0Ze/syoyNh/AuXJz915ax8/IiknVJ791eIfdK+LoF8eeWlazfvubtFwDVyteiQF4fhu3UokvHQVqZciCEYTMx1lLWLwd79+xRO4r4PyloDcypU6dwcsuBtZ2D2lGESHPGxsaM+mUtVRq25Nydffx5eirxiU/eqy2NRkMl7zY4W+fhm5nDuBp++a3XGBkZ8XHIIKLikxmx8726TRUZoRXC8BUv4MypUyfUjiH+TwpaA3Py1Cly5X/1YgIhsoruwyfRcchI7kRfZdnxsTyOi3ivdoyNTKjr3xtjjRldP2uXqkViZYqVp3ihQCYd0pLw/gPEbyS7HAhh+HzyOHAtLJz4+Hi1owikoDU4J06cJE8BP7VjCJHuarfqxOc/LuGZ7gnLj4/lxuOz79WOtZkDdfx7Exv7hK5D27/1fI1GQ9+OA3makEy/Te/V5Vu9KGiNZcqBEAbLN48DOp2Oy5ff/tsfkf6koDUgUVFR3LwRTm7vN2+sLURWUSiwPJNW7cTcxop1p6dz+vbO92onp10BKuRvycWr5xg/a+Rbzy/iW5RKZaox/6SWJ+mwK4+M0Aph+PzyOAJw/vx5lZMIkILWoJw+/XyDzNwFpKAV2YdzDg9mbjhE7oJ+7L6yhD2Xl6BTkt9+4X8UzlEFH7dyrNq0lM271r31/F7t+/EsUUfn1K0neycyh1YIw+dkZ4GzvRXnzp1TO4pAClqDcvLkSYy0WnJ65Vc7ihAZytTcnPG/b6Z8nYacitjJ+jMzeZaUuocmvKDRaKjs3Q5n69yMnPYl129de+P5+fMUILjaR6y6oOXu+61Ley0ZoRUia/DN4yAjtJmE3E0NyKlTp/Dwyo+JqZnaUYRQRd+x39G63xfcijzPiuPjiHp6752uNzYyoY5/b7QaU7oMbkN8wpsXc3Rv3RcFDe1Wfkjql+nn0MoIrRAGzSe3HefPnVE7hkAKWoNy8uQpcsn8WZHNNejYi0EzFvAk8THLjn/D7aiL73S9jZkjdfx6EvMkmh5vWSSW082DZsGt2HHdiEsPPyR1SjJCK0TW4JvHkfMXLqJLz42rRarI3dRAKIrCqdOnZEGYEECxoKpMWL4NEwtT1pyawrk7+97peg97H8rna8G5y2eY+MOYN57bqXkPjI1NaJuGo7Qyh1aIrMEntwNxcU+5deuW2lGyPSloDcS9e/eIjorCI6+32lGEyBTc83gxc9Mh3PPkZcelhey/thydkvpRkoCc1SjoWoblG35jy96Nrz3P0d6J9k0683eEEUdvp0Vy2bZLiKzCN8/zhxzJPFr1SUFrIK5cuQKAWy4vdYMIkYmYW1gxccV2SlapxfGbf7Hp7CwSk1O3yfmLRWKOVh4MnzyU8FvXX3tum0adsLS0ov2qtMn9zwit3IKFMGRe7raYmhhLQZsJyN3UQFy9ehUA11x5VE4iROZiZGTEwCk/06R7f64/Ps2KE98SE5+6Ca8mWjPq+vfGSGNMlyGtSUh49aaz1pbWdGnZiwsPNGxOgz3UZVGYEFmDVmtEwdyOUtBmAlLQGogrV65g7+SMuaWV2lGEyJSa9RxI/4k/EBV/j2XHv+FO9NVUXWdr7kwdv15ExUTR44sOr28/uDWODk50W/fhRaiM0AqRdTzf6eD9nmQo0o7cTQ3E1atXcc3lqXYMITK1UtXqMvb3TWhMNKw+OZFL9w6n6rpc9r6Uz9uMMxdPMmXuuFeeY2ZqRs+2/bgRpfDrqQ/L+c8cWrkFC2Honu9FKw9XUJvcTQ3E5ctXcPWQglaIt8mdvyDTNxzAKYcHWy7M5fD1tSipWCxW1KMG3i6l+GPtYrbv/+uV59Sr3pBcOfLw6eYPu3XKLgdCZB0+uR24HXGXqKgotaNka1LQGogrV67g6iHzZ4VIDWtbO6au3UORspU4Gr6Ov87PITH52Ruv0Wg0VC3QAQerHAybNIRbd268dI6x1pg+HT7lfqyOaQffP5/sciBE1vFip4MLFy6onCR7k4LWAMTFxXH37h1cc8sIrRCpZWRkxOezfqV+hx5cfRDK6pMTiU2IfOM1Jlozgv37olG0dBrU6pWLxKqVr0XBfL4M36XlffdSlzm0QmQdPrJ1V6Ygd1MD8GKHAzeZQyvEO2vT/yt6jZnGo7jbLDs2hvtPwt94vq25M7X9ehAZHUnvr0Jeel2j0fBJyCCi45MZtuP9Mv2zy4HcgoUwdNYWpuRytZOCVmVyNzUA+i27ZMqBEO+lQnBjRi1ei06bxMoT47n6IPSN5+d28KecV2NOnj/O9HkTX3q9dLHylChciqmHtSQkvXse2bZLiKwlt6u1PC1MZVLQGoCbN2+iNTbGzslF7ShCGKy8vkWYtv4Ads4ubDo3m2M3NqIoymvPL5arNvmdS7Bk9UJ2Htr20usfhwzkaUIyfV//kLHXkl0OhMhanG3NuH/vntoxsjW5mxqAO3fu4ODsipH88BPig9g6ODJt3X58ipfmYNgqtl2cT7Iu8ZXnajQaqhUMwd7SjS+/HUjE3ZSjL4UKBlClbHUWntQSnbqHk+np59Aay99pIbICF3sL7t+/q3aMbE3upgbgzp07MjorRBoxNjZm+M8rqNG8A5fuHWLNqck8TYh55bkmWnOC/fuAYkSnQa1ISko5v6BX+/4kJuvovPbdMsgIrRBZi4u9BQ8ePFA7RrYmd1MDEHHnDnaOUtAKkZY6f/4Nnb8cx70n11l2fAyPYm+/8jw7C1dq+3bnUdRD+gzrlOK1vLnzU69aQ9Zc1BLx6pr4lWQOrRBZi4udBfcfpO6R2yJ9SEFrACIiIrBzloJWiLRWvWlbhs1dRoLylOXHx3L90asfAZbHsTBlvBoTeuZvvv9laorXurfpi4KGditT368UtEJkLc72FsTGxvH06VO1o2RbUtAagDt37mLv7Kp2DCGyJJ9ipZjy516s7G1Zf+Y7Ttza9srFYiVy1SGfU3F+WfEz+47u0h93d8lJ83pt2BVuxMVUDtDItl1CZC0u9hYA3L9/X+Uk2ZfcTTM5RVG4d/cO9jKHVoh04+jixswNh8jnH8C+q3+w6/JiknUp58s+XyTWCTtzFz4b25879yP0r3Vq3h1jY1Parkhdf1LQCpG1uNhJQau2THE3rVKlCv379892fafGo0ePSExMxM5JRmiFSE/GpqaMWbyOSg2ac/bOXtadnk58YmyKc0yNzQku1BdFgU4DW+oXiTnYOdKhaRf+vqPh8M239yUFrRBZi4zQqi9D76Y7d+5Eo9EQGRmZkd2+0cqVKxk9enSqzlWj+L1z5w4A9jKHVogM0XPkFDoMGk5E9GWWH/+GyLiUW/HYW7hR07cbDyMf8PHwrvrjbRqGYG1lQ4fVb+/jRUFrZCRzaIXIClzsLQEpaNWU7YcHHB0dsbGxUTvGa70oaO0cnVVOIkT2UadNF4bOWszT5BiWH/+Gm5EpH2np5RhAac+P+PvUYX78dSYAVpZWdG3Zm4sPNWy89Ob2XxS0Go0UtEJkBRZmxlhZmEpBq6J3KmirVKlC37596du3L/b29jg5OfHVV1/pF1AsXryYwMBAbGxscHd3p02bNtz7/5MzwsLCqFq1KgAODg5oNBpCQkL0bet0OoYMGYKjoyPu7u6MGDEiRd8ajYYff/yR+vXrY2lpiZ+fHwcOHODy5ctUqVIFKysrypUrx5UrV/TXjBgxgmLFirFo0SK8vLyws7OjVatWxMT8s7/Of0ddZ82aRYECBTA3N8fNzY1mzZoBEBISwq5du5g+fToajQaNRkNYWNi7fPney6NHjwCwsXdM976EEP8oXKYCk1btwMzagj9PTeNMxO4Ur5fMHUxep6LMW/ojB47tBaBJ3ZY4OTrTfd2bC1WdAlLKCpG1uNhbSUGronceoV24cCHGxsYcOnSIGTNmMHXqVObOnQtAQkICo0eP5sSJE6xevZpr167pi9bcuXOzYsXzFRMXLlwgIiKC6dOnp2jXysqKQ4cOMWHCBEaNGsWWLVtS9D169P/Yu8voqK41DuPPeNydkODuVlyKu0Nxd3copUgpUNylAhRKcXeH4u7uEreJJ6P3Q9q0uVgCSSayf2uxLsycs89/6GXyzp737P0DXbt25ebNmxQqVIiOHTvSr18/JkyYwNWrVwEYPHhwknOePXvGrl272LdvH/v27eP06dPMmjXrva/t6tWrDB06lGnTpvHo0SMOHTpE9erVAVi0aBGVKlWiT58++Pn54efnR86cOVP615diarUaiUSCmaVVml9LEISknD1ysuTgZTzz5uf00z84+2wzBqMBAIlESu0CPbExc2LMj0MICglEpVQxoPMw3kYYWX/rw+MaPrzjriAImVTCbmGioDWVFBe0OXPmZMGCBRQsWJBOnToxZMgQFixIWJexZ8+eNGzYkDx58lCxYkUWL17MwYMHiYqKQiaT4eCQMMvo4uKCm5sbtra2ieOWKFGCyZMnkz9/frp27Uq5cuU4fjzp/uk9evSgXbt2FChQgHHjxvHy5Us6depE/fr1KVy4MMOGDePUqVNJzjEYDKxdu5ZixYpRrVo1unTp8s64/3j9+jWWlpY0adIEb29vSpcuzdChQwGwtbVFqVRiYWGBm5sbbm5uyGSylP71pVh4eDgWVtZi21tBMBGlmRk/bT3GV3WbcNv3OPvvLUGjS1hrUik3p1GRwRj0RrqNaodOp6NhrWZ4eeRi5NEP/5s1GEF0GwhC1uJkqxIFrQmluEqqWLFikr6vSpUq8eTJE/R6PTdu3KB58+Z4e3tjbW1NzZo1gYRC8VNKlCiR5M/u7u6J7QrvO8bV1RWA4sWLJ3ksLi6OiIiIxMdy5cqVpEf2feP+o27dunh7e5MnTx66dOnChg0biImJ+WT2tKRWq7Gwyrg9voKQXQz7aQXtB4/jrfoB22/NJCIuYZtLews36hbqTXBoIMOn9UMukzOo6wiCow3MO//+scQMrSBkPc62ZgQHvb++ENJeqk37xcXFUa9ePaysrPjjjz+4cuUKO3fuBBJaET5FoVAk+bNEIsFgMHzwmH+K6vc99t/zkjPuP6ytrbl+/TobN27E3d2d77//npIlS5p0VYaEGVobk10/s9q9einfdW5Mz6qF6F+7FPNG9sL35bMkxxiNRratnM/AemXpVikfP/Rpy9tnjz467uk9W+hYJuc7vzTxcYnHnD2wk8ENK9CnZjE2LJie5Pwg3zeMbFGdmKgU7JMqZBjNew5m1ILfiNSEsvXGdPzCnwKQ27EU5byacPnmBX7dtIyalepQKG8Rpv4l431vN6KHVhCynoSWA1HQmkqKC9qLFy++8+f8+fPz8OFDgoODmTVrFtWqVaNQoULvzIQqlUoA9Hr9F0ROW3K5nDp16jB79mxu377Ny5cvOXHiBJCQP72zR0ZGYi76Z1PswbWL1G3XjWm/72bCij8x6PTMGtiJuNh/Z9z3/r6Cgxt+ofu46Uxfvw9bR2dmDOhIbHTUR8c2t7Jm+ZFrSX4pVWYARISF8ssPY+g0/DvGL/uDM/u2cePMvy0uq2d8yzdDJohZ90ysTPU6zNpyFJmZnN135vIo4AIA5b2a4O1QnF83ruDKrYsM6T6ayHg93554dwzRciAIWY+zrTlBQcGmjpFtpbigffPmDSNHjuTRo0ds3LiRJUuWMGzYMLy8vFAqlSxZsoTnz5+zZ8+ed9Z39fb2RiKRsG/fPoKCgoiK+njhkN727dvH4sWLuXnzJq9evWLdunUYDAYKFiwIJLQvXLp0iZcvXxIcHPzBmd7UFBUVhcrCIs2vk9WMX/YHNZq1wzNvQbwLFKHf1HkE+/vw4v5tIGF29tCfv9G81xAq1G5IznyFGDBtAZq4OM4f3PXRsSVIsHNySfLrH4E+r7CwsqFS/WbkLVqKIuUq8fZ5whpO5w7uRK5QUKF2wzR73UL68MiVh6WHLuGS05vjj9dw8WXCt1F1CvbCSuXIqB8GkdsrL+VKfMXiKzI0STcdEy0HgpAFOdmZow6PQKvVmjpKtpTigrZr167ExsZSoUIFBg0axJAhQ+jbty/Ozs6sXbuWrVu3UqRIEWbNmsXcuXOTnJsjRw6mTp3K+PHjcXV1fWdFAlOzs7Njx44dfP311xQuXJiVK1eyceNGihYtCsDo0aORyWQUKVIEZ2fnZPUGf6nIyChU5pZpfp2sLiYyoa/aytYOgECf16iDAylRsXriMQqlisJlv+Lx7WsfHSsuNpqhjSoyuEF55gztzsuHdxOfc/PKjSYulpcP7xIVHsaz+7fxyl+IqPAwtq2YR/dx0z8yspCZmFlYMXfHKUpXq831Nwc59GAlUomMRkUGodcb6D6yHYO6jiBWo2fggaTnipYDQch6rMwTvoU29b032ZXE+M8isslQs2ZNSpUqxcKFC9MwkvBflatUReHoTv+pC0wdJdMyGo3MG9GT6IhwJq/eAcDjW1eZ0qMlyw5fwd7ZLfHYX34YR7DfWyYs3/DesZ7cvk7Am5fkzF+I2KhIDm1czc1zJ5i56QjuXrkBuHLiINtWzkMTF0eVRq1o038kq6aMwqtAEXIVLMq6uVPQ67S07jeSr+o0Tvu/ACHNbVk2m92rl+Fg4U7jokMJiHzB4QcrqVSmKmYqc85dOUHQKD02CZ0pzDoL35+CuGPDTJpbEITUs/30E9pNOUBoaCj29vamjpPtyE0dQPi4qKhI3HLkNXWMTG3trO94/eRhYjGb1P/Pkxk/untT/hJlyF+iTOKfC5Qqz8SODTmyaQ3dxk4DoPzXDSn/9b9tBfevXuDN04d0HzedEc2rMmTmUmwdXZjUtSmFynwldoHLAtoNGotXgSIs+3YoW278QOOiQymbsxEXrh+gdYP2aPUGuu+GHe0TjhcztIKQ9fyzlXV6tCMK7xKLm2ZwGo0W+f+t1CAk39qfJnHtr6N89/NmHF3dEx+3dXQGIDwk6ZqBEaHBic8lh1QqJU/Rkvi/fvHe57WaeNbMnEivibMIePMSg15P4bKV8MiVF3ev3Dy9c+MzXpWQEVWs24Qf/9yPRAE7b/2Eg4UHXvbF2Hl4G0ULFGfvExm+f68oKHpoBSHrkf49GZKCL76FVJSigvbUqVOi3SCd6fU6pDIxkZ5SRqORNbO+48qJg0xctRmXHF5JnnfJ4YWdkwt3Lp5JfEyn1fDg2iUKlCibouu8enQvyY1h/7Xzl0WUrFKT3IWLYzDo0ev/vTtIr9NhMGTcFT+ElPPKX5hFBy7i4ObO0Ue/Ym/hhqXSjgdP7qPT6+n095cECasciDlaQchKxAytaYlKKYPT6fRI02FHsqxmzayJnD+4m1ELfsXcwhJ1cMISchZW1ijNzJFIJDTo2Ivdq5fi5pULN6/c7F69FKWZGZUbtkgcZ/mk4Ti4uPHNkPEAbF+1gHzFS+PmlZvY6CgOb1zNq8f36T7+3Zu93j57xIUje5m56TAAHrnyIpFKOblrE3aOzvi+fEbeoiXT/i9DSFdWNrYs3HuOmQM7cuvyMRwtcxAVHwrAX68lPAwyihlaQciCpO9ZC19IP6KgzeD0er3Y9vYzHNu6HoAf+rRL8ni/KfOo0SzhsabdBqCJi2PNrO+Ijggnb7FSTFi+Icm6vyH+PomfugFiIsP5bfp41CFBWFhZ412wKJN+2Ua+YqWTXMdoNPLr9PF0GTUZM/OEZdeUZub0nzKftbO+Q6vV0H3cDzi4uCNkPVKplIkrN7F+7lQO/fkbRhIqWIPRSKed0Di/WIdWELIaMUNrWila5UBIfzk8c1KxURvaDBhl6iiCIHyGv/Zu5ZepY9EbEtpNJEhoWcjIgWcSoo8MNXE6QRBSy+HLr2g0bhdv3rzB09PT1HGyHTH1l8HpdDrRciAImVj1pm2ZvHYnKpX5349I2PFQrHIgCFnNP1+mihla0xAFbQZnEC0HgpDp5StWioX7z2Pn6IwRAxKkGMSXY4KQpYgeWtMSlVIGp9frkcpFq7MgZHa2Dk4sPngZz3yFMGJAowODuDtMELIM0UNrWqKgzeB0ep2YoRWELOLJ7asE/L1msREYtPCkWLNSELIIMUNrWqJSyuASVjkQPbSCkJkZDAaWTBjE9L7t0Gk1dBufsJPcz3vvMGbFGVHUCkIWIGZoTUt8l53ByeVy9Hqx+L4gZFZP795k1qDOxMVEojJTMG55F8rWKEh0eCzbV5xiwdYbWJopmNqzkqmjCoLwBcQMrWmJGdoMTqVUodPGmzqGIAgpZDAYWDVlFN93a05cTARO7rbM3zOUsjUKAtB1bCOUFkoApq+/zOyNV00ZVxCELyRmaE1LFLQZnFKlQqvRmDqGIAgp8PzBbQbWLcvpPVuQYKBohTws2DsMz7xJt0ievKZH4vJdE34+x9IdN9M9qyAIqUPM0JqWaDnI4FQqFTpR0ApCpmAwGFg941tO7NwIxoQfag07V6L3pGbIFe/2wherkBevQq68eRiAARi25DQWZgp6NiqazskFQfhSYh1a0xIztBmcSqVCqxUFrSBkdC8f3WNQ/XKc2LEBicSIVCphwPSW9J/W8r3F7D+mrO2N4e9pWgXQd84xNh5/lD6hBUFINWKG1rREQZvBiRlaQcjYDAYDa2ZNZGKnxoSHBCGVSTG3VDHtjz407PTpG70cXW2p1bIMEhK+MnOWSun642F2nX2W5tkFQUg9On3CaiUysbunSYiCNoMzUynRasRNYYKQEb15+pDBDStwdMs6kCmQSiW4eTmwYO8wSlTKl+xxBs1sg0wpQwMUlMtxlUppP+UAhy+/SrvwgiCkqrCoOADs7e1NnCR7EgVtBqdSmaETLQeCkOGsmzOZ8d80IDwiCpmtK0ZtHKWqFWDeriG4ezumaCylUk63sQ3RA2c0GgZZWmGPhBYT93D65tu0eQGCIKSqsMiEySdR0JqGKGgzOJWZWOVAEDISnxdPGNywAoc2rkaVuzQylSX68ABa9qnOpN96YGlj/lnjNu9VHTsXKwBmREbwp4MjlkhoPH43F+/7peZLEAQhDagj41Ao5FhYWJg6SrYkCtoMztzMTPTQCkIGsWHBdMa2q4daHYFdjW7ofB9gjAlm2Jx29Pi2CTLZl72ljpzfAYB4o5GpEeEcd3BGoTPSYMxObj4NSo2XIAhCGgmLisfezg6JRPLpg4VUJwraDM7GxobY6EhTxxCEbM335XOGNKrI/vWrMM9TDrtaPYg8vwFzlZEZm/pTu025VLlOqSr5yVfcEz1wNj6eo/FxHHF0xqjRU2fEdu6/DEmV6wiCkPrCIuOxs7M1dYxsSxS0GZy9vT0xkeGmjiEI2dbGxTMZ07Y2oaFhODUdjdzJC/WR5XjmdmLhvmEULpsrVa83fnnnxHfmyRHhGIEDDs7ExWr5esR2nvqoU/V6giCkjrDIONE/a0KioM3gHBwciI4QBa0gpLeANy8Z2qQye9cuxyxXadz7rCDq7gkiLmyhfO3CzN4xCOccqf/Dy8XTgepNSgGgNRoZoQ7DWyZnj70TkZHx1Bq+jdcBEal+XUEQvkxYVDz29im7IVRIPaKgzeDs7e2JDFebOoYgZCtbls1hZKtahAQH49hkJE5NRxG4YQxxL67TfkhtJqzsgrmlKs2uP/SnNijM5OiBi5p41sdEU0ipZKu9IyFhsdQavh2/kOg0u74gCCmnjtJg7+Bg6hjZlihoMzh7e3s08XFo4mJNHUUQsrxAn9cMb1aVXb8txsy7JB59VqBwzoXfyh4QHcLoxR3pNLI+UmnavnUqzZR0GFon8c8/hKt5pdNRSqlinZ0DvkFR1B6xneBw8b4gCBlFWJRGtByYkChoMziHvz/tRYs+WkFIU9tXLWBEixoEBQTg2Gg4zm2nEPfqDkHrR2JlJeOnbQOp3rRUuuVpM+BrbJ0SlvHSAcPVoRiMRiqrzPjFxp7nvmrqjtyBOkpsvCIIGUFYZLwoaE1IFLQZ3D//OEQfrSCkjWA/H0a0qM72VfNReRXHo88KrErUIezEb4QemE+uQq4s2DeM/CVypnu2YbPbggQMCriq0bAmOgqAr83NWWJjz/2XITQcu4uoWLG0nyCYWlhkrChoTUgUtBncPzO0UaKgFYRUt+u3JQxvXo1AP18cGg7Bpd00pFb2+G8YT+SVXVRtXJJZWwfi6GqapXjK1SpM7kLuGI0gkUqYERHOc50WgMbmFvxkbce1RwE0nbCH2HidSTIKggA6vYHIaDFDa0qioM3g/p2hVZs2iCBkISEBfoxqVZMty2ajzFEEj94rsC5ZH31MOH4rexH/5i5dxjRg9KIOqMwUJs06fkUXJEYJZjmU6IHhYWHojUYA2llaMtnKhrO3fWk1aR/xGlHUCoIp/NP6Iwpa0xEFbQb3zz+OSHWYiZMIQtawZ+1yhjWtgv/bNzjUH4TLN9OR27oQ5/OQgJ97I40P59tVXWk78OsMseOPu7cTleoWJfZNPDIXJTe0Gn79u/UAoIeVNWOtrDl29RUdfziETm8wYVpByJ7CIuMAUdCakihoMzilUomDgyPq4EBTRxGETC0sKIAxbWqzafFMlB4Fce+9HOvSDZFIJETePEjwxnHY2CmZs2MwFesVM3XcJIbP+wa5SobCVoZUJuGniHCearWJzw+ytmGwpTW7zz2j+8wj6EVRKwjpKixSzNCamihoM4EcnjkIDfQzdQxByLT2//EzQxpXxvfVCxzqDcClwwwUdm4AhBxaStjh5eQv4cnCfcPJXcTDxGnfZWahpE3/WkQ/icWhuh0GYKg6FN3frQcAY2xs6Wlhyabjjxiw4ATG/zwnCELaEgWt6clNHUD4tJw5c+IfIApaQUip8NBgZvTvwJunD1F5FsGx8QgU9u4AGHQaAjaMR+P3mNptyjFweisUqoz7lvjN0DrsX3eeyDvRKL1V3HkVz6qoSAZZ2yQeM8XWnhijkd/238PSTMH8QdUzRNuEIGR1YVGi5cDUxAxtJpDT0xN1kL+pYwhCpnJo42oGN/yKNy+eYV+nL66dZiUWs7qIYPxW9kTr/4Re3zVh6Oy2GbqYBZBKpQyZ1Yb4YA325WyRyiTMjYzg4X9aDwBm2znQ1MycxdtvMum3CyZKKwjZS7A6FqVSgZWVlamjZFsZ+x1cAMDT05PQQFHQCkJyRISFMnNAR149vocqRyFcG49A4ZAj8fnY13cI2TYFhdzIxNU9KFuzkAnTpkzFesXIWcAVn31B5Ojghu8ffgxTh7LPyQXFf2Zilzs4EhMSzMwNV7A0kzOhcwUTphaErO+Zbzh5cucS34iYkJihzQRy5MiBOiQYrUbsCCQIH3N06zoGNajAq2ePsP+6N66dfkpSzEZc2U3w5ok4uVgyb/eQTFXM/mP8ss4YtUbifONRepvxQKtlWVTkO8etdXSiklLFd79dYNG2GyZIKgjZx1OfcPLlL2DqGNmaKGgzAU9PTyDhLm1BEN4VFR7GxE6NWDNzInInbzx6LsWmQgskUlniMUF756I+8QtFy+di/t6h5MznasLEny9nPlfK1SpE0MlQvLt6IJFJWBAZwT3tu7uFbXJwpJRCwchlf/HLvrsmSCsI2cMzv0jy5ctv6hjZmihoM4F/CtpQcWOYILzjxI6NDKxfnhePHmBXqyeuXeagcPRMfN6g0+D72xBi7p2iQadKTF3XB2s7CxMm/nKjFnZArpDhuyMQr54eSIBhYWFo/m9lA6lUym5HZwrJFQyYd5w/jj40TWBByMJ0egPPfcLIly+fqaNka6KgzQQSC1qxdJcgJIqKCGdS16b8On0sUoecePRcgu1XrZLMymrV/vgt74Yu5CX9f2jJgB9aIlfIPjJq5mBhZUbzXtWIuBeF3EqOIqcZj3ValkRGvHOsVCrloJMz3nI5PWYeYcdfT02QWBCyrjeBkWh1evLnFzO0piQK2kzA2toaaxsbgv19TR1FEDKE03u3MLBeOZ7dv4NdjW64dZ2HwilnkmNin10lYPUAlFIN09b3oVHnSiZKmza6jG6Apa05b/70o8C4XEhkEhZHRXJb827rgVwq5biTC+4yGR2mHeDAxRcmSCwIWdNTHzWAmKE1MVHQZhL58uXH/7X4ISRkbzFREUzu3pxVk0chtffAvccibCu1TTIrC6C+sIXgHdNwzWHL/L3DKFk56/2gkUqlDPihJfEBGsIuhOPZ3R0JCRsuxL9nUwWlVMoJJxccJVJaT9rHyRtv0j+0IGRBT33CkcvleHl5mTpKtiYK2kyiUMECBIiCVsjGzuzfzoC65Xhy5yZ21bvg1nU+SudcSY4xGAwE7viR8NPrKFUlH/N2DcEjl5NpAqeD6k1LkSOPE747ArAvbYPSU8VznY4F72k9ALCQSjnh5Io1EpqM3835u+JbH0H4Us981OTO5YVcLlZCNSVR0GYSBQoUwP/1c1PHEIR0FxcTxdRerVkxaTgSG9eEWdnK7ZHIkv7wMGhi8Pt1ALGPL9Cid3Umre6JpY25iVKnn7FLu6CPN+C3O4gCE3IjkUlYHhXJjfe0HgDYSKWccHRGZYAGY3Zx/XFgOicWhKzlqU84+fKJJbtMTRS0mUTBggUJCw4i5gMzL4KQFZ0/vId+dcrw6OZVbKt2wq37QpQuud85ThPyFr8VPTCE+zF0dlt6TmyCTJY93t5yF3andNUCBB4PQRehx7OzG1JgaFgoce9pPQBwkMk57uCMRGeg7qgd3H0RnL6hBSELeeYXST5xQ5jJZY93/CygQIGET39+YpZWyAbiYmP4oU87lk4YDFbOuHdfiF3VDu/MygJEPzpH4NrBmCmNzNjUnzpty5sgsWmNWdIRmUzK203+ONdyROGh4pVex9yI8A+e4yqXc8jBGU2clq9HbOfxm7B0TCwIWYPBYOSZT5hY4SADEAVtJvHPPxa/V6KPVsjaLh3dT//apXlw/SK2ldvj3mMRStc87z027PQ6Qnf/hGduJxbuG0aRcrnSN2wGYWVjQeMuVQi/FUnE3SgKfpsbiVTCz9FRXP3IDoPecjl77Z2IjtJQa/h2XvqLb4AEISXeBkUSr9GJFQ4yAFHQZhI2Nja4urnj/0rM0ApZkyYujhn9O7Bo3ACMlg64dVuAXfXOSGSKd441GAwEbJlMxIUtlK9dmNk7BuHiaW+C1BlHz4mNsbA2482ffsjMZXh0dPt7w4VQYg2GD55XQKFkm70TYeGx1Bq+DZ+gqPQLLQiZ3FOfhG9BREFreqKgzUQKFiggWg6ELOnKyUP0rV2Ku5fPYVOpLe49lqBye/8PCENcFH4/9yHu+TXaDa7NhJVdMLdUpXPijEcqldJ3cjPifOMJPh2Gax1HFO5K3ur1/PSJ3vuSSiV/2jngHxzN1yO2ExgWk06pBSFze+qjRiaT4e3tbeoo2Z4oaDORgmLpLiGL0cTFMWtQZxaM7ovR3Ba3rnOxr9EVifzdWVkATcALfFf2gOhgRi3qQOdR9ZFKxdvYP75uXQ43bwd8tgWgj9FT6Ns8IJWwOjqKi/Efbj0AqKAyY7WtPa/8I6g7agehEXHplFoQMq9nPuF4e3miVCpNHSXbEz8JMpFChQrh+/IZBr3e1FEE4Ytd/+sY/eqU4vaFv7Cp0Ar3nktReRT84PFR904S+McIrCxl/LR1IDWalU7HtJnH2KWd0cfp8dsThNxajnt7FyTAcHUo0R9pPQCoYWbOMht7Hr4OpcGYnUREf7wIFoTs7qmvmvz5P/y+JaQfUdBmIqVKlSIuNgY/MUsrZGI6jYbZQ7sxd0RP9Cob3LrMwb5WDyTyD89whB7/ldD98/Eu4MrCfcPIXzLnB4/N7vIV86T4V3kJOBJMXEA8bvWdkbsp8dPrmfGRVQ/+0dDcnLnWdtx8GkTj8XuIidOmQ2pByJye+YoluzIKUdBmIqVKlQLg1aO7pg0iCJ/p5rmT9K1diptnT2BTvkXCrGyOQh883mDQ4b9hPJFXdlG1UQl+2jYQRzfbdEycOY1b2gmpVIrP5gAACo7PDVIJ62KiORf/6VaC1haWTLe25dJ9P1p8t494jS6tIwtCpqPTG3jqEyZuCMsgREGbiTg4OJDTy5uXD++ZOoogpIhOo2HeiF7MHtoNndwC186zsf+6F1LFh2/m0sWo8VvZm/g3d+k8qj6jF3dEZfb+3lohKRsHKxp0+Ar19QgiH0ShtFPg1sYZKTA8LIyoT7QeAHS2tGKClTUnr7+m3ZQDaHWi1UkQ/uvBq1Bi47SUKVPG1FEEREGb6ZQuXYpXj0RBK2Qedy6doV+d0lw7fQTrss1w770MM88iHz0nzuchAat6I41XM2FlV9oNro1EIkmnxFlD3ynNMbNU8maDP0aDEfdGLshdlAQa9PyQjNYDgH5WNgy3tGb/xRd0+fEwev2nC2FByC6uPAxAIpGIgjaDEAVtJlOmdGlePbqH8QNbWgpCRqHT6Vgwui8zB3ZGKzXDteMsHOr0Qaow++h5kTcPE7xxHDZ2SubsGEyl+sXSKXHWIpVK6fVdU2LfxhFyVg1AwQm5QCrhz5hoTsclbxWDETa29LWwYtupJ/SZexyDQbz3CALAtUcBFC5UACsrK1NHERAFbaZTunRpItShhAb4mTqKIHzQvavn6Ve7JFdOHMS6dCPcey/HzOvThWnIoaWEHV5KvuKeLNw3nNxFPNIhbdZV/5uvcM5hh88Wf/SxepT2SlxbJrQejFSHEpGM1gOA72zt6GRhwe+H7jN08SnxgVoQgKuPgylfoaKpYwh/EwVtJlO6dMJSRS/FjWFCBqTT6Vg0bgA/9uuABiWuHWbgUK8/UuXHZ2UNei1+60YRdfMQX7cuy4yN/bBzErMeqWHMoo7oovX47w8GwKOpC3JnBcEGA1Mj1MkeZ6adAy3NzVmx+zYTfj4nilohW4vX6Lj1NJBy5cqZOorwN1HQZjKenp44ODiKG8OEDOfhjcv0r1OaS0f3YVWqPh59VmDmXeKT5+kiQ/Bb0ROt32N6TmzC0NltUajk6ZA4eyhUNhdFyuUi4GAQ8UEa4N9VD7bExHA8LjbZYy22d6S+yow5m64xfd3ltIosCBnenRchaHV6ypcvb+oowt9EQZvJSCQSSpcuLZbuEjIMg8HAsm+HMK13W+INMly+mY5j/UFIleafPDf29R38f+2L3BDN96t70KJ3dXHzVxoYt6wzEokEn60Jy3gpHZW4NHNCAoxSh6FOZusBwK+OTlRVqpiy9iLzt1xPo8SCkLFdfRSAXC6nZMmSpo4i/E0UtJlQ+fLleHb3pvjKTzC5Rzev0q92Kc4d2oVVibp49FmBea5SyTo34soegjdPxNHZgnm7h1C25ofXoxW+jL2zDbVblyfscjhRT6IByNHCFYWjgjCDgcnh6hSNt9HJmTIKJWNWnGHF7ttpkFgQMrarDwMoXqwIZmYfb6cS0o8oaDOhqlWrEhYcSODbV6aOImRTBoOBFd8PZ2qv1sTpwKXdVBwbDkGqskjW+UF756E+8TNFyudi/p6h5MznmsaJhQHTW6CyUPLmj4RlvADyj88NEgk7YmM4HJv81gOAnY5OFJErGLzwJL8fup8WkQUhw7ryKJhy5b8ydQzhP0RBmwlVqlQJgEe3rpo4iZAdPb17k/51SnNm33Ysi9XGo89KzPOUTda5Bp0G39VDiLl3kgYdKzJtXR9s7C3TOLEAIJfL6Ta2ITGvYgm9oAbAzFmJc2MHJMCY8DDCDMnfPEEqlXLQyZm8Mjm9Zh9ly8nHaRNcEDIYdVQ8914EUblyZVNHEf5DFLSZkIODA4WLFOXRjSumjiJkIwaDgVVTRvF99xbEag24tJ2MU+NhSM2SV5Bq1f74Le+OLvgl/ae1YMD0VsgVsjROLfxXk25VcHSz4e3mAPTxCX2znm3cUTgoiDAYmJjC1gOpVMoRZxc8ZTI6Tz/E3vPP0yC1IGQsF+75YTQaqVKliqmjCP8hCtpMqlrVKjy9LWZohfTx/MFtBtYty+k9W7AsUgP3Pisxz5v8u3tjn18nYPUAlNJ4pq3vQ6MuYmbDVEYt7IguUkfAgaDEx/KPy4VRImFvbCz7Y2NSNJ5SKuWEkytOEiltvt/PsWuvUzuyIGQo5+/64uLsRL58+UwdRfgPUdBmUlWrVuXNs8dEhYeZOoqQhRkMBn6dPp5JXZoRFa/BufUknJqMRGaW/DViwy9sJXj7FFw9bJm/dxglK4sfAqZU7Ks8FCiZE//9wWhCtQCYuapwapDQejBOrSZYn/zWAwAzqZQTzq7YIqH5t3s4e8cnDZILQsZw/p4/VapWFSuyZDCioM2kqlatCsDjW9dMnETIql4+useg+uU4sWMDFoWr4dFnFRb5k38ThMFgIHDHDNR//U7JyvmYt3sIHrmc0jCxkFzjl3cBI/hs9U98LGd7dxT2CqKMBiaEq1O8ioqNVMpJZ1fMDNBw7C6uPPT/9EmCkMlodXouPfCnSpWqpo4i/B9R0GZSuXLlws3NnUc3RR+tkLoMBgNrZk1kYqfGRMbE4dxqIk5NRyMzt07+GJoY/H4bSOzj87ToVZ3v1/TE0ubT69IK6cPJ3Y4azUoTeiGc6Of/thjkH+uNUSrhUFwse1Kw4cI/7KVSjjk4I9MaqTdqJ7efBX36JEHIRG48CSI2Tiv6ZzMgUdBmUhKJhGrVqvJYFLRCKnrz9CGDG1bg6JZ1WBSsjEeflVgUqJSiMTQhb/Fb0ROD2pehs9vSc2ITZDLxVpPRDJ7VBqW5gjd/+CXOxpq5m+FUN6H1YII6jMAUth4AuMrlHHZ0Rq/RUXvkDh6+Dk3l5IJgOufv+mJmpqJMmTKmjiL8H/FTJhOrUqUKz+/dQvMZMymC8P/WzZnM+G8aEBEZjVOLCTg1H4fMwjZFY0Q/Ok/g2iGYKfXM2NiPOm3FtpAZlVIpp9OIekQ/jyXsUnji4zk7uKOwlRNjNDL+M1oPAHLK5ey3dyY2WsPXw7fzwi/80ycJQiZw7q4f5cuVQ6lUmjqK8H9EQZuJ1a5dG61Ww8MbYk914fP5vHjC4IYVOLRxNeb5v8Kj7yosC6X867Swv9YTunsWOXI5sHDfcIqUz50GaYXU1LJPDexdrHm72R+D5t/tb/ONzYVRKuFoXCw7U7jqwT/yKhTstHciPCKOmsO28TYoMrViC4JJGAxGztzxo2q16qaOIryHKGgzsaJFi+Lu7sGdi3+ZOoqQSW1YMJ2x7eqhVkfg1Hwczi2/TfGsrMFgIGDLZCLOb6Z87ULM2TkYF0/7NEospLbhc9ujVesIOBSc+Jh5DjMcayX8N/w2XI3fZ7QeABRVKtlk50hgaAy1hm8nIDQ6VTILgilceRhAUFg0jRo1MnUU4T1EQZuJSSQS6tevx50LoqAVUsb35XOGNKrI/vWrMM9bDo++K7EsXC3F4xjiovD7uS9xz6/RbtDXTFjZFXNLVRokFtJK6WoFyFs0B357g9CqtYmPe3ZyQ2EjJ85oZKw67LNaDwDKqlSstXXgTUAktUfuICRctEgJmdP+iy9wsLejYsWKpo4ivIcoaDO5+vXr8/rpQ8KCxBI5QvJsWjKLMW1rExoahlPT0Ti1nIjMMuUzqpqAF/iu7AHRQYxa2IHOoxsglYq3lMxo/IouYACfbQGJj0mlUvKN9sYokXAqPo4tn9l6AFDNzIyVNvY8eRtG/TE7CY+KT43YgpCu9l98RcNGjZHL5aaOIryH+OmTydWpUweJRMJtMUsrfELAm5cMbVKZPWuWYZardMKsbNGan7U4ePS9UwT+MQIrSxk/bR1Ijeal0yCxkF5cPR2o0rA4IWfVxLz8dwbVwsschxp2AHwfrsZXr/vsa9QzN2ehtR13ngXTaNxuomO1nz5JEDKIt0GR3HwSQJMmTUwdRfgAUdBmck5OTpQpU1b00QoftWX5HEa2qkVIcDCOTUbi3OZ75FYOnzVW6PFfCdk/D+8CrizcN4z8JXOmclrBFIbPaYfCTM6bP/2StBfk7OqOwlpOvNHIKPXnrXrwj+YWlsywtuXKQ3+aT9xLnObzC2RBSE/7LrxAJpNRv359U0cRPkAUtFlA/fr1uHfpDAaD4dMHC9lKoM9rhjeryq5fF2PmXRKPPiuxKvb1Z83KGgx6/P+cQOSVXVRpWJyftg7A0S1lN5AJGZfSTEn7QbWJehyD+mpE4uNSqZS8I70wSiScjY/jz5gvu7Grg6UVk6xsOH3rLW0n70ej/bwbzgQhPe2/8JJqVatgby9ueM2oREGbBdSvX5/wsFBePrxr6ihCBrL95wWMaFGDoIAAHBsNx7ntFOTWjp81li4mHL+VvYh/fYdOI+szZkknVOZiHcaspt3g2tg4WvJ2kz8G7b8fkC1zW2BfNeHDy5SIcN7ovmxmtZeVNaMsrDl06SWdpx9CpxcfxoWMKyZOy4kbb2nStJmpowgfIQraLKBixYpYWllx+8JpU0cRMoBgPx9GtKjO9pXzUXkVT5iVLVHns2ZlAeJ9H+O/qheSeDUTVnal/ZDanz2WkPEN+6ktmhAtgUdDkjzu1cMDhZUcrdHIqPAwDF/QegAw1MaGARbW7DjzlF4/HcVg+LLxBCGtnLjxhrh4reifzeBEQZsFKJVK6tSpw82zx00dRTCxXb8tYXjzagT6+eLQcAgu7aYht3H67PEibx0h6M8x2NoqmbNjMJXqF0vFtEJGVL52EXIVcsdvVyDa8H9nYqVSKXmG58QokXAhPp71X9h6ADDe1pau5pb8cfQhgxae/KL+XEFIK/svvCBf3twUKFDA1FGEjxAFbRbRqmVLHt+6JpbvyqZCAvwY1aomW5bNRpmjCB69V2Bdsv4XzaSGHFpG2OEl5CuWgwX7hpGniEcqJhYysnHLO2PUg++OgCSPW+WzxK6SDQA/hKt5+YWtBwDT7expa27Bz3vvMGbFGVHUChmK0Whk/8XXNGnaXHwzlcGJgjaLaNKkCTKZjKunjpg6ipDO9v6+gmFNq+D/9g0O9Qfh8s105LYunz2ewaDDb90oom4epFbLMszY1B97Z+tUTCxkdDlyO/NVnaIE/xVGzJu4JM95986BwlKGDhih/vLWA4D59g40NjNnwdYbTFlz8YvHE4TUcutZMD5BEaLdIBMQBW0W4eDgQM2aNbl64pCpowjpJCwogDFtarNx0QyUHgUTZmVLN/yiWQRdZAh+y3ug8XtEj28bM2xOOxQqsYh4djRy/jfIlTLe/t8yXlKplNzDvDBK4KomnjXRUalyvZUOjtRUqpi+/jKzN15NlTEF4UvtO/8cG2srqlVL+U6KQvoSBW0W0rp1a+5fPU9UeJipowhp7MAfvzCkcWV8X73Aod4AXDrMQG7n+kVjxr6+Q8CvfZHpo/j+tx607FNDfMWWjZlZKGndtyaRD6IJvxmZ5DnrApbYVkhY9WBGRDjPdamzScJ6J2cqKJRM+PkcS3fcTJUxBeFL7L/4ivoNGqBUilVdMjpR0GYhzZs3R6/Xc/2MuDksqwoPDWZcu7r8MX8aCrd8uPdZgXWZxkgkX/ZPOeLqHoI3T8TB2YJ5u4dSrlbhVEosZGYdhtfFys6Ct3/6Y9AlXVorV58cKCxk6IHh6jD0qdT7utXRieJyBcOWnGb1gXupMqYgfI6A0GguP/CjSZOmpo4iJIMoaLMQDw8PKlasxNUTB00dRUgDhzeuYXDDr3jz4hn2dfri2mkWCju3Lx43aN981Md/pki5XMzfMxSv/F820ytkHVKplMEzWhMfpCHoeGjS5+RScg/JiQG4odHwSyq1HkilUvY5OZNfLqfvnGNsPP4oVcYVhJQ6cOklEomEhg0bmjqKkAyioM1iWrduxe0LfxEXG2PqKEIqiQgLZUKHBvw+53vkLnnw6L0Mm3LNvnhW1qDT4Lt6KDF3T1C/Q0Wmre+Djb1lKqUWsorKDYuTM58LvjsD0UUlXdXAurAVtuUSVj2YHRHOE23qtB5IpVKOOLngJZfT9cfD7Dr7LFXGFYSU2H/xJRW/qoCzs7OpowjJIAraLKZly5Zo4uO4ff6UqaMIqeDo1nUMalCBV08fYf91b1w7/YTC/suXz9KpA/Bb0R1d8Av6T2vBwB9bIVfIUiGxkBWNW94Fo8aA787Ad57L3d8ThbkMAwmtB7pUaj2QS6Ucc3LBTSal/ZQDHL78KlXGFYTkiNfoOHr1jdgdLBMRBW0WkzdvXooXL8Glo/tMHUX4AlHhYUzs3Jg1Mycid/LGo+dSbCq0QCL98qIz9vl1/FcPQCmJZ9q63jTqUjkVEgtZmVd+V8rWLETQiVBifZIu4yWVS/Ee7IkBuK3VsCoq8v2DfAYzqZTjTq7YI6HFxD2cvvk21cYWhI/Zc/4FUTHxtGrVytRRhGQSBW0W1LFjB66dPkpMKv5gEdLPiR0bGVi/PC8e3seuVk9cu8xB4eiZKmOHX9hK8PYpuLhbM3/PUEpWyZ8q4wpZ3+iFHZEpZLzd+O7mLbZFrbEpnbBW8dzICB6mUusBgJVUyklnVyyR0Hj8bi7e90u1sQXhQ9YcvE+lil9RqFAhU0cRkkkUtFlQp06d0GriuXz8gKmjCCkQFRHOpK5N+XX6WKQOOfHouQTbr1qlyqyswWAgcOdM1H/9TolKeZm3ZygeuUVfmJB8FtZmNO9RjYi7UYTffvfDcp5BOVGYyTACw9ShaFNxxy9bqZQTDs4odEYajNnJzadBqTa2IPw/n6Aojl59RY+evUwdRUgBUdBmQTlz5qRmzVqcO7DD1FGEZDq9dwsD65Xj2f072NXohlvXeSiccqbK2AZNLH6/DST20Tma96zG5DU9sbIxT5Wxheyl69gGWNqY8fZPf4y6pAWrVC7Fe2BC68EDrZZlqfwNkZNczhFHZ4waPXVGbOf+y5BUHV8Q/rH+yANUKhXt27c3dRQhBURBm0V17dqF+1cvEOLva+oo2d6DaxeZM6wHA+uVpWOZnFw5+e9ubjFREUzu3oJVk0cjtffAvcdibCu1BYOBsNPreLu8B6/mtMBnZW+ibv27rXHsixv4rOrL6wXtCN43H6P+3694DXHR+Kzqiy48EE3IW/xW9MCg9mXIT23p9V1TZHJx85fweaRSKf1/aEmcfzxBp0Lfed62hDXWJa0xAgsiI7in1aTq9XPI5RxwcCYuVsvXI7bz1EedquMLgtFoZM2hh7Rp0wYbGxtTxxFSQBS0WVTr1q1RmZlx7uBOU0fJ9uLjYvEuUJju46YnefzM/u0MqFuOJ3duYFe9M25d56N09gYgaNcs4l7dwrHRMHL0WYVTszHIHRNmbI1GA8F752JduiFunecQ7/eYqJuHE8cNO7UG69INiQ94RuDaIZgp9czY2I+67cqn34sWsqwazUrjntsJ3+0B6KL17zyfd0hO5GYyJMAwdRiaVGw9AMgtV7DH3onIyHhqDd/G64CIVB1fyN7O3fXl6dtQevToaeooQgqJgjaLsra2pmWLFpw7sCPJPuxC+itVpRbtBo2lQu2Exbm18XFM7dWaFZOGI7F1xb3HImwrt0cikwMQ+/wacW/u4tJ2Cua5SiG3c0XlURAzz4TduwwxERhiwrEu0xilszcW+b5CE/IGgLi399H4P0UXG0no7pl45HJgwb5hFCmf2zQvXsiSxi3thD7egN+ed5fxksqlePfLgQF4rNWyODL1C85CSiVb7R0JCYul1vDt+IVEp/o1hOxp7cEH5M7lTY0aNUwdRUghUdBmYV27duXNs8e8fHjX1FGE/1gxeRSPbl7Ftmon3LotROmStNiMeXIJlVs+Ii5t5+3Srvis6kvYid8waOMBkFrYIrNyIPbFDQzaeOLf3kPpnAujXkvo4WUgUxB5YQvlahVi7s7BuHo6mOJlCllYniI5KFU5P4FHQ4jzj3/nebvSNlgXs8IILImK5LYmdVsPAEopVayzc8A3KIraI7YTHB6b6tcQspeoWA1bTj2he4+eSKWiPMpsxH+xLKxOnTq4uLhydv92U0fJ9uJiY/ihT7uEP5jZ4N59IXZVOyTOyv6XTu1P3Nv7aINe4dxqIg51+hD98ByhR1YAIJFIcGo+jvBzm/D9dSAK17xYlaiL+syf6CKC0Pg8wNHNlrfPAjm+7Wp6vkwhGxm9pBMymZS3m95dxgsg71Av5KqE1oOh6lDi0+CbosoqM36xsee5r5q6I3egjnq3uBaE5Np2+ikxcVq6detm6ijCZxAFbRYml8vp1KkjFw7vRpeK60IKKXPp6H761y7Ng+sXAbCv3Rula54Pn2A0JhStTUej8iiIed7yONTuTfSd44mztGY5i+LefQGeA37Dsd4AYp9dI+LSNiT6OFw87ekyugGztgxk85JjvHgg1u0UUp+NnQWNOlUi/GYkEfej3nleqpTi1dcDPfBcp2NBGrQeAHxtbs4SG3vuvwyh4dhdRMWm/mywkD38fugBtb+uhbe3t6mjCJ9BFLRZXI8ePVCHBHPt9JFPHyykKk1cHDP6d2DRuAEYLR1x67YA4JPrysqs7JFZOSI1s0x8TOGYEzCijwx+5/iou6cI2vkDFlYqpv3em8C3YVRpVBw7JyuKVsjDvUvPU/V1CcI/ek1qirmVijd/+GE0vDsDa1/WFuvClhiB5VGR3NCkzQxqY3MLfrK249qjAJpO2ENsvC5NriNkXU991Px1661YezYTEwVtFle8eHEqV67C8W3rTR0lW7ly8hB9a5fi7uVz2FRqi3uPxajc8iXrXJVnEfRRoRg0//YEakN9QCJFZu2U5NjQ478Run8uFlZmLDsyijxFPQDQaRPuPtfrDOgNhlR6VYKQlFQqpe/k5sT5xhP8V9h7j8k3zBu5UoaUhFUPYtPoJtV2lpZMtrLh7G1fWk3aR7xGFLVC8v1+6D62Nta0bNnS1FGEzyQK2mxg4MAB3L18Dt+Xz0wdJcvTxMUxa1BnFozui9HcFrdu87Ct1BZtyBs0AQkzpTp1AJqA5+jCE+4QDzu1luC98xLHsCxSA6m5NSH7F6IJfk3c67uEnVyNVYk6SBUqIGHnL/8/vyXyyk6UZgrm7xmKo5stVrYW5Mznwp41Z3l4/RW3zz+hcBnx9ZmQdmq3KYdrTnt8tgagj3l3GS+pmZScvd3RAy91OuZFhKdZlh5W1oy1subY1Vd0/OEQOr34MCd8ml5vYN2Rx3To2Alzc7HpTGYlMYo1nbK8+Ph4cnh6UqFec7qMnmLqOFnW9b+OseTbwcTHxGBTsTV2VTsikSuJe3WbgI3fvnO8ZbHaODUZQfC+BejCA3DrNCvxOW3IG0KPriL+7QOk5tZYFKqKXfUuSBUqdDHhBKwdji4iCO+CbtTv8BVNulVJPPfxzdcsHL2F8JAomvaowjdD66bL6xeyr8e3XjO61VJcGzjh2c7tvcc8mvmcqEcxSIAdTs6UU6rSLM+ciHCWREfyzdcF+X1CPWQyMXcjfNiRK69oOHYXly5dokKFCqaOI3wmUdBmE+PGjWP5ylUsOXgFlfgEmqp0Gg3zR/fh5rmTyO3ccGoyClWOQmlyrXjfxwRt/hYpOkYt7EDlBsXT5DqCkFLfdljJvSvPKTqzACoX5TvP6+L03Bv6CIPGgKdMzjFnF8zTcGmkKeFhrI6OpmfjoqwaVRuJRJJm1xIytw7TDnLXX8rde/fF/08yMfGxNZvo168f0ZERXDiyx9RRspSb507St3Ypbp49gU35Frj3XJpmxWzkrSME/TkGW1slc3YMFsWskKGMX9YZiUTK283vX8ZLbibDs7sHBuCtXsdPabTqwT+m2NrzjYUFv+2/x8hlf4kNZoT3CouMY/e55/Ts1VsUs5mcKGiziTx58lCvXn1OiJvDUoVOo2HeiF7MHtoNncIS186zsf+6V2KPa2oLObycsMNLyFssBwv2DSNPEY80uY4gfC4bByvqtauA+loEkY/ev3OXY2U7LPNZYAB+i47iQnzarhs7286BpmbmLN5+k0m/XUjTawmZ08Zjj9DpjXTu3NnUUYQvJArabGTgwAE8vXeL5/dvmzpKpnbn0hn61SnNtdNHsC7bDPdeSzHzLJIm1zIYdPitG03UjQPUalGGmZv6Y+9snSbXEoQv1XdqM8wslR9cxgsg30gv5AopUmCEOpToNF6FY7mDI7VVZszccIWZf1xO02sJmYteb2Dxztu0bNECV1dXU8cRvpAoaLORxo0b4+mZk2Nilvaz6HQ6Fozpy8yBndFKzXDtOAuHOn2QKszS5nqRIfgt74HG7yE9JjRm2Nx2KFTv7iwmCBmFXC6nx4TGxL6JI+Sc+v3HWMjJ0dUNA+Cn1zMzDVc9+MdaRycqKVV899sFFm27kebXEzKHnWef8eRNKGPHjTN1FCEViII2G5HJZAwcOIBzB3YSHvruAv3Ch927ep5+tUty5fhBrMs0xr33csy8iqXZ9eJe3yXg177I9FFM+rUHLfvWEP1dQqbQsFMlnHPY4bPFH33cu8t4AThVc8AijzkG4PeYaM7Gx6V5rk0OjpRUKBi57C9+2Xc3za8nZGxGo5E5m67zda2alC9f3tRxhFQgCtpspn///igUco5sXmvqKJmCTqdj8bgB/NivAxqUuHaYgUPdfkiVaTMrCxBxdQ9BWyZi72TBvF1DKP914TS7liCkhdELO6KL0uO//8MfnPOP8v5P60EYkWnceiCVStnj6ExBuYIB847zx9GHaXo9IWM7cf0NVx/6M37Cu0sqCpmTKGizGXt7e/r07s2xLeuIi40xdZwM7eGNy/SvU5qLR/dhVao+Hn1WYOZdIk2vGbxvAerjv1C4jBcL9g7Fq8D71/QUhIyscLlcFC7jTcDBYOKDNe89Rm4px6NTQutBoF7P9HRoPZBKpRxycsZbLqfHzCPs+Otpml9TyJh+2nidMqVLUadOHVNHEVKJKGizoREjRhATFcHp3ZtNHSVDMhgMLPt2CNN6tyXeIMPlm+k41h+EVJl26/cadBp8Vw8l+u5x6n1TgR/+6IuNvWWaXU8Q0tr4FV2QAD5bAj54jHNNByxymWEA/oyJ5nRc2rceyKVSjju54C6T0mHaAQ5cfJHm1xQylmuPAjh+7RXjxk8QrVxZiChosyFvb2/atW/PwQ2/oNeJ/c7/69HNq/SrXYpzh3ZhVaIuHn1WYJ6rVJpeU6cOwG9FD3TBL+g3tQUDf2yFXCFL02sKQlqzd7bh65ZlCbscTtSTD38blH9ULuTyhNaDkeowwtO49QBAKZVywskVB4mU1pP2cfLGmzS/ppBxzN50jbx5ctO6dWtTRxFSkShos6mxY8YQ6POGy8cPmDpKhmAwGFjx/Qim9mpNnA5c2k/DseEQpCqLNL1u7PPr+K8egII4pv7em8ZdK4sZAyHLGDijFSpzBW82fHgZL7m1HPcOrhiAYIOeqeHqdMlm8XdRa4WEJuN3c/6ub7pcVzCtJ2/D2H76KWPHjUcmExMHWYkoaLOpUqVKUbt2bfavW5ntd9B5evcmA+qU5sy+bVgWq41Hn5WY5y6T5tcNv7iN4O1TcHG3ZsHeoZSqmj/NrykI6Ukul9N1TANiXsYSevHDPbIutR0xz5nQerA1NobjcbHpks9WKuWkozMqPTQYs4trjz7cHiFkDfM2X8fF2YmuXbuaOoqQykRBm42NHTuW5w/ucP/KeVNHMQmDwcCqqaP5vnsLYrQGXNpOwanxMKRmadu7ajAYCNo5C/XptZSolJd5e4bikds5Ta8pCKbStEc1HFxt8NnsjyH+w+0E+cYktB5IgFHqMNTp0HoA4CCTc8zRGYnOQN1RO7j7QixpmFX5hUTz++GHjBg5CjOztFupRjANUdBmY3Xr1qVEiZLsW7fC1FHS3fMHtxlYryynd2/GskgN3PusxDxvuTS/rkETh/9vg4h5dJZmPaoyeU1PrGzS7mYzQcgIRi7ogDZCh/+hDxeLShs5bm2dMQJhBgOT06n1AMBNLueQgzPaeB1fj9jO4zdh6XZtIf0s2nYDMzMz+vfvb+ooQhoQBW02JpFImDBhPLfOn+bp3eyxe47BYODX6eOZ1KUZUXEanNt8j1OTkcjMrNL82ppQH/xWdEev9mHwrDb0ntQMmVz0cAlZX4lKeclfIif++4LQhGk/eJxrfWfMcqgwADtiYzgcmz6tBwDecjl77Z2IjtJQa/h2XvpHpNu1hbQXHhXPqr33GDBwELa2tqaOI6QBiTG7N1Bmc3q9nuLFS6Cyd2Hs0qy9Je7LR/f4aXAXwkOCsCxaE/s6/ZCZW6fLtaMfXyBs72zMLeRM/Lk7RSvkTpfrCkJGEeQbRu/qs7D/ypbcfT0/eJxGreXBqCfo9QbspFJOObvikI4379zSaGgdFoyrkyVnl7Qjh3Paf9gV0t5Pf15h6rqrvHjxEnd3d1PHEdKAmKHN5mQyGVOnTuHm+VM8vnXV1HHShMFgYM2s75jYqTGRMXE4t5qIU9PR6VbMhp3ZQOjumXh427Ng3zBRzArZkrOHPdWblCL0vJro5x9exktpp8C1TULrQYTBwHd/b7iwNDKCxkEBFPLzoZS/L71Cg3mm+/BsL8CIsFBy+r5951ftQP/EY/6Ki6N6gD9F/HwYERZKYYWCP+0c8A+OpsawbeTvuIbXAWK2NjOL0+hYtP02Xbt2E8VsFiZmaAUMBgMlS5ZCYmnHhBV/mjpOqnrz9CEzB3VGHRSAZeFq2Nftj8wifb5uMhgMBG3/gbhnVyhfuzCjFnbAwkrciCBkXxqNjg4lv0eZQ0nB73J/dIm6exOeEOcXD8BKewc2xkTTzNyCkgoleozMjojgoU7LCWdXLKTvn5uJMBiI+8+POD1G6gUG0sPSkpE2thiMRsoE+DHQypoaKjP6h4XQzdKK7pZWnI6LpWtYCC72FtxZ0wUHG/FvN7NatecOgxed4tGjR+TLl8/UcYQ0ImZoBaRSKVOnTuHOpTM8vH7J1HFSzbo5kxn/TQMiIqNxajEBp+bj0q+YjYvB75d+xD27QpuBtZj4czdRzArZnlIpp9PwekQ/iyHsysdnPfOP8UYmS1j1YJxazUI7B9pZWFJQoaCIQsk8O3t89Hpuaz88S2sjleIikyX+uqXREm400M4iYSWTUIOBEIOBrpZWFFQoqGtmxpO/x7OQSMkplRGkjqHBmJ1ERMen2t+DkH50egNzN9+gTevWopjN4kRBKwDQokULSpYsxfZV800d5Yv5vHjC4IYVOLRxNeb5K+LRdxWWhaqk2/U1gS/wW9kdY2QgIxd8Q9cxDZF+YAZJELKbVv1qYudkxduN/hg0H16aS+mgxKWFE0YgymhgQrg6yZrZEX//3i4F/7Y2x0RTVaXCUy4HwFEqxUUq5a/4OGKNRi7HayisUKAxGvk2XM0ye0fm2dhz82kQjcfvISbu4y0OQsbz57FHPPcNY+y4caaOIqQx8VNWABJmaadNm8q9K+e5l4nXpd2wYDpj29VDrY7Aqfk4nFtOSLdZWYDo+6cJXD8CCwsJs7YMoGaLtN+gQRAym+Fz26NVawk4EvLR4zyaumDmqkQPHIqLZc/fGy4YjUamhaspr1RSSKFI1jUD9HpOxsfRweLfdaYlEgkr7B1ZFBlB7UB/iioUtLewZHlUJFVUKswkEv6IjsYeCRfu+dLiu33Ea8R24ZlFTJyW7367SNs2bShbtqyp4whpTPTQComMRiPlypUnFjnf/bI1U23B6vvyOTMHdiTE3weLAhVxqD8ImaV9umYIO7GaqKs7yVXIne9+7Y6Tu126Xl8QMpPhTRby8okfxWYXQGH34aI0PljDw3HP0Ov1WEkknHJxY1FkBCfi49jh5Iy7TJ6s6y2NjODn6Ciuurqj/Mh723Odlm4hIRxydqFNSBC9LK2oqTKjSqA/sUYjjSvlZtu0xijEknsZ3vR1l/hxwzUePHhInjx5TB1HSGNihlZIJJFI+OGHaTy4fok7F/8ydZxk27RkFmPa1iY0NAynZmNwajkxXYtZg8GA/8Zvibi8g0oNivPTtoGimBWETxi/ogtGPfhsD/zocSonJc5NHDACMUYjLYIDORoXx2bH5BezRqORzTExtDK3+GgxazQaGacOY5KtLQbgrlZLYzNznGQyaqnMqKlUsf/iC7r8eBi9Pn12MhM+j19INLM3XWfo0GGimM0mREErJNGwYUMqV67CpsUzMOj1po7zUQFvXjK0SWX2rFmGWe4yePRdiWWRGuk6s6yLCcdvZS/iX92m44h6jF3aCZW5Mt2uLwiZlVtORyrXL0bImTBiXn18AwWPlq4onRXogTd6PT0tLfGSJ6+YBbioieelXsc3Fh/f1npTTAz2Uhn1zMz5591Pm/i/RqqbmdHXwoptp57QZ+5xDAbxBWdG9f3qC5iZWzJx4kRTRxHSSfLfEYRsQSKRMH/+PCpWrMhf+7ZRs3l7U0d6ry3L57B7zXKQKXBsMgrLojXTvUUi3u8JwZsmIEHH+OVdqNyweLpeXxAyu+Fz23P5+AOeL3uN0QBatQ7zHCo8O7pjXTBp8WmZzwJNUMKatDMjI1gbHYWPwUA3C0um2yV8IzMrIhx/vZ5W5hZ8F64m2KCnvpk5OoyUViT020YYDDQJCmSjoxM5/lMUB+v1LI6KYIeTC5Bws1l+uZzfoqOorlJxLj6ewVY2lFYqiTYa+P3QfSxUcpYMS//3HuHjbj0NYs3B+yxevBg7OztTxxHSiZihFd7x1Vdf0f6bb9i2fA5xMdGmjpNEoM9rhjeryq5fF2PmXQqPPiuxKlYr3X+gRN4+StCG0djYKpm9fZAoZgXhM6jMlVSoU4T4QC02JawpPC0vVgUseTr/FZoQTZJjwy6EJ/7eAPgYEr7yf6779yatAL0eH72OoepQOltastPJhWuaePbHxvKNhQUAMyPC6WxpmaSYBZgcoaaflTXu/9mVbJ6dA3tiY+geEkJ/K2tKKxO+fZlp50BLc3NW7L7NhJ/PIW5FyTiMRiNjVp6lQP589OvXz9RxhHQkZmiF95o1cya7ChVi37pVtOk/0tRxANj+8wJ2/LIYpHIcGw3Hsnhtk8yMhBxeQfStA+Qr7sl3v3TH3jl9dhwThKwo6G0YCpWciNuR5OzgRs5O7kTcjSLoRCg52rolHld2bTEA7o5+THxwQrGbRyanwH9WOVhg70CwXk/pAD+6WlphJpHQwNycaIORjpZWXImP55ZWw3Rbu3dyLLN3fOex0kolJ13c3nkcYLG9IzGGYOZsuoalmYJJ3b76kr8GIZUcuPiS49des2fPHhTJXAFDyBrEDK3wXrly5WLYsGEcWL+K0EA/k2YJ9vNhRIvqbF85HzOvEgmzsiXqpHsxazDo8Fs/mqgb+6nZvDQzN/cXxawgpMDdS8/5odcaun/1A81yj+XcgVs8vetDs57V0ARrCTwWCoBNMSuinsagVWt5vvINd8c/5lqPu7zZ4Ee+0d7IZQk/ul7qdTzVapNsXWstkSSuLRuo17M6Kgp3mSxxbdmZtvbIUum941dHJ6oqVUxZe5H5W66nypjC59Pq9IxddY5aNWvQpEkTU8cR0pkoaIUP+vbbb7G0tGDrsjkmy7DrtyUMb16NQD9fHBoOxbndVOQ2TumeQxcZgt+KHmh8H9JjQmOGz2uPUiU+/QtCSsTHashd2J2+U1sAEBMVj0FvoELtwngXdMNvVyDaCB1yGxnacB0GrRGFtRz3ps6Y50zYac/MTYVjvYSeWQNwRhNPZwsLdjq5cFOrYWNsTOLastUD/SmuUNLPyjrJ2rItgwKpEeDP2uioL35NG52cKaNQMmbFGVbsvv3F4wmf79d9d3n0OpR58xeIvuZsSBS0wgfZ2toybepU/tq3jZeP7qXrtUMC/BjVqiZbls1GmaMIHr1XYF2ynknepOJe3yPg177IdFFM+qU7Lfum70oKgpBVlK1ZiM6jG1C5QdKec4lEwvhlXTBqjfjuDIS/W1JVzkpydnLHsYo9MvN/f1x5tndH5ZDQz2oAlBJJkq1rK6hUTLGxI49czjYnZ97odWyPiWGMtQ3D1aF0srRku5MzCyMjeKBN2qv7OXY6OlFErmDwwpP8fuj+F48npFx4VDxTfr9Ct25dKV26tKnjCCYgClrho/r27UuBAgX5c8EP6Xbjw97fVzCsaRX8377BocFgXL6ZjtzWJV2u/f8iru0jaMu32DuaM2/XEMrXLmKSHIKQFVlYqZDKpIQFRZIjrzMVahcm+FQocX7xKGw/fotH3lFeib+fFhHOU632na1rZ9raI4UPri1bUaniYvyXF7RSqZSDTs7klcnpNfsoW04+/uIxhZSZueEKMRoD06f/aOoogomIglb4KLlczty5c7h7+RxXTx5K02upgwMZ07Y2GxfNQOlRKGFWtlQDk82GBu9bgPrYKgqV9mLB3mF4FXj/zSGCIHwemVxGvmI5uHn2CQAj5n+DXCFDfS0Cy7wWHz3XPIcZCvuEolcLNAgKoMh7tq6tFujPbY0WX73+vWvL6kmdD+pSqZQjzi54ymR0nn6Iveefp8q4wqe98Atn0fZbjBkzlhw5cpg6jmAioqAVPqlx48Y0aNCQ9XOnpNkyXgf++IUhjSvh+/IFDvUG4NLhR+R2rmlyrU8x6DT4rhlG9N3j1PumPD/80Qcbh48vyC4Iwudp3rsaRzdf5uiWK4T4h5O7kDsGjRGVW0JLgc9Wf178/DbJOTGvYol5FYvcRo5UmfCBNx4ooFAkaS8YHBZChMHIzr/bC/z0usS1Za9p4jkXH09ZpSrVXotSKuWEkytOEiltvt/PsWuvU21s4cO+/eU8jo6OjBkzxtRRBBMSy3YJnySRSFi2bClFixZlx88L6Tg89XZeCQ8NZsaAjrx58gBVzqI4Nh6Bws50M6E6dSAB64ejj42k75TmNO5aWfTLCkIaqtakFJFhMWxefIzQoAi88rthbqUkYF8wTpXt0ap176xJ+2Dys/eO9UO4miIKRWJ7wUOdjknWthRRKhPbC+bZOTBSHcrqqKgka8umFjOplBPOrlQPCqD5t3s4PLclVYuLWcO0cuGeH1tOPmb16tVYWoqJh+xMYhQrQgvJ9OOPPzJ5yhRm/HmQnPkKffF4hzeu4Y+F09EbjNjX6ol12cZIJKb70iD2xXVCdk5HqZAwfkUXSlcrYLIsgpDVNcs9lm9XdaVivWLvPHf2wG1mD/oDz45uuNZLWNXk0cznWHiZk7OT+zvHv17nS9CJUCSArUTKLTd3IoxGivv7cs/NAxuplF6hwVRSquhtlT5L7YUZDFQPDkAjl3BiQWvKFxItS6nNaDRSdcg24uROXL12Hdl/NsUQsh/RciAk2+jRo8mbJy9rZk7E8PcuPZ8jIiyUCR0a8Puc75G75MWj9zJsyjU1aTEbfnEbwdum4OJuzfw9Q0UxKwhpIDY6nuf3fXl+3xeAgDehPL/vS5BPGAC/zz7IgpGbqNqoBJ55nfHbGUjkwyhiXsViiDegi9QR8yqWWJ+4JON6dnZDYSPHCKiNBtZERyXZujYt2gs+xV4q5ZiDMzKtkXqjdnL7WVC6XTu7WH3gHhfv+TJv/gJRzApihlZImRMnTlC7dm36Tp5LzebtU3z+sW3r+X3OVPQGPfY1e2BdtgkSqWnfiIJ2zSLm0VlKVsnPuGWdsbIxN2keQciq7lx8xsQOq955/OvWZRk+tz0LR28m8G0YMzb159Ujf4Y2mo/xPZ+dlY4Kis8rmOSxJ3NfEnkvGqPRiBI46uJKuMHISHUowXoDvaysGG5tk0av7MPe6HTUDQ1EZaHkzJK2FPJySPcMWdHboEiK9/iTVm2/Yc2aNaaOI2QAoqAVUqxT587s23+QOTtOYW1nn6xzosLDmDmoMy/u30blXgDHJiNROHqmcdKPM2ji8F83Em3wa5r2qErPbxsjk4tP+YKQUUzt8RvXTj+iyI/5MPcw++Txr9b4EHw6DBlQQqlkp6Nzqu0K9iWeabU0DA3CxsaMc8vakdvd1tSRMjWj0UiTCXu5/TqWe/cfYGdnZ+pIQgYgWg6EFJs/bx4Y9WxaPCNZx5/YsZGB9cvz4uF97Gr1xLXLHJMXs5pQH/xWdkcf9pbBM1vT5/tmopgVhAxmzOJOyBQy3m4MSNbxObu5o7SRowduaDT8kgo7gaWGvAoFO+2dCI+Io+awbbwNijR1pEzt98MPOHTpBT//8qsoZoVEoqAVUszV1ZWZM2ZwctcmHt288sHjoiLC+b5rM36dPhapQ048ei7B9qtWJm8xiH5yicA1gzFT6Jm+oS/1vvnKpHkEQXg/C2szmnarQsSdSMLvfLoIlEql5BnhhUya8KNtdkQ4T7TaT5yVPooqlWyycyQwNIZaw7cTEJo2SyBmdT5BUYxcdoYuXTrTuHFjU8cRMhDRciB8Fr1eT6VKlfENDuXHPw+iVCX9OvD03i38NmMiOq0Wu+pdsKnQ0uSFLID67J9EXtiER24nvl/dE7ecop9NEDIyg8FAx9JTMFgYKfJjPiSyT7cQvPz1LSFn1ciAIgole5yckWeA1gOAM3FxdAsPJZ+nHacXtcHRVvTsJ5fRaKT5xH1cex7FvfsPcHAQ79/Cv8QMrfBZZDIZa9asJsjnNdtXLUh8PCYqgsndW7Bq8mikdh6491iMbcU2Ji9mDQYDAVunEn72T8rWKMjcnYNFMSsImYBUKqX/1BbE+ccTfDo0Wed49fRAaa1AD9zRalgZlXG+4q9mZsZKG3uevA2j/pidhEfFmzpSprHh2CP2X3jOylU/i2JWeIeYoRW+yIwZM5g0aRJTf9+N38vn/DJ9PFpNPHbVOmNTsbXJC1kAQ1wMfr8PQxfmR+sBtegyuj5SqfgsJwiZSb9aPxEYqKbYnALILT/9vhL1NJqnM16hNxiQAQedXSmsUKR90GTaHRvN8HA15Qq5cWRuSyzNM062jMgvJJriPTfQoHFz/vxzo6njCBmQKGiFL6LVavnqq4o8ePSIuJholC65cGwyCqVLblNHA0AT9JKgDWMx6uIZOrsttVqWMXUkQRA+w7N7bxnRbDGu9Rzx/ObdzRXe58WqN4ReCEcGFFQo2OfkgiKDtB4AbIyOYkJkONVLerJvVjPMlGLzzvcxGo20/n4/Fx6Fc+/+A5ycnEwdSciAxDSV8EUUCgVr165BEx+PyrMIbt0WZphiNvr+XwSuG46FuYSZW/qLYlYQMrG8RT0pWSkfAUdCiPNP3tf03n1yoLRKaD14oNWyLAO1HgB0sLRikpUNp2+9pc33+9Fo9aaOlCFtPvmY3WefsXzFSlHMCh8kClrhi5UoUYIfpk1F4/OQeL8npo4DQNiJ1YTum4NXPhcW7BtGodLepo4kCMIXGrO0MzKZFJ/N/sk6XiqVkmuIJ1KpBCOwIDKCe1pN2oZMoV5W1oy0sObw5Zd0mn4Inf7zd2HMigJCoxm6+C/atW1L69atTR1HyMBEQSukirFjx1KufHnCDy7EoIn79AlpxGAw4L9xIhGXd1CxfjFmbx+Is4edyfIIgpB6bOwsaNixIuobkUTcT94as9YFLbEpZw2ABBgaFoYmg3XaDbOxYYCFNTvPPKXnT0cxGDJWPlMasvg0ErkZS5ctM3UUIYMTPbRCqnn8+DElSpZCWeRrHOoNSPfr62IiCPh9GLrwIDqOqEv7IXWQZKB+OSF1bV1+gguH7+LzLBClmYJCZXLRbVxDPPO6AKDT6vlj3mGunXqI/+sQLK3NKFklP13HNcTR9cM7NR3eeImTO67x6nHCYv75iuegy+gGFCjllXjMqV3XWTf7IHExGuq2K0+Pb5skPhfwNpTJXX5l/p6hWFh/encrIWUMBgMdSk4GWwmFf8iLRPrpf+MGnYF7wx6jidYlFLVW1oy2yXi7dX2nDuP3mGj6Ni3O8hG1sv3719ZTT/hm6gE2b95Mu3btTB1HyODEDK2QagoUKMCc2T8ReX0/sS9vpuu14/2eELCqJ5LYMMYt68w3Q+tm+x8GWd3dS89p3KUyc3YMZtq6Puj1eiZ3/ZW4mISvlONjNTy760P7wbVZsHcY41d2xedFMD/2WfuJcZ9RvVkpftzYjzk7BuHkYcfkrr8S4h8OQERoNEvHb6PHt42Z+ntvTuy4xpUTDxLPX/HdTrqOayiK2TQilUrpPakZsT5xhJwJS945cineg3MglSS0HiyJiuS2JmO1HgBMt7OnrbkFP++9w5gVZ8jO801B6hiGLD5Nq5Ytadu2ranjCJmAmKEVUpXBYKBOnbqcu3Ybl+6LkFmk/SxI5O2jhB9Zio29Bd+v6UneojnS/JpCxhMeEkWXctOYsak/xb7K895jntx6w6gWS/jt7AScc9gna1y93kDHUpPpN6UFX7cuy+Obr5neZy3rrnwPwOzBf5CvuCet+tXk9O4bnNl3i+9+6Z5aL0v4gN7VZhKqjqDYnALIzJO3POCzJa9RX4tABuSSyzns7IoqA37w7R8awv64WL7rUoGpPSuZOo5JdJh2kGM3A7n/4CGurq6mjiNkAmKGVkhVUqmU9evXYSEzEHZwUZrPMIQeWUnYocXkKerBwv3DRTGbjUVHJvRuW9tZfPQYiUSCpU3yd2eKj9Wg1+qxtks4xyO3E/FxWp7d8yFSHcOT22/JVcidSHUMGxYcod/UFl/0OoTkGbOkE7poPf77gpJ9Tu4Bnigt5OiB5zodCyIj0i7gF1jp4EhNpYrp6y8ze+NVU8dJd38cfciWk49ZsnSZKGaFZBMFrZDqcuTIwR/r1xH95DKRV/ekyTUMBh1+68cQeX0fNZqVZubm/tg7W6fJtYSMz2g0snr6XoqUy4V3Qbf3HqOJ17Ju9gGqNyuVonaAdT8dxMHNlpJV8wNgZWvB8LntWThqM6NaLKFWqzKUqVGQ1TP20aRbFQLehDKs8UIG15/HuQO3U+X1Ce8qWMqLouVzE3AomPig5LUPSOVSvAb+23qwPCqSG5qMuVPXeidnKiiUTPj5HEt33DR1nHRz53kw/eefoGvXLnTo0MHUcYRMRLQcCGlm5MiRLFq8BJcuc1G55Uu1cXVRoQT8PhxdVCjdxjaiVb8aol82m1s5aSdXTz5k1tYBOLnbvfO8Tqvnp0F/EOQbxoyN/ZNd0G5feYrtK0/y48b+5C784cX871x8xpqZ+5m5qT/9av7E6EUdsXO2ZnTLpaw8MRY7J6vPfWnCR6iDo+heaTq2pazIM9jr0yf87enCV4TfjEQGeP3demCeAd9DDAYDjYODuKvT8suYOvRsVNTUkdJUeFQ8Xw3cgrmdBxcuXsLC4sPftgjC/xMztEKamTlzJsWLF0e9dw6G+JhUGTPu7X0CfumDVBvJpF+607p/TVHMZnOrJu/i8vH7TN/Y74PF7OzBfxDwJpRp6/sku5jd+fNpti0/wdR1vT9azGrjdayctJNBP7bC92UIer2BYhXz4pnXBY/cTjy++fpzX5rwCXZOVtRtW56wqxFEPopO9nl5BudEaZ7QevBKp2NeRHjahfwCUqmU/U7O5JfL6TvnGBuPPzJ1pDRjNBrpOfsYAeFatu/YKYpZIcVEQSukGZVKxdYtm5HGqQk7vPSL+2kjru0jeNME7B3NmbdrCOVrF0mlpEJmZDQaWfn9Li4cvsv0DX1xy+nwzjH/FLO+L4P54Y8+2NhbJmvsHatOsXnpcSb/3ov8JXJ+9NjNS45RpkZB8hbzxGAwoNf9uzC+XqvHYBAL5aelftOao7JQ8naDH8Zkrt8qlUvx6pfQemAAfo6O4kp8xmw9kEqlHHFywUsup+uPh9l19pmpI6WJ+Vuus+vMU9atW0++fKn3jZ6QfYiCVkhT+fPnZ/VvvxF1/y+ibhz87HGC9y1AfWwVBUt7sWDvsA/2SQrZx8rvd3F613VGL+yAuZUZYUGRhAVFEh+nBUCv0zNr4Hqe3nnLqAUdMBiMicdoNbrEcRaM3MTvs//9/+b2laf4Y/5hhv7UFldPh8RzYqPfLXheP/bnzP5bdBpZHwDPvC5IpBKObL7MlRMPePss6JMFsfBl5HI5PcY3IuZ1HKHn1ck+z7aUNVbFEz7gSIFh6jBiM+iHD7lUyjEnF9xkUtpPOcDhy69MHSlVnb75lgm/nGfcuHE0b97c1HGETEr00ArpYtCgQaz8+RdcOs9JUT+tQafBf/0YtAHPqPdNBfpNbYFCKU/DpEJm0Sz32Pc+PmxOO2q3KUfA21D6VJv13mN+3NiP4hXzAvDtNytx8bRn+Nz2APSuOpNAn3fXN/1mWB06Dq+X+Gej0ci4tstpO6BWkm8Lrhy/z8rvd6HV6Og8qj71vvnqs1+jkHw9Kv9IeHQ0xWbnR2aWvGW8DBoDd4c+QhenRwL0sLRiiq1dmub8ElEGA9WDAgiXGDk0pyU1SnmaOtIX8wuJpmzfTRQuXoajx44jl4v3d+HziIJWSBfx8fFUqlyF+y99ce66AJnZp2+S0YUHEbBuOPqYCPp834zG3SqLfllBEN7r3pXnTGi/Evemzni0Sv5ST2HXw3m55C0SiQS9wcAWR2cqqVRpmPTLhBsMVAsOIE4m4dj8VlQs8uH+7oxOq9NTZ9QungVquXHzlliiS/giouVASBcqlYrt27ai1MUQdmDhJ/tpY1/ewP+3fsiJZcraXjTpXkUUs4IgfFDR8nkoWNoL/wPBaEKSvwuYfRlbLItYoDcYkEskDFeHEp1BWw8AbKVSTjg4o9AZaTBmJzefJn8d3ozm21/Oc/G+P1u3bRfFrPDFREErpJvcuXMnrE/7+CIRF7Z88LjwizsI3joZZzdr5u8eSunqBdIxpSAImdX45V2QAD5bA1J0Xr4h3ijM5EhlUvz1emZk0FUP/uEkl3PE0RmjRk+dEdu5/zLE1JFSbNvpJ8zfcp25c+dSpUoVU8cRsgBR0ArpqlmzZkyePBn1X+uJeXLpneeDdv2E+vRqilfKy/w9Q/DM62KClIIgZEaOrrbUbF6G0IvhRD1N/lKBUjMpnr3c0eoNKBUK1sVEczY+Lg2TfrkccjkHHJyJi9Xy9YjtPPVRmzpSsj16HUbvOcdp17YtQ4cONXUcIYsQPbRCujMYDLRq3Zr9h47g3HkuSicvDJo4/NeNRBv8mqbdq9BzYhNk8uTd2CEIgvAPjUZHx1KTUbjJKfh9nhS1Kj366QVRD6JRSqU4SCSccHbFWpqx530eajQ0DQvGwd6cc0vb4eVqY+pIHxUVq6HSwK0YVA5cvnIVa2uxw6OQOjL2v9RUUrNmTYYPH27qGOlqypQplCpVytQx3ksqlbJ+3Try58lN2M4fifd7jN/K7uhD3zBoRmv6TG4uillBED6LUimny+gGRL+IJexiyloH8g/zRqGSo5DLCdTrmZ7BWw8ACimVbLV3JCQsllrDt+MXkvwNJtKb0Wik37wTvAqKYfuOnaKYFVJVtihos6PRo0dz/PjxZB1riuLX2tqafXv3oNRFE/jHaFRyHdM39KV+B7HEkSAIX6Z5z2rYu9rwdrM/hvjk3+AlNZPi2cONGK0WKzMz/oyJ5lRcxm49ACilVLHOzgHfoChqj9hOcHisqSO914pdt9l0/BG//vobRYqIjXGE1CUK2k/Q6zPnTj9WVlY4OjqaOsZH5cmTh99+/QWj0Uil+sUp9ve6oIIgCF9q5Lz2aMN1BBwKTtF5DhXtsMxvTmRcHGYyGSPVoYRngp8BlVVm/GJjz3NfNXVH7kAdlbF2Pjt3x5eRy88wdOhQvvnmG1PHEbKgLFfQRkdH07VrV6ysrHB3d2fevHlJntdoNIwdO5YcOXJgaWnJV199xalTpxKfX7t2LXZ2duzbt48iRYqgUql49eoVuXLlYvr06Ylje3t7s3v3boKCgmjevDlWVlYUL16cq1evJo4VEhJChw4d8PT0xMLCguLFi7Nx48YkeWrWrMmQIUMYPnw49vb2uLq68vPPPxMdHU2PHj2wtrYmb968HDz4705Gp06dQiKRcPz4ccqVK4eFhQWVK1fm0aN/9/n+/1nXU6dOUaFCBSwtLbGzs6NKlSq8evWKtWvXMnXqVG7duoVEIkEikbB27drU+Y+RDG3atGH5suUc23qFA+vPp9t1BUHI2kpWyU++4p747QtCE6ZN0bl5R3ojV8pQKZWEGgxMDVenTchU9rW5OUts7Ln/MoSGY3cRFZv85cvS0v2XITT/bh+VK1dmzpw5po4jZFFZrqAdM2YMJ0+eZOfOnRw5coRTp05x7dq1xOd79OjBuXPn2LRpE7dv36Zt27Y0aNCAJ0+eJB4TExPDzJkz+fXXX7l37x4uLgl32i9YsIAqVapw48YNGjduTJcuXejatSudO3fm+vXr5MuXj65duyausRoXF0fZsmXZt28fd+/epW/fvnTp0oVLl5Le3f/777/j5OTE5cuXGTJkCAMGDKBt27ZUrlyZ69evU79+fbp06UJMTNK7didOnMi8efO4evUqcrmcnj17vvfvRKfT0aJFC2rUqMHt27e5cOECffv2RSKR0L59e0aNGkXRokXx8/PDz8+P9u3bp8p/i+Tq378/w4YN45epe7hx5nG6XlsQhKxrwvIuYADfbSlbxktuJsOjmxsRsbHYW1mxNTaG43EZ82v8/9fY3IKfrO249iiAphP2EBuv+/RJaehtUCSNxu/F0ysPu3bvQalUmjSPkHVlqVUOoqKicHR0ZN26dYlFWWhoKJ6envTt25chQ4aQP39+3r59i4eHR+J5derUoUKFCsyYMYO1a9fSo0cPbt68ScmSJROPyZUrF9WqVWP9+vUA+Pv74+7uzqRJk5g2bRoAFy9epFKlSvj5+eHm5vbejI0bN6Zw4cLMnTsXSJih1ev1nDlzBkhocbC1taVVq1asW7cuybUuXLhAxYoVOXXqFLVq1eLYsWPUrl0bgAMHDtC4cWNiY2MxMzNjypQp7Nq1i5s3bxIaGoqjoyOnTp2iRo0a72T677GmotfradKkCWfP/8VP2weQM59YZFsQhC83d9if/LXnJoWm5MUyl3mKzn04/Rlxz+JQyeWY6/WcdHHDPoOvevCPNVGRTImMoE45L3ZNb4LKBFuGh0XGUWPYDiJ1Ki5cvJTk564gpLbM8S8zmZ49e4ZGo6FSpUqJjzk4OFCwYEEArl+/jtFopECBAlhZWSX+On36NM+ePUs8R6lUUqJEiXfG/+9j/+xqUrx48XceCwwMBBKKtB9//JESJUrg6OiIlZUVR44c4fXr1x8cVyaT4ejo+NFx33eeu7v7e4/55++ge/fu1K9fn6ZNm7Jo0SL8/PzeOc6UZDIZmzdvxtsrF9N6rCUkIOPfXSwIQsY39Kc2KMzkvP3D75M7FP6/fCO8kSqkWKhUqA0GJmeS1gOAHlbWjLWy5tjVV3T84RA6ffr2AcfG62j53X781FoOHzkqilkhzWWpgvZTb1YGgwGZTMa1a9e4efNm4q8HDx6waNGixOPMzc3fu3ahQqFI/P0/z7/vsX9uIps3bx4LFixg7NixnDhxgps3b1K/fn00mqR9Tf8d459xPjbux/J86Aa2NWvWcOHCBSpXrszmzZspUKAAFy9efO+xpmJjY8Ohg4dRSMyY2n0NURGZ4ys+QRAyLqWZkg5D6xD1NAb11YgUnSu3lOPR2ZWQqChcbG3ZGRvDodjM8740yNqGwZbW7D73jO4zj6BPp6JWrzfQ+cfDXH0SzP4DBylUqFC6XFfI3rJUQZsvXz4UCkWSQi0sLIzHjxP6MkuXLo1erycwMJB8+fIl+fWhFoEvcebMGZo3b07nzp0pWbIkefLkSdKrm95Kly7NhAkTOH/+PMWKFePPP/8EEmak9Xq9yXL9l6enJ0cOHyU8MJYZfdahiU/ZzRyCIAj/r82Ar7F1suLtRn8MmpQVdU7VHTDPbU5gRARWSiVjw8MIzSDvl8kxxsaWnhaWbDr+iAELTqR4ljqljEYjgxedYu/5F2zZspWKFSum6fUE4R9ZqqC1srKiV69ejBkzhuPHj3P37l26d++O9O+epwIFCtCpUye6du3Kjh07ePHiBVeuXOGnn37iwIEDqZ4nX758HD16lPPnz/PgwQP69euHv79/ql/nU168eMGECRO4cOECr1694siRIzx+/JjChQsDCf3BL1684ObNmwQHBxMfb9rlXgoXLsz+fft5dseHecM2ptusgiAIWdfwOe3QhGkJPBqS4nPzj/JGKpdiY2FBhMHAxAh16gdMQ1Ns7fnGwoLf9t9j5LK/0rSonb7uMj/vvcPPP/9MkyZN0uw6gvD/slRBCzBnzhyqV69Os2bNqFOnDlWrVqVs2bKJz69Zs4auXbsyatQoChYsSLNmzbh06RI5c+ZM9SyTJk2iTJky1K9fn5o1a+Lm5kaLFi1S/TqfYmFhwcOHD2ndujUFChSgb9++DB48mH79+gHQunVrGjRoQK1atXB2dn5naTFTqFSpElu2bOXysQes+n5nms8qCIKQtZWtWYjchdzx2x2INjxld/7LreS4d3TFV63G09GRfbGx7IuN+fSJGchsOweampmzePtNJv12IU2u8cu+u0xZe5Hp06d/cNUdQUgrWWqVAyHrWbNmDT179qTD8Lp0GFbX1HEEQcjE/F4F07/2HByr2uHdI0eKz78/+Sm6NxrMlUok8RpOubjiJMtc23R3DwnmeHwc03tVYkLnCqk27u6zz2gzeT/9+w9g6dKl770PRRDSUpaboRWylh49ejBz5kw2LjzKwQ1pM6sgCEL24O7tRMW6RQk+HUbM65Tf3FVgdC6QSbC3tCQaIxPC1Znu26O1jk5UUqr47rcLLNp2I1XGPHfHl47TD9OqZSsWL14silnBJERBK2R448aNY+jQoaz6fjfnD90xdRxBEDKxEfO+Qa6S8XaDf4qLUbm1HNd2zrwKCSGPiwuH4mLZk0k2XPivTQ6OlFIoGLnsL37Zd/eLxrr3ImEXsK++qsj6P/5AlslmrIWsQxS0QoYnkUhYsGABbdu1Ze7QjVw5ft/UkQRByKTMLJS0HVCLyEfRhN+ITPH5rnWdMM+p4lVICPYWFkxQhxGYiVY9AJBKpex2dKaQXMGAecf54+jDzxonYRewPYm7gJmZmaVyUkFIPlHQCpmCVCpl/br1NG3alFkD/+DqyQemjiQIQibVfkgdrO0tePunPwZdyldRyTcmNwaJEUcrK2KBseFhma71QCqVctDJGW+5nB4zj7Djr6cpOj8sMo5G4/YiVdlw6PAR7Ozs0iaoICSTKGiFTEOhULBp4yYaNmzErAF/cP30I1NHEgQhE5JKpQyd1Yb4YA1Bx0JTfL7SRo5rayeeBgZS2MOD43Fx7Mhkqx4AyKVSjju54C6T0mHaAQ5cfJGs89RR8TQatwf/cJ3YBUzIMERBK2QqSqWSrVu2Uq9efWb0W8eNM49NHUkQhEzoq3rF8Crgiu/OQLQRKVvGC8C1gTNmOVQ8CQzEycqKieFq/DJZ6wGAUirlhJMrDhIprSbt48T1Nx89PjQijnqjd/HEL4bDR46KXcCEDEMUtEKmo1Qq2bZ1G7W/rsOPfX/n1jnT7b4mCELmNX55F4xaI367Aj/r/PyjvdEbDbjY2KABxqgzX+sBgMXfRa01EppO2M35u77vPS4kPJa6o3fxMiiek6dOJ1njXRBMTRS0QqakUqnYsWMHtWp8zfTev3P7Qsr6vwRBEDzzulCuViGCToYS6xOX4vOV9kqcWzpx39eXkt5enI6PY3MmbD0AsJVKOenojEoPDcbs4tqjgCTPB6ljqD1qFz5hOk6eOk3JkiVNlFQQ3k8UtEKmZWZmxq5du6hWtTrTe/3O3YvPTB1JEIRMZtTCDsgVMt7+mfJlvADcGzujcldyz9cXNxsbJoer8dGlvIUhI3CQyTnm6IxEZ6DuqB3cfREMQEBoNLVH7iIw0sip039RvHhxEycVhHeJglbI1MzMzNizZw+VK1fhh15ruSOKWkEQUsDCyowWvaoRcS+KiNtRnzVGgdG50BoMuNnaogVGZcJVD/7hJpdzyMEZbbyOr0ds5/TNt3w9ciehsVJOnf6LIkWKmDqiILyXKGiFTM/c3Jy9e/ZSuVJVpnZfzaWj90wdSRCETKTz6AZY2prz5k8/jLqUF6JKRyXOTR25+eYNFfLk4Vx8PH/GRKdB0vThLZez196J6CgNX4/YTpROxem/zogbwIQMTRS0QpZgYWHB/v37ady4CbMGrOfE9mumjiQIQiYhlUoZOL0V8QEagk6mfBkvAI/mLqhcldx8+xZPOzumRITzJpO2HgAoJFLspDJsra05eeo0+fPnN3UkQfgoUdAKWYZKpWLL5i1069adhaM3s2fNWVNHEgQhk6jWpCQ58jjjuyMAXdTnFaL5RuciXqfD3d4eg0TCSHUYhkzYevBQq6WNOhRbLy/u3r9Pvnz5TB1JED5JFLRCliKXy/n1118ZM2YMv07bw4b5hzNtL5sgCOlr3LLOGOIN+O0O+qzzzZyVODd24MqLF1QtUICLmnjWZbLWgxsaDe3UoXgULMhf58/j6elp6kiCkCyioBWyHIlEwuzZs5k1axablxxn1eTdGAwp395SEITsJVchd0pXK0Dg8RDi/OI/awyPVq6onJVcefkSb0dHpoereZlJWg9OxcXRQR1KodKlOfnXX7i4uJg6kiAkmyhohSxr3LhxrFq1ioN/XGDByM3otJlvFx9BENLX6MUdkcmkvN3k/9lj5BvtTaxWg6e9PUiljMgErQebYqLpHhZCzbp1OXL8OHZ2dqaOJAgpIgpaIUvr27cvmzdv5vyBu8zot474WI2pIwmCkIFZ2VjQpGsVwm9FEnH385bxMnNV4dTAgXNPn/J10aJc1cSzOvrzxkprRqOReRHhjFGH0atPH3bt2YOVlZWpYwlCikmMosFQyAaOHDlCy1YtyZHHkW9/6Yqjq62pIwmCkEEZDAY6lp6CwcpIkR/yIZFJPmucu6Meo4qW4mJjw6vAQI65uJJHrkjltJ9PazQyLlzN1phoZs6cybhx45BIPu+1CoKpiRlaIVuoV68eZ8+cJTpUx9iWy3lx//17lQuCIEilUvpObk6cbzzBp8M+e5x8o72I0WrI6eCATCZjmDoMfQaZQ4o0GOiuDmWXJp4NGzYwfvx4UcwKmZooaIVso3Tp0ly+dIUcbl6Mb7uCK8fvmzqSIAgZ1NetyuLm7YDPtgD0MZ/Xf2/mboZDHXtOPnxIwxLFuanR8EsGaD3w0+tprQ7llkzG4SNH6Nixo6kjCcIXEwWtkK3kyJGDs2fOUa9eA37su47dq8+IZb0EQXivsUs7o4/T47fn85bxAsjZwR2lvYKTDx9RyN2d2RHhPNZqUzFlyjzUamkRFkKUvT3nLl6kVq1aJssiCKlJFLRCtmNpacmO7TsYNWoUv/2wl5Xf70KvEysgCIKQVL5inhT/Ki8BR4KJC/i8ZbwgYdWDKE08uRwdkMtkDFeHoTPBB+njcbG0CgvBpWBBLl69StGiRdM9gyCkFVHQCtmSVCpl9uzZ/PzzzxzddIVpPdcSHRFr6liCIGQw45Z2QiqT4rM54LPHMM9hhn0tew7dvUfzsmW4o9WwMioyFVN+nNFoZHlkBD1CQ/i6YUP+OncODw+PdLu+IKQHUdAK2VqfPn04dOgQz277Ma7NCvxfh5g6kiAIGYiNgxUNvvkK9fUIIh98fv+rZ0dXlHYKDt+7R3HPHMyNjOBBOrQexBqNDA1XMzMygonffceOXbuwtrZO8+sKQnoTBa2Q7dWuXZtLFy8hN5gzstkSrpx4YOpIgiBkIH2nNMfMSsmbDf4YDZ/XKiCVSsk70ouI2Di8HR1RyuUMU4eiTcPWAx+djjZhIRzW69iyZQs//PADUqn4sS9kTeL/2YIAFCpUiKtXrlGjWi1+6LWGDfMPo9eL7XIFQUgoRntNbErs2zhCzqo/exwLL3Psa9iy79ZtvvmqAg+1WpalUevB+fg4GoWFEO7kxLkLF2jbtm2aXEcQMgpR0ArC3+zt7dmzew/Tp09ny9ITTOuxhojQaFPHEgQhA6j/zVc457DDZ4s/+tjPv4k0Zxd3lLYK9ty6TWlvLxZERnBPm3o7GBqNRn6OiqRjaAilq1Xj6o0blC5dOtXGF4SMShS0gvAfUqmUiRMncvjwYV7dD2JksyU8ufXG1LEEQcgAxi7uhC5aj//+4M8eQyqVkmeEF+qYGHI7OmGmUDA0LAxNKrQeRBsMDAlX80NEOKPGjOHQ4cM4OTl98biCkBmIglYQ3qNu3brcuH4DL/fcjG+3gkN/XhTr1QpCNlewjDdFyuUi4GAw8UGfP6tqmcscu6o2bL9+na6VK/NEp2VRZMQXZbun1dAoLIRjRgObN2/mp59+Qi6Xf9GYgpCZiIJWED7Ay8uLs2fP0atnb5ZP3MGiMVuIjzPdguiCIJjeuGWdkUjAZ+vnL+MF4NXdA6WNgh3Xr1Mhd26WRkVyS5PyItloNLI2OormIcHYFizI9Zs3adeu3RdlE4TMSBS0gvARKpWKFStWsG7dOi4cuMfYVst5/eTLfpAJgpB52TvbULt1ecIuhxP15PN77KVSKbmH5SQkOprcTk6YKxQMVYcSn4JvgtQGA33Dw5gUrqbf4MFcuHyZAgUKfHYmQcjMREErCMnQpUsXLl68hAorRjZbzP5150ULgiBkUwOmt0BloeDNH5+/jBeAVV4LbCtZs+nKFfrUqM4LnY4FyWw9uKqJp0FoCJfkcnbt2sWiRYtQqVSfnUUQMjtR0ApCMpUoUYJrV6/Tu2cfVk3exQ+91hIWlH67/QiCkDHI5XK6jW1EzKtYQi+ov2gs7145UFrL2XTlKlXy52N5VCQ3NB/eZtdgNLI0MoI2IcHkKlOam3fu0Lx58y/KIAhZgShoBSEFLCwsWLZsGfv27ePVvSCGN1rE1ZNiIwZByG6adKuCo5stbzcHoI///DWrpVIpuYfmJCgygtxOzlgplQxVhxH7nm+AAvV6OqtDmR0Vyfhvv+XUmTN4eXl9ycsQhCxDFLSC8BkaN27Mndt3qVi+CtN6rmHl97vEDWOCkM2MWtgBXaSOgANBXzSOVX5LbCrYsP7CBQZ8/TWvdTrmRoQnOeZAbAx1Q4N5YmXF0aNHmT59uljFQBD+QxS0gvCZXF1d2b9/P0uXLuXE1muMarqE5/d9TR1LEIR0UuyrPBQs5YX//mA0oV/2gTZXnxwoLeX8cfEiNQsV4pfoKK7Ex6M2GBiqDqNfWCg1Gzfm9r171K5dO5VegSBkHaKgFYQvIJFIGDRoENeuXcfO0pnRLZayfeVJ9LrP30lIEITMY9yyzkgAn63+XzSOVCYl19CcBESE4+3khLVKxWB1KHVDgzkhlbB+/Xq27diBs7Nz6gQXhCxGFLSCkAqKFCnC5UtXGDF8BOvnHGZMy2VitlYQsgEndztqNC1N6IVwop/HfNFY1gUtsS5rzZqzZ4mIjydArydPmTLcffCAzp07I5FIUil1ytSsWZPhw4d/8PlcuXKxcOHCNM8hkUjYtWtXml8nvV6PkLpEQSsIqUSlUjF79mwuXLiAChtGNVvMujkH0cSL3lpByMoGzWqD0lzBmz/8vng5P8fKdsikUqQSCUtXrODMuXN4enqmUlIhOa5cuULfvn2TdawofjMOUdAKQiqrUKEC16/dYPLkKez+5SzDGy3i3uUXpo4lCEIaUSrldBpRn+jnsYRdCv/0Ce+hi9Lx8mcfni16Ta3aX/Pw0SP69++PVCp+TKc3Z2dnLCwsTB1DSCHxL0UQ0oBSqWTSpEncvHkTT9c8TGi/gpWTdhITGWfqaIIgpIGWfapj72LN283+GDTJX8bLaDQSelHNo+9eoL2nY/Xq1Rw5fIT8+fOnYdqU0+l0DB48GDs7OxwdHfnuu+8+OBv9+vVrmjdvjpWVFTY2NrRr146AgKQ7LK5YsYK8efOiVCopWLAg69evT/L8kydPqF69OmZmZhQpUoSjR48mef7ly5dIJBK2bNlCtWrVMDc3p3z58jx+/JgrV65Qrlw5rKysaNCgAUFB/65C0b17d1q0aMHcuXNxd3fH0dGRQYMGodX++03a/8+6TpkyBS8vL1QqFR4eHgwdOhRIaMV49eoVI0aMQCKRmKwlREggClpBSENFihTh7JmzLFq0iFM7bzGk/gKunBDr1gpCVjRiXnu0ah0Bh4KTdXxcQDzP5r3hxcq3NK7dmIcPHtGjR48MWRj9/vvvyOVyLl26xOLFi1mwYAG//vrrO8cZjUZatGhBaGgop0+f5ujRozx79oz27dsnHrNz506GDRvGqFGjuHv3Lv369aNHjx6cPHkSAIPBQKtWrZDJZFy8eJGVK1cybty49+aaPHky3333HdevX0cul9OhQwfGjh3LokWLOHPmDM+ePeP7779Pcs7Jkyd59uwZJ0+e5Pfff2ft2rWsXbv2veNv27aNBQsWsGrVKp48ecKuXbsoXrw4ADt27MDT05Np06bh5+eHn5/f5/zVCqlELGInCGlMJpMxdOhQmjVrRr9+/fih1xqqNi5Jj28b4+xhZ+p4giCkklJVC5C3aA6e7/XFqbo9CjvFe48zaA0EQGLKcwAAH+1JREFUHAgmYF8IHh4e/Ll/I40aNUrntCmTM2dOFixYgEQioWDBgty5c4cFCxbQp0+fJMcdO3aM27dv8+LFC3LmzAnA+vXrKVq0KFeuXKF8+fLMnTuX7t27M3DgQABGjhzJxYsXmTt3LrVq1eLYsWM8ePCAly9fJvYPz5gxg4YNG76Ta/To0dSvXx+AYcOG0aFDB44fP06VKlUA6NWr1zvFqr29PUuXLkUmk1GoUCEaN27M8ePH33ktkDDb7ObmRp06dVAoFHh5eVGhQgUAHBwckMlkWFtb4+bm9gV/u0JqEDO0gpBOcuXKxaFDh1i/fj2Pr/oysPZcNi85Lm4aE4QsZPyKLmAAn20B730+/E4kjya9IGBvCKNHjubh/YcZvpgFqFixYpKZ40qVKvHkyRP0+qRLFD548ICcOXMmFrOQ8E2VnZ0dDx48SDzmn4LzH1WqVEnyvJeXV5Kb4SpVqvTeXCVKlEj8vaurK0DiDOo/jwUGBiY5p2jRoshkssQ/u7u7v3PMP9q2bUtsbCx58uShT58+7Ny5E51O995jBdMSBa0gpCOJRELnzp158vgpQ4cMY8uSEwyuu4CLR+5+8d3RgiCYnqunA1UbliDkrJqYl7GJj2tCNLxY9oan815RrmB5bt+6zaxZs7LczUdGo/G9LRP///j/H/Pf59/3XvihNgyFQvHOMf//mMFg+OA5HzrmHzlz5uTRo0csW7YMc3NzBg4cSPXq1ZP03AoZgyhoBcEEbGxsmD17Nnfu3KFE4TLM6LeOKd1W8+bp+2d1BEHIPIbNaYvCTM6bP/3Qxxvw3RHA/QnPkL1WsmHDBk6dPEWRIkVMHTNFLl68+M6f8+fPn2SmExJmY1+/fs2bN28SH7t//z7h4eEULlwYgMKFC3P27Nkk550/fz7x+X/G8PX9dy3vCxcupOrrSQlzc3OaNWvG4sWLOXXqFBcuXODOnTtAwg3A/z9LLZiGKGgFwYQKFizIoUOH2LNnD2qfeIY2XMhv0/cSHRH76ZMFQciQlGZK2g+uTdTjGO6NfEzwITVjR43l2ZNndOzYMUPe9PUpb968YeTIkTx69IiNGzeyZMkShg0b9s5xderUoUSJEnTq1Inr169z+fJlunbtSo0aNShXrhwAY8aMYe3ataxcuZInT54wf/58duzYwejRoxPHKFiwIF27duXWrVucOXOGiRMnpuvr/cfatWv57bffuHv3Ls+fP2f9+vWYm5vj7e0NJLSS/fXXX/j4+BAcnLybAYW0IQpaQTAxiURC06ZNuX/vAT9M+4GjG68ysPY8jmy+LLbQFYRM6N7lF1w++gAkUL5UBR4+eMiMGTOwtrY2dbTP1rVrV2JjY6lQoQKDBg1iyJAh79184J/dvOzt7alevTp16tQhT548bN68OfGYFi1asGjRIubMmUPRokVZtWoVa9asoWbNmgBIpVJ27txJfHw8FSpUoHfv3vz444/p9VKTsLOz45dffqFKlSqUKFGC48ePs3fvXhwdHQGYNm0aL1++JG/evGJbYhOTGEXjniBkKG/fvmXcuLH8+edGcuZzpdOoelSqXyxTzuoIQnbi+yKI3386xIXDdyhbrgzz5y2gevXqpo4lCNmCKGgFIYO6du0aEyZM4OjRoxQo6UWXMfUpWSVjLbYuCAKE+IezddkJDm+6jLu72//au/PwGs/8j+Pvk8hysu9LhyQ0YknsmgilsQw6OqiZVkMtrVJULbXU6ChddLSmtbWlaMW0M1WtWPrrGBQRESVMEnsiEYKE2GUj2/n9oTnTlLZ0ESc+r+t6LjlPnuc533CJjzv3976Z+bc3iY6O1i5fIneQAq3IXW7Lli1Mnvwiu3Yl0axdfQZO7E79ZnV++kYR+U1dPJvPyoVb+M8/d+Lg4MiLk15kzJgxGI3G6i5N5J6jQCtiAUwmE2vWrGHKS3/h0MHDRHZvwpPju1In2Le6SxO551y5WEjsB1v59z92YGNjy/gXxjN27FhcXV2ruzSRe5YCrYgFKS8v55NPPuHlaVM5eeIUHf/Uir6jOuEX4FndpYnUeAVXilmzJJ61H23HgBVjx4xl/PjxeHh4VHdpN4iKiqJ58+bMmTOnukupNjExMYwdO5ZLly5VdylyB2iCj4gFsba2ZtCgQaSnHWH27Nns3ZrF8I6zeHvspxw7rH3ERX4LRQVX+Wz+JoZ1eJO1S7bz3IhRHMs6xowZM+7KMHu3OnbsGAaDgZSUlDvyfn379iU9Pf2Wro2JicHNze23LUh+Uwq0IhbIzs6O0aNHcyzrOHPnzuVo8llGPzybGUOXcTj5eHWXJ1IjXD5fwL9mb2BY+zf5/N3NPD3oGY4ezWLWrFk1bommkpKS6i7hV2c0GvHx8anuMuQOUaAVsWAODg6MGjWKzIyjxMTEcOlkKZP6vMdf+y0iJeGIttMV+Rlyjp3j/b/GMuTBv7F2yXYGDXiazMyjzJ07Fz8/v+ou75aVlZUxatQo3Nzc8PT05K9//av5e0JQUBCvv/46gwcPxtXVlaFDhwLXd+zq0KEDRqOROnXqMHr0aAoLC83P/OSTT2jdujXOzs74+fnRr18/8vLyzJ+/ePEi/fv3x9vbG6PRSP369Vm6dCkAdevWBaBFixYYDAbzurODBw+md+/evPHGG/j6+uLm5sYrr7xCWVkZEydOxMPDg9q1a/PRRx+Z36dytDc2NpaOHTvi4OBAs2bNquwo9v1R19TUVDp27IizszMuLi60atWK3bt3ExcXx1NPPcXly5cxGAwYDAamT5/+q/5ZyG9PgVakBrCxsWHQoEEcPHCIlStXUqvEmZcHLGZC7/fYsX7/D+5TLiL/czj5OH8b8TEjOs1iz8YMpr70MtnZJ5g3bx61a9eu7vJu27Jly6hVqxY7d+5k3rx5zJ49myVLlpg/P2vWLMLCwtizZw9Tp05l3759dOvWjT59+rB3714+++wzEhISGDVqlPmekpISXnvtNVJTU1m9ejVZWVkMHjzY/PmpU6dy8OBB1q1bx6FDh1iwYAFeXl4A7Nq1C4Cvv/6a3NxcYmNjzfdt3ryZnJwc4uPjeeedd5g+fTqPPPII7u7u7Ny5k+HDhzN8+PAqW+oCvPTSS0yYMIGUlBRCQkKIjo6mrKzspr8f/fv3p3bt2iQlJbFnzx4mT56MjY0Nbdu2Zc6cObi4uJCbm0tubq551zKxHGoKE6mBTCYTGzdu5I2/vcHWuK3UCfalx8BIoh5tiYOTfXWXJ3LXqKioYPfmw6xaFM+BpKPUDwlmwviJDBgwwKKX34qKiiIvL48DBw6YN2WZPHkya9eu5eDBgwQFBdGiRQtWrVplvmfgwIEYjUY++OAD87mEhAQeeughCgsLsbe/8XtHUlIS4eHh5Ofn4+TkRM+ePfHy8qoymlrp2LFj1K1bl+TkZJo3b24+P3jwYOLi4jh69Kh57d6GDRvi4+NDfHw8cL0h1tXVlSVLltCmTRvzaO+SJUsYMmQIAAcPHiQ0NJRDhw7RsGHDG5rCXFxcmD9/PoMGDbqhtp/bQKbGs7uHRmhFaiCDwUDXrl2J2xJHYmIiDzRrx+JXvuTpyDdYNH0NJzPzfvohIjXY1aIS1n+6k+e7zeb1oTE41/Jh1apVHD6UxrBhwyw6zFZq06ZNlR0GIyMjOXLkCOXl17fUbt26dZXr9+zZQ0xMDE5OTuajW7duVFRUkJWVBUBycjK9evUiMDAQZ2dn87SB7OxsAEaMGMHy5ctp3rw5kyZNIjEx8ZZqDQ0NrbIRha+vL02aNDG/tra2xtPTk7y8POrUqWMe7W3atKn5Gn9/f4AqUyC+64UXXuCZZ56hS5cuzJw5k8zMzFuq7ceo8ezuoUArUsNFRkay8ouVZGVlMW7MeL7592FGdvk70wZ+yK6vD1JerukIcu84nnaaD6at5qk2M3j/pVhahEaQkJDAjsQd9O7d+57a3cvR0bHK64qKCp599llSUlLMR2pqKkeOHOH++++nsLCQrl274uTkxCeffEJSUpJ5hLeyqezhhx/m+PHjjB07lpycHDp37nxLP763sbGp8tpgMNz0XEVFBdbW1uamvO9eUxnef2iK1fTp0zlw4AA9evRg8+bNNG7cuMoI9c+hxrO7x73zN1fkHlenTh1ef/11Tp44xT/+8Q9qXXXm9aExjOg4i9gP4si/VFTdJYr8JkqulRK3+r/85fGFPN/9HXb9J50xz4/j6NGjrFm9hnbt2lV3ibclKiqKUaNG/WjDV3Z2NrGxsTg7OxMQEMCiRYv45ptvqF+/PtbW1pSXl7Ns2TLc3d3x9PSkV69eNGjQgAMHDhAcHMwzzzzDu+++S3BwMMHBwdja2tKjRw/OnTvHzJkzad++Pd27d2fRokXA9f84BwYGsmbNGgBWrVrF6tWr8fDwYOHChQDY2toCsGHDBkJDQ7GzsyMoKIgDBw5U+foq69+4cWOV+itVTl2oVF5ezpAhQ8yjtQMGDGDu3LlVnlnZePbFF18wc+ZMdu3aRUhICB999BETJ05k1KhRXLlyRY1nFkyBVuQeY2dnx4ABA9i1K4mdO3fStWMP/vXORp6KnMHcSSvYv/OoVkeQGiEn6yxL3/g/hkT+jXfGLcfHOYAVK1Zw8sQpZsyYQVBQUHWX+LP9VMPXiRMnuHr1Ko899hiPPfYYw4cPZ968eYwZM4aioiJOnz6NnZ0d8fHxJCQk4OTkREpKCjt27OC5556joKCAixcvsnbtWp5//nng+miklZUV8+fP5+jRoxQVFZlHOJcvX06PHj14/PHH6datG126dOGzzz6jvLyc8vJyTCYTPj4+2NnZMXnyZB555BESExOZPn06ycnJ5ikL363f19eX5ORkRo4cyYgRIygtLb3p70VFRQW1a9cmJiYGuD4XeMqUKeZpCXB9xYd///vfJCUl8emnnzJixAj279/P/v37cXd358MPP8RkMjFs2DBSU1MpKvrff/DVeGYZ1BQmIuTl5bFkyRIWL1nEsazj+AV40bFPCzr2aYVfHS0cL5aj5Fopu74+xIblu0hJSMfdw52nBj/FsGHDaNCgQXWX96u4lYav4uJi/vznP1NRUcG//vUv8vPz6dq1K+vWrWPp0qU8++yzvPXWW4wbNw64PmXAzc2NN998ky+//JLNmzdjZWVFo0aN6Nu3L1OmTKF3795cuHCBEydOkJt7fSOXyMhI4uLiSE5Oxs/PD39/f7y8vCgsLMRoNBIWFkZ8fDy5ubn4+fkRERHB3r17KSkpoX379sTFxREWFkZ2djZXrlwBMNcfHR3NnDlzMJlM+Pn5UVZWxtSpU+ndu7d5hPa7DWaXLl3C3d2dLVu28Pnnn7Nz504yMjK4dOkSAwYMIDY2Fk9PT86cOYOXlxdFRUWEhoaSkJAAwPDhw80NcdOmTWPw4MHUrVu32hvP5NZohFZE8PHxYcqUKWRmHGXr1q083PmPrF2SyLAOM5nS9wO+/jyJooKr1V2myE2Vl1eQuv0IcyetYNADr/PWqE8wVnjw8ccfk3Mqh7fffrvGhNlKP9XwNWHCBN577z0WLFjA5cuXadKkCW3btsVgMLBnzx5MJhNTp041N395eHhw9epVatWqxYYNG3jwwQcZOXIkqampTJkyxfw+9erVIysri6tXr+Ln58cf/vAHTCYTzZs3x9fXF4D333+foqIizp8/bx41rWzUKi0tZfLkyZSXlxMXFwfAjBkzuHr1qrn2yvort+01GAz4+fkxZswYxo4da77mu2F24cKFdOnSBS8vLx555BEWL16MlZWVOTxaW1sTFRVFdnY2165d49SpUzRt2pRmzZqZn7dw4UICAgKYO3dulekA1d14JremVnUXICJ3DysrKzp06ECHDh2YP38+q1atIiYmhvkvfsGiaWtp0y2Uzn9uRZPI+++p5hm5+5hMJo4eOEXc6mQS/m8v589cpt79dZnwwiT69etHSEhIdZdYrX6ooQqu/4i+VatW/POf/7zhvspmKysrqxumHt3sR/43a8r6sUYtk8lUJYhXnrud+r9vxYoVjBs3jrfffpvIyEicnZ2ZNWsWO3fu/Mln3sr73G7jWb9+/fjqq69Yt24d06ZNY/ny5Tz66KM3vV5+PQq0InJTjo6OPPnkkzz55JOcOHGCjz/+mJhlS5n65GK8/Nxp060xbbuH0eiBulhbK9zKnXE6+zxb16QQvzaVExmn8fbxol/fgfTv35/w8PAbwlJN9c0339zwurLh66e0bNmSzz77DB8fH1xcXG56jbe3t3laAVxvvNq/fz8dO3b8RXU3btzY/CP+SomJiYSEhNxS7Tezbds22rZty8iRI83nqnNkNCQkhJCQEMaNG0d0dDRLly7l0UcfxdbWtsootPy69K+QiPykOnXqMGXKFNIOp7Njxw76PT6A5E1ZTIn+gKfbvMF7U1by361plJXqm7X8+k5m5rFy4RYm9XmfYQ+9yaoPtvFQmy6sW7eOnFO5zJs3j4iIiHsmzML1pqkXXniBtLQ0Pv30U+bPn8+YMWNu6d7+/fvj5eVFr1692LZtG1lZWWzdupUxY8Zw8uRJADp16sRXX33FV199xeHDhxk5cuSvMvdz/PjxbNq0iddee4309HSWLVvGu++++4sapIKDg9m9ezfr168nPT2dqVOnkpSU9ItrvV3FxcWMGjWKuLg4jh8/zvbt20lKSqJRo0bA9bnBBQUFbNq0iXPnzlVpPJNfTiO0InLLDAYDbdq0oU2bNsyePZukpCRWrlzJFys/Z/2nO3FydeCBzo1o2z2MFh1CsLWz+emHinxPeXkFaf89zs6NB0jalMbJo2cwGu35fdeuvDzxDXr27HnDGqr3moEDB1JcXEx4eDjW1tY8//zzDBs27JbudXBwID4+nhdffJE+ffqQn5/P7373Ozp37mwesX366adJTU1l4MCB1KpVi3Hjxv3i0Vm4Pjq8YsUKXn75ZV577TX8/f159dVXq2yfe7uGDx9OSkoKffv2xWAwEB0dzciRI1m3bt0vrvd2WFtbc/78eQYOHGhuPOvTpw+vvPIKAG3btmX48OH07duX8+fPM23aNC3d9SvSKgci8ouZTCZSU1OJjY3li5Wfc+jgYYyO9rSKakCrqAY0b18fT1/X6i5T7mJXi0pISUhn58aD7N6cxuUL+fj4etPzj73o2bMnXbp0qRG7d/0aoqKiaN68ublpSkQUaEXkN3D48GFWrlzJqtWx/HdPMiaTiboN76PZg8G06BBC4wfqYmev0dt7mclk4kRGHnu3Z5C87QipiUcouVpKw0YN6N3rUXr27ElERISaD29CgVbkRgq0IvKbOnfuHF9//TXr169n/Yb/kJtzGlt7G8LC69G8fX1adgihTn3fe2r+473qzMkL7E3MZG/iEfbtyOJC3mVsbGyIbBtJzz/2pGfPntSvX7+6y7zrKdCK3EiBVkTuGJPJxIEDB66H2/XriY/fyrVrJXj5uRMaEUSj1kE0ahVEQIivVk6oAS6dK2Dvjgz2JmawL/EoudnnMBgMtGzVgs6dutC5c2cefPBBHBwcqrtUEbFwCrQiUm2Ki4uJj49nw4YNxMdvJSUllbKyMhydjYQ0D6BR6wAatgwipHkdHJzsq7tc+RFlpeUcT8slLeUE6SnZHEk9xYmM0wA0bNSALp1/T6dOnYiKisLd3b2aqxWRmkaBVkTuGkVFRSQlJbF9+3YStieQmJjI5UuXsbKyol6j+whpGUCjVoHcH/Y7/IO8NIpbTUwmE2dPXSI9JZu0lGyOpJ4kY/9JSq6WUqtWLZo0DaNNRCRt27alU6dO3HfffdVdsojUcAq0InLXqqio4PDhw2zfvp3ExEQSEraRkXF9wXR7ox11G/lTt7E/dRvfR91G/gSE+GHvYFvNVdcsJddKOZV5luwjZziefprjh0+TuS+HC2cvAxAYGECbNpFEREQQERFBixYttBqBiNxxCrQiYlHOnz9PSkoKycnJ3x7/JS0tnYqKCgwGA/4BXgQ08CGwgR916vviH+CJf5AnTq6ap/ljykrLyck6S3b69eCafeQMJ4+c5VTWWfM2n/f9zp+wsCY80PoBIiIiCA8Px9fXt5orFxFRoBWRGqCoqIiDBw+yb98+9u3bx969e9m3fy95Z86ar3F2c8Q/0AvfALdvQ64XfgGe+AV64OHjUuNXWaioqODSuQLyTl7kzMkL5J28aD7OnrrM6RPnKSstA8DH15uwsCaEhYYRGhpKWFgYjRs3xs3NrXq/CBGRH6BAKyI11qVLl8jMzDQfGRkZZGRmkJFxhJxT/9un3t5oh6efK27eTrh5OeHu7YybtzPu3s64e//vtZunE9a1ft5+87+V0pIyrlws5Mr5Qi5fKOTyhQLyLxRx+UIBF8/mc/bUJc6eukzeqQuUXCs13+fm7kpgYBD16tYjKCiI4OBgQkNDCQ0NxcvLqxq/IhGR26dAKyL3pOLiYrKyssjIyCAzM5OcnBxOnz5Nbm4uuadzOHPmDOfPXahyj8FgwMXdCUdnI/aOthgdbbF3tMXewRajkx1Gx8rDFqOjHXZGWwwGAwYrAwYD3/767ccGqyrnKsoruFZcSsm1Uq4Vl1z/+Gop1yqP77wuuFjMlQuFXLlYSMGVG/eDt7OzxcvLC29vb+p+G1i/ewQGBuLqqp3bRKTmUKAVEfkBpaWl5OXlcfr0afNx5swZrly5QkFBAfn5+eTn53/7Op8r+VfILyigsKCAgvxCSktLf/pNvsfKygp7oz0ODkYcHBywt7fH0cERo9GIg6MjDkYHPDw88Pb2Nh+V4bXycHJyqvFTKEREvkuBVkTkN1JWVkZFRQUmk6nKrzc7Z21tjYODA7a2tgqjIiK3SYFWRERERCyaViUXEREREYumQCsiIiIiFk2BVkREREQsmgKtiIiIiFg0BVoRERERsWgKtCIiIiJi0RRoRURERMSiKdCKiIiIiEVToBURERERi6ZAKyIiIiIWTYFWRERERCyaAq2IVIugoCDmzJlT3WWIiEgNoEArIgAMHjyY3r1737H3S0pKYtiwYbd0rcKviIj8mFrVXYCI3Ju8vb2ruwQREakhNEIrUoNcu3aN0aNH4+Pjg729PQ8++CBJSUnmzx84cIAePXrg4uKCs7Mz7du3JzMzk+nTp7Ns2TLWrFmDwWDAYDAQFxfHsWPHMBgMrFixgvbt22M0GnnggQdIT08nKSmJ1q1b4+TkRPfu3Tl79qz5fSpHe//+97/j7++Pp6cnzz33HKWlpeZrvj/qOn36dAICArCzs+O+++5j9OjRAERFRXH8+HHGjRtnrk1EROS7NEIrUoNMmjSJlStXsmzZMgIDA3nrrbfo1q0bGRkZFBcX06FDB6Kioti8eTMuLi5s376dsrIyJkyYwKFDh7hy5QpLly4FwMPDg5ycHACmTZvGnDlzCAgI4OmnnyY6OhoXFxfmzp2Lg4MDjz/+OC+//DILFiww17Jlyxb8/f3ZsmULGRkZ9O3bl+bNmzN06NAb6v7iiy+YPXs2y5cvJzQ0lNOnT5OamgpAbGwszZo1Y9iwYTe9V0RERIFWpIYoLCxkwYIFxMTE8PDDDwOwePFiNm7cyIcffsjFixdxdXVl+fLl2NjYABASEmK+32g0cu3aNfz8/G549oQJE+jWrRsAY8aMITo6mk2bNtGuXTsAhgwZQkxMTJV73N3deffdd7G2tqZhw4b06NGDTZs23TSUZmdn4+fnR5cuXbCxsSEgIIDw8HDgerC2trbG2dn5prWJiIhoyoFIDZGZmUlpaak5ZALY2NgQHh7OoUOHSElJoX379uYwezuaNm1q/tjX1xeAJk2aVDmXl5dX5Z7Q0FCsra3Nr/39/W+4ptJjjz1GcXEx9erVY+jQoaxatYqysrLbrlNERO5NCrQiNYTJZAK4YY6pyWTCYDBgNBp/9rO/G4Irn//9cxUVFT94zw9dU6lOnTqkpaXx3nvvYTQaGTlyJB06dKgy51ZEROSHKNCK1BDBwcHY2tqSkJBgPldaWsru3btp1KgRTZs2Zdu2bT8YEm1tbSkvL79T5d7AaDTSs2dP5s2bR1xcHDt27GDfvn13RW0iInJ30xxakRrC0dGRESNGMHHiRDw8PAgICOCtt96iqKiIIUOGUFFRwfz583niiSf4y1/+gqurK9988w3h4eE0aNCAoKAg1q9fT1paGp6enri6ut6x2mNiYigvLyciIgIHBwc+/vhjjEYjgYGBwPUVEeLj43niiSews7PDy8vrjtUmIiJ3P43QitQgM2fO5E9/+hMDBgygZcuWZGRksH79etzd3fH09GTz5s0UFBTw0EMP0apVKxYvXmyeGjB06FAaNGhA69at8fb2Zvv27Xesbjc3NxYvXky7du1o2rQpmzZt4ssvv8TT0xOAV199lWPHjnH//fdr/VoREbmBwVQ58U5ERERExAJphFZERERELJoCrYiIiIhYNAVaEREREbFoCrQiIiIiYtEUaEVERETEoinQioiIiIhFU6AVEREREYumQCsiIiIiFk2BVkREREQsmgKtiIiIiFg0BVoRERERsWgKtCIiIiJi0RRoRURERMSiKdCKiIiIiEVToBURERERi6ZAKyIiIiIWTYFWRERERCyaAq2IiIiIWDQFWhERERGxaAq0IiIiImLRFGhFRERExKIp0IqIiIiIRVOgFRERERGLpkArIiIiIhZNgVZERERELJoCrYiIiIhYNAVaEREREbFoCrQiIiIiYtEUaEVERETEoinQioiIiIhFU6AVEREREYumQCsiIiIiFk2BVkREREQsmgKtiIiIiFg0BVoRERERsWgKtCIiIiJi0RRoRURERMSiKdCKiIiIiEVToBURERERi6ZAKyIiIiIWTYFWRERERCyaAq2IiIiIWDQFWhERERGxaAq0IiIiImLRFGhFRERExKIp0IqIiIiIRft/8UbIlJs6gggAAAAASUVORK5CYII=",
      "text/plain": [
       "<Figure size 800x800 with 1 Axes>"
      ]
     },
     "metadata": {},
     "output_type": "display_data"
    }
   ],
   "source": [
    "# Create a pie chart\n",
    "plt.figure(figsize=(8, 8))\n",
    "plt.pie(\n",
    "    sample_counts,\n",
    "    labels              = avaliable_datasets,\n",
    "    autopct             = \"%1.1f%%\",\n",
    "    startangle          = 140,\n",
    "    colors              = plt.cm.Paired.colors,\n",
    "    wedgeprops          = {\"edgecolor\": \"black\"}\n",
    ")\n",
    "\n",
    "# Add a title\n",
    "plt.title(\"Dataset Proportions\")\n",
    "\n",
    "# Show the plot\n",
    "plt.show()"
   ]
  },
  {
   "cell_type": "markdown",
   "metadata": {},
   "source": [
    "## Data Download"
   ]
  },
  {
   "cell_type": "code",
   "execution_count": 9,
   "metadata": {},
   "outputs": [
    {
     "name": "stdout",
     "output_type": "stream",
     "text": [
      "File d:\\AI\\med-mnist\\datasets\\28\\pathmnist_28.npz already exists. Skipping download.\n",
      "File d:\\AI\\med-mnist\\datasets\\28\\dermamnist_28.npz already exists. Skipping download.\n",
      "File d:\\AI\\med-mnist\\datasets\\28\\octmnist_28.npz already exists. Skipping download.\n",
      "File d:\\AI\\med-mnist\\datasets\\28\\pneumoniamnist_28.npz already exists. Skipping download.\n",
      "File d:\\AI\\med-mnist\\datasets\\28\\breastmnist_28.npz already exists. Skipping download.\n",
      "File d:\\AI\\med-mnist\\datasets\\28\\bloodmnist_28.npz already exists. Skipping download.\n",
      "File d:\\AI\\med-mnist\\datasets\\28\\tissuemnist_28.npz already exists. Skipping download.\n",
      "File d:\\AI\\med-mnist\\datasets\\28\\organamnist_28.npz already exists. Skipping download.\n",
      "File d:\\AI\\med-mnist\\datasets\\28\\organcmnist_28.npz already exists. Skipping download.\n",
      "File d:\\AI\\med-mnist\\datasets\\28\\organsmnist_28.npz already exists. Skipping download.\n"
     ]
    }
   ],
   "source": [
    "image_size = 28 # 28, 64, 128 or 256\n",
    "datasets_path = os.path.join(CWD, \"datasets\", str(image_size))\n",
    "os.makedirs(datasets_path, exist_ok=True)\n",
    "\n",
    "md.download(avaliable_datasets, datasets_path, image_size)"
   ]
  },
  {
   "cell_type": "markdown",
   "metadata": {},
   "source": [
    "## Dataset Unification"
   ]
  },
  {
   "cell_type": "code",
   "execution_count": 10,
   "metadata": {},
   "outputs": [
    {
     "name": "stdout",
     "output_type": "stream",
     "text": [
      "File d:\\AI\\med-mnist\\datasets\\28\\organs_28.npz already exists.\n"
     ]
    }
   ],
   "source": [
    "organ_datasets = [\"organamnist\", \"organcmnist\", \"organsmnist\"] # These are the same - have the same classes\n",
    "\n",
    "md.unify_data(\n",
    "    organ_datasets,\n",
    "    are_unique_classes      = False,\n",
    "    image_size              = image_size,\n",
    "    datasets_path           = datasets_path,\n",
    "    save_path               = datasets_path,\n",
    "    filename                = f\"organs_{image_size}\"\n",
    ");"
   ]
  },
  {
   "cell_type": "code",
   "execution_count": 11,
   "metadata": {},
   "outputs": [
    {
     "name": "stdout",
     "output_type": "stream",
     "text": [
      "File d:\\AI\\med-mnist\\datasets\\28\\unified_28.npz already exists.\n"
     ]
    }
   ],
   "source": [
    "new_avaliable_datasets = [\"organs\", \"pathmnist\", \"dermamnist\", \"octmnist\", \"pneumoniamnist\", \\\n",
    "                            \"breastmnist\", \"bloodmnist\", \"tissuemnist\"]\n",
    "\n",
    "md.unify_data(\n",
    "    new_avaliable_datasets,\n",
    "    are_unique_classes      = True,\n",
    "    image_size              = image_size,\n",
    "    datasets_path           = datasets_path,\n",
    "    save_path               = datasets_path,\n",
    "    filename                = f\"unified_{image_size}\"\n",
    ");"
   ]
  },
  {
   "cell_type": "markdown",
   "metadata": {},
   "source": [
    "## Dataset"
   ]
  },
  {
   "cell_type": "code",
   "execution_count": 12,
   "metadata": {},
   "outputs": [],
   "source": [
    "transform = v2.Compose(\n",
    "    [\n",
    "        v2.ToDtype(torch.float32, scale=True),\n",
    "        v2.Normalize([0.5, 0.5, 0.5], [0.5, 0.5, 0.5])\n",
    "    ]\n",
    ")\n",
    "\n",
    "# Training augmentations\n",
    "augmentation = v2.Compose(\n",
    "    [\n",
    "        transform,\n",
    "        v2.RandomHorizontalFlip(p=0.5),\n",
    "        v2.RandomVerticalFlip(p=0.5),\n",
    "        v2.Pad(round(image_size/10), padding_mode=\"reflect\"),\n",
    "        v2.RandomRotation(degrees=20, interpolation=InterpolationMode.BILINEAR),\n",
    "        v2.CenterCrop(size=(image_size, image_size))\n",
    "    ]\n",
    ")"
   ]
  },
  {
   "cell_type": "code",
   "execution_count": 13,
   "metadata": {},
   "outputs": [],
   "source": [
    "unified_dataset_path = os.path.join(datasets_path, f\"unified_{image_size}.npz\")\n",
    "\n",
    "train_dataset = md.NPZDataset(\n",
    "    unified_dataset_path,\n",
    "    split           = \"train\",\n",
    "    transform       = augmentation,\n",
    "    mmap_mode       = None\n",
    ")\n",
    "\n",
    "validation_dataset = md.NPZDataset(\n",
    "    unified_dataset_path,\n",
    "    split           = \"val\",\n",
    "    transform       = transform,\n",
    "    mmap_mode       = None\n",
    ")"
   ]
  },
  {
   "cell_type": "markdown",
   "metadata": {},
   "source": [
    "## Data Loader"
   ]
  },
  {
   "cell_type": "code",
<<<<<<< HEAD
   "execution_count": null,
   "metadata": {},
   "outputs": [],
   "source": [
    "batch_size = 512\n",
    "num_workers = 8"
=======
   "execution_count": 25,
   "metadata": {},
   "outputs": [],
   "source": [
    "batch_size = 256\n",
    "num_workers = 1"
>>>>>>> 14c8f5b7
   ]
  },
  {
   "cell_type": "code",
   "execution_count": 26,
   "metadata": {},
   "outputs": [],
   "source": [
    "if num_workers > 0:\n",
    "    prefetch_factor = 50\n",
    "    persistent_workers = True\n",
    "    pin_memory = True\n",
    "else:\n",
    "    prefetch_factor = None\n",
    "    persistent_workers = False\n",
    "    pin_memory = False\n",
    "    \n",
    "\n",
    "train_loader = DataLoader(\n",
    "    train_dataset,\n",
    "    batch_size          = batch_size, \n",
    "    shuffle             = True,\n",
    "    num_workers         = num_workers,\n",
    "    prefetch_factor     = prefetch_factor,\n",
    "    persistent_workers  = persistent_workers,\n",
    "    pin_memory          = pin_memory\n",
    ")\n",
    "\n",
    "validation_loader = DataLoader(\n",
    "    validation_dataset,\n",
    "    batch_size          = batch_size, \n",
    "    shuffle             = False,\n",
    "    num_workers         = num_workers,\n",
    "    prefetch_factor     = prefetch_factor,\n",
    "    persistent_workers  = persistent_workers,\n",
    "    pin_memory          = pin_memory\n",
    ")"
   ]
  },
  {
   "cell_type": "markdown",
   "metadata": {},
   "source": [
    "### Test Data Loader"
   ]
  },
  {
   "cell_type": "code",
   "execution_count": 27,
   "metadata": {},
   "outputs": [
    {
     "data": {
<<<<<<< HEAD
      "image/png": "iVBORw0KGgoAAAANSUhEUgAAA7YAAAGGCAYAAABPHx0cAAAAOXRFWHRTb2Z0d2FyZQBNYXRwbG90bGliIHZlcnNpb24zLjkuMiwgaHR0cHM6Ly9tYXRwbG90bGliLm9yZy8hTgPZAAAACXBIWXMAAA9hAAAPYQGoP6dpAABr0ElEQVR4nO3dSaxt2X3f9//p+3PPbd+rV68aVkNJVIlFm6IoUSBsJYodyHAmQcCJHGcYZBTEgyBDxwPPPNHIQ8EQBKSBYXskJLJDSZRkWrRFUSqqWGQ1r15/u3Pv6fsM6AB21u9XOLvqvnfvpr+f4f+t2mfvtddee606uL9T2Gw2mwAAAAAAIKeK130CAAAAAAB8FmxsAQAAAAC5xsYWAAAAAJBrbGwBAAAAALnGxhYAAAAAkGtsbAEAAAAAucbGFgAAAACQa2xsAQAAAAC5xsYWAAAAAJBr5W0b/uv/5X+X9Vkl3RufLeay7d0XDmS9123JeqFVS2qlTlqLiCh36voYZb13X4/Tc1zPV7LtcjiT9eJGlmP28DyprU6Hsu1maT5zvZb1ciO9/lVJX6O+CxFTc52LWfpfFAr6GJ1GVdYblZKsX16Ok9rZ2UC2HQ+nsv7f/Nb/oE/mOdjZ2dm6bcF0WrGo75Nrv9mkA0zVPolrfxXHflbnERFRq+nn/OAgnUP29/dl20qlIuvTqR5fs1n6nLvzKJf11LlYLGRdXaf6PNc2IuJ73/uerD8vnU7nMx/D9VuWZyDrc7Ra6flO1d2xXd3dKzcOFNcn7thr8W4olfS8exXPdNZn11Hn7e6Zqw8G+p3xPPyf/+Nvy3pBjA33jUG3rdcpZfO+X4v1wWy+1G3N7Tg/7sv6ZJq+71vdtmzb6en60qxfJpN0bmvuNGXbel3P04tBumaIiHj69CKpzZa6T8oV/WwVq/ozy2IttZzoldThnp4P52Id9eNjp8/oYDSRbd0A+vXf/O/1Pzwnq4//WNbPTvpJ7fHjJ7JttaLfqRVzT9RM0GrqsRShx2O1qsfByfEoLZp5bafXlfW9I72vmY3TNf977/1Atj0768t6ra6v843XfyapdTo92bZQ0Nd+cann0o8/vpfUTk/PZNudHd0nr776mqwv5uk89/DhY9l2NNLP/3/23/23sv4f4htbAAAAAECusbEFAAAAAOQaG1sAAAAAQK6xsQUAAAAA5NrW4VE/mug/NP6pl19NajvuD/ZnJsSjrIMv1FHmJzqEaXms66uJDvGoHKSBVZWe/kPt4kr/Mfn0QRoSFRGxFEFJ5ZoJKzjQAQSNug5nUhETw0sdQDAz4QsXJ2n4QkTERLSvunvZash6taeDwMqiD9tVfY2dIx2wcZ1ceIySNTwqiywhO89alut0AT7uvF2gjgqEcsE5TpYwHHeNzlUEgamQnZvAjV/V/+5+Z30G1HHcsd2YySJr37v2WY6T9TPVuHF9klXW8a5cxVx0Fedx1eqhr2smypOJfidPTGDLrZ5eBywXaSjSxUSH3732hZdlfTXVIXXzeRpylCX8LiJiMDChmCLJqrTRa4b+sV6PrOb6XKpivahCnyIiRiagz70xOu10DTgr6bF4eaGvfSSCsyIi1PApFnS/Vs1nXru1XrOVS+m9bbf2ZNtWS6+zFyZ0trBJ57a2uE8REZOJvicXF31ZLxbT61mbFLaCuVebjQ4uK5TS9i2zbh6M9Hm7eeT4+GlSWy5NeKI+vRiY/cF0nL6PyiW9rq9Vdahqpazbt0Ug8Gqp+/X8/ETWt8E3tgAAAACAXGNjCwAAAADINTa2AAAAAIBcY2MLAAAAAMi1rdM23vrln9P/IMKcqnMdhlFY6Hp5qP/YXgWNmL8zjvJhW9YbR7q+vkwDGJZPdLDD/Oml/tC5/qvsyk76h9OFmgthSv+YOiKi3Nb15Tj9A/vNqT6/8Zm+nkl/JOsqf6FR1eddq+j4hflUBwCECAPZ2deBGartdVOhRRHZAodccI4L5riqQJhtZQ2myhLw4tq6uutvVXfnp8JRIrIFpLhgHxdYVa/r4DN1nVUTnubO+7otl3q+U6FNVxX+o47jnqOreL6yhpw5V3H9WeaRq3hG3bGdLCFsn1T/rOfxvNRMkOJYhBzV2noeuP/ex7LeNe/TciWdIwoma+zSBGsulvo/WIhAx9VCj//FTM9J3Ya+zrEIUBr1TUCOObZMW4qIo8NeUqs19Fw6Hm0f5BQRMZmm68L5VAf4FIv6npUyhNi59VW1ePPWQBERsTEhqCI8qhAmnGiq37/lsnvm0/E7Hut7Ehvdb52ODjkaigClxVI/A5WqPnZJhERFRCzFgrphwqPaHb0WXq91H56eniW18Vi/n10403ym2y9XaX836/q8ux1dr9X1vWw202fmsKCDphrNT78OunlvDwAAAAAAMmBjCwAAAADINTa2AAAAAIBcY2MLAAAAAMg1NrYAAAAAgFzbOr5tc/9c1ksqvdAk1C1N2tiqovfXlXKaQlau67TgkkkVXJ/oBODpg/R6lhcmac0lNO7pxOXhJE3WGx73ZdvFRzr5q2YSJDvl9DqXJmWuMtP1Q5PY2Ow202O0TMqrSe1bV3Vq3kSky5owuQiTzHidXNptFi7p0yWxqvRe19aln7pUXyVr8qujPtOdd9aEW3WdLq13MtHPs2uvju3OWyUBR/hxouruPEYjPWddtyxJtVkTvV3KtPrMrEm/V5EYnPUYWZKis9bVuWR9drM8X477TDfnZJmLbqKF+xUE8U6emcTRdlevGQomIb0u1juVum67Np9ZdAnuTTEnrU2CuFm7lUt6vKzEu6va0+mnL792JOtNs77au7Ob1DYm+XlikqLX4tclIiIGj9O02aJZX61Nvy7MM3Q5TN9HHXcvr+ZVfOUKBT1vlESica2u14LrtUue13X1KwHLlT6Psvppj4hYjPT9nolE86IZ04WyvleFik4GLhfS9rs9k35e6ppjnMr606cnSW000r+C4oeSfmYaLXHeu/rae3tmHdTQ/V2opHNUs6Ofr2pTj59t8I0tAAAAACDX2NgCAAAAAHKNjS0AAAAAINfY2AIAAAAAco2NLQAAAAAg17ZORV7e3ZF1lTpX18FfMTf1hklLLJ6kKV8rk0w4GusE1MVwJuvlVppktqnp7uhP9bGf/OiBrK9Fil7TpMm1TLpqq2bS8kSK20TUIiKmJrWvu9uR9YZKsTPpx3NzH1ajNBE6ImIsEgGrNZ16VjF9dZ2yJJc+y/TTrLIklGZNVnZ1lbjqUm8rFT0GsiRIX1XiskoudunHWZKVI/R1umNcVTr186LSu901ZE1LVv2ZtX+ytHfj1N1XN5bUcdyx3fllqbtnMWua81WkImep52msb9w8I/qsXNT3+uDWvqw3mubXHsTtKJn348z8CkJRpDZHRLREKvJwrNdL84Weq+oVfd6t3TQB+cUvvSrb7r9yKOvDvk6HP7kUa04zbo8fp+mxERGzM33sWjmdpwsm6d6Oc/du2KTP6HSi+7tl1kbXbRM67bZYSp+N9Ua3PTvX96RsxmlZ3JMQicMREW46Wax0f5bK6b3tdtPU7YiIckGndF8e67l3Okmvv1Qyv5pQ08fe39dJ4vVGL6mNxpeybaGox2O5bFKRG+maZ6en+7vd1h1equk9k3xMS/o8yiJBeVs3bwcBAAAAAEAGbGwBAAAAALnGxhYAAAAAkGtsbAEAAAAAucbGFgAAAACQa1unIv/f/8c3Zf3Vg720dueWbPvBgyey/vjpqax/6aUXk1rHpA1uwqRz9XTaWPlWN6kVTDLhnklD7B6kx4iIWDxN08kKlzolrGzSLKcTnS78eDBOj20S9Nrtpqx3KroP66K+WOhrLy+z1XfFZVZX5p7dwEDALGmuV5E46rgUVpfQmLW9chVpzlnPTyUUR0S02+nz3Gzqce5cXur0QMXdd5UEHBExnernVvXVxcWFbDuf6zTJmypLwnbW5G3FjSV3jCzn4pKLsyZsqzTtrKnIboxleXavoq+yprZn+cys9+w6LU2C7botErCr+iV2Kd7fERHrle6Hw910vhuJX12IiBhcmmNP9XyyEPPMxBy749YSZn3VvZ3+isbBz9yRbfuP+rL+8bd/IOsP/vxH6eft6F96WJvvbvb39NptVRDPqPlliJK5ZyUzdifiXVJySdvLm/mdU7Gsz7cq4rs7XZ2kOxy5X9rQ47QgUsAnY51qvVrpOXavp/ck7XaagLxZ6TH95396X9a//44ep1Px3N26fSTbHhz2dN3sMe5+7qeS2mp1LtuuN+mvy0RElCq6vyuV9B7X6mY8mkTj5VLPRbNx+plL8wyUzEd29K38j9zMpwcAAAAAgC2xsQUAAAAA5BobWwAAAABArrGxBQAAAADk2tbhUb94966sT4dpWMrZAx0GNT7Wf8RcWeiwib4KQzBhBYc/nQZNRUS0P6//0rjSaSS16WMd5jL54FjW44kOoSmpAAYTKDA2YUtPxzqoYiaCOQ5NeFTPhETFWAfcjAfpH+QXyvoYLgilZNrXWml9bUIZQgQRXLerCGxxsoTbuLCaqwjOceft7rU7tgpcWi6Xsq0LWxqPdfiACoqqVnVIhQrwcceI0OEVLtDC9YlrP5mk4XGq9knHvm7uvNTYc+M0y5hxx84aWuSoc3TnnfWeXMWz62RpfxXzQtbzyzJfuOfF9dV1KtVNGI4IiWk1dPidC4lamnXAUoXOifd0RMTFuV6PzEd6nlmtRcifSWx5+dU0JDQiomLCbc6G6Wdu7ut14aSvz2/hvndppmu3C7EOjYiouDnLjX+xJhmbIM+SeS7KoY9dFWNCR3VFHF8Ozb9cs6J5XkV4a7Ol37/7+2mwWETE0NzDzTpd31ZMwmilrI+929PBZaNhege+8+2PZNs/+Oafy/q7f/lDWReZV/Hiizrgqd3RfXV0R4eifeUX0vCoL7ylr7G7uy/rq01f1jfl9B4Xui3Zdnqp93T9J/o6B/30Hl9e6LVetabn2y9+Xpb/Izfv7QEAAAAAQAZsbAEAAAAAucbGFgAAAACQa2xsAQAAAAC5xsYWAAAAAJBrW6ci90c6De3kLE3iG89020ZFp1zt7fRkfSwSBHdv6RS++is6+atsEoNnD9PUrtEPn8i206c6+Ws11UmvKm3QpSIXK/r87rygUwjrVdHeJV+adOGCCbksiFRRFzRaLOv/J7IxiYAy89EcwyV2Xid3TiqJ9SrSWSN0qq9LF3apslk+0523SxfO0ifu/Fx9sdB5kbNZmhbu+qRinq1GI03VzMpduzsXdT0uPfYmJsJG+PNS1+baunqW8Zs1oThLMnDWvnfHVnU3Hh2XGKzqnY5OzxwM9LvL9WGWZ9dxz4bqE9d/7jm6TicmXbisUtlNn5XM+Do91YnGlUZ6bPd6rJh/mNv3UVrv7etfndh/+UDWG+LXJSIiyjtpAvBsruf0tanXzRi9dSf9pYvLoU6K3kz0r0vMzWeWxa86uO67NCm+i7n5THF/bt/S/fr4qU6QvnYbfW1Ksaif7bYZM5Wq/rWCYqSJvKWi3ges5jqNfDzSz8af/9nHSe2Pv/WebHv/Q1mOavEVXa+m66bjx3qcPnqkf5Hl6bGeF87P+kltMvuCbPuLX0sTlCMi6ubXIdS2cHmqx/rJI51+fHKsk44Lq1pSmw70eVRCv9O2cTNXUAAAAAAAbImNLQAAAAAg19jYAgAAAAByjY0tAAAAACDX2NgCAAAAAHJt61TkwblOV1yKBOTdpk4ma7fSdLOIiIlJQG220vS03V2dhla41Glto4/OZH36qJ/U5iblbjzWxx6bVOSlSHqsN9M0sIiIZl0nRW+WOlFusEr7e2PSj0vm/1s0VGpzRFTUR5pjb4ommrGkP7MkEuIKRZMKW8uWevo8uLRUlSKaJSk162e65GKXXFpViZ2hk0vdset1/Ty75GJ1HJes7I7h+kolwroE1Swpvq7ujpE1ubspEghrNT0nTCY6ffW6tcz8PZ2m86a7f1meowjdz1nThbM8d+783L1yDg8Pk5rrPzd+XXr36WmamHpxoVM13TjNWleyJhqr9lnns+v08ktpGm9ExPHZMKmtZ+aeivdgRESpYxJhxS9DNM1cujG/ALFZ6rGr3sm3Xz6SbRtmLTE1qajRSI99+bAvm9Yr5nqGeh4cnKdJsTt39a9iVMcmcbmm34tjkaJcKrhfgDDMP6hfo5gv9TivmV8QuW6Fwva/+FAw47RW0+uJWkvXl5P0OBfn+jzee+dDWf/en+n6D/7yYVJ7eF/vAzbL12R9JdbkERHzRTqXzpd6PNbqO7IeGz3Hlsu9pDYZ6v5+/0fHsv651/Qvr7R76R5rcKGf89NjfT2Tgbn3ZZFwbV458+nW29ME39gCAAAAAHKNjS0AAAAAINfY2AIAAAAAco2NLQAAAAAg19jYAgAAAABybevYqVd2dGpf/YU0WatU1el8o6lO0BrN9f764Gg3qVUmOm1wNtKpXeuJTiwLFUZnEn3LJtF4p6dTLquN9PpLJZ30OxzqxOXLwVjWzy5GSa1j0hB7HZ2qWW+YhM9Keo4FUYuIKNZNuqNJeS410vpmoRMBVyYR+jq59M4sqchZE0BV+6xpoSqNN0Iny7pjuzRXN6ZVsqzrk8FAp627+nCYJpC6fh2N0mclwvdJlgTeLOMhQidLu6Rdd+3X7eDgQNZVP7t+cFxqtho3LunbJQO7dGF1b91YPzrSabGOun6XLt5ut2V9b0+nVqr6w4dpumdExPm5eS9mTK1W3D3OMv9l+bzrdtHX84m63rJZS3TaegzUzXtzLfrs8kKvDWpm3eVSeg9fScf07iv6GT+/fyLrU/NrGbWdTnpsk4Y7HOn049FMrxfPxa9U3DKp0rNL/asYxbq+P+tFei+XIok/IqJp1kZR0vPNyWU6fpYF/c4tmvTs67ZeuzT1tLYxv76xNPe1XE/HTETEfJYe/Fvf/Ney7R996y9l/d3vP5H1gXhlHO6/rM9jodOSlyYVuVVPx2RxY35loWj2TGYNsxZJ5x99kKblR0Q8ePiRrC/mPy3rX3jr1aS2Wenna700v5gx03NUYSXei1V939cmEXob+XmrAAAAAAAgsLEFAAAAAOQaG1sAAAAAQK6xsQUAAAAA5NrWf6G+d1eHZ5TFX40vhjoMYG1SDBpd/YfJLRHaNL80f5TswlzMH7Cvyul5V7tdfR4HOtyjsqeDRjbqD+n7pk8e9mW9qv9GP261xB9rmwCOSkf/YXdjz1yPCLaYm/Ct0Xka4hMRMT+5lPWSuA11E3axmOtwgeuUJSjFhae4ugttUiE57hgufKdrxrQKspmbkAwXqONCb1QoUtbwqLMzHfqh2s9mOoDNBS/s7+/LuuoTFSgV4e+Z68PxOJ23JhM9J7jAn+vm+k0FFy2XOuTPcUFkqp+zHtsFFPV6vaS2s7Mj27oQMXcuakwuFnpec9fuwqayBL+5Z8CNvayhX4p7Zlw9L9y7UGm2dDBczYzF2VCva4YicLNU0MdYLfUYuDDHfmE/XXdNzdrt8Y8eyXpnX78Dzi/Tefoi9P1vtHTY0txlM7VFOKcbc/oQMTLXuSmm/0XNBIFVzfplaZ7Fjro/U/1ebJhgwes2HupnoCKCtKotHQpUXusbOz7X96RUuZ3U/vRP35Vt3/vBfVmfT80eo5UG8RUK+rwLFT2XFst6Xt+Uxb1d6QCqxVKP1OlUt3/yJE29OuvrdVChqNfkLrCu202vv9fT76JqRdeLJX0vo5D2Vbmqn5dS+dN/78o3tgAAAACAXGNjCwAAAADINTa2AAAAAIBcY2MLAAAAAMg1NrYAAAAAgFzbOhW5ONPJX/NJmsRVMEnELgW3aBJd58f9tGiOUTAphKWmTu2q99KUtEuTHnh2Ks4jIqb3HuvPHKRJZjsm5a5h0jarLuWvkvZVWaRHR0QUqrpfZ32d7nZ872nadqLv+3Ku00DVeIiIWK/ShLimS2Xr6AS76+RSR7OkiGZNC3XJpYpKIo7wycUqRdmlx7pjn5ycyLpKbXUJr+7aXZqzSpC9uEgTAiMiLi91GuDp6amsq+t05+36yqXkDodpirgbU6rtTeDGgbqHLqnapQs76vly6cLNpp43Dg4OZP3WrVtJzd1Xdz3u+VeJ5u4YKjE7wqclq5Tyl156Sbbt9/uyrpKsI7KlvDtZ0o/zlJQ8HbnU1vQ+NZq7su3xiZ6rRubXHnbaaWJw2ayByma8vPDmC7JeKaV9f/yXOlV2ac5vvNFjo3Qk5m+zTmm/oPuqvKef5/2VmGNX5lcLTFJ0FHX7nVtpSm67q38VYD7Q42E+Nb8uUE/76nig+7VYNpHQ1+zBR09kvbubpsl3Vnp912jodH33bnh0L/3MYsGsEdf6fV2rmV+HqKX3O9b6vCtVfa/KZbdOE+PA3NbNxuwDqvo6R8N0LLWL+tovLtJ1fUTE99+5J+svil/A+dm37urzq+n5u1TRz8Bmne6NBmO93imJ+WlbfGMLAAAAAMg1NrYAAAAAgFxjYwsAAAAAyDU2tgAAAACAXGNjCwAAAADIta1TkdejNM0qIqIYabpcyaQcr4s65WplEpdVKpZLrdyYVDyX5vfgRw+S2tmlTgsulPRntkyqb7OeJhnWC7pPyub/LazLJm1MpEhuxjptc2VS+9Zz09+TNMmsJNKMf3weshx1c++r7TT1rdnQKW4lk/p4nbImgyouAdSlAapUX5dy3Ol0ZN0l2aq0VPdsuZReV8+SdOoSa1999VVZV4m4H374oWzrUmVHI/2cqxRql0ytUqUj/LWrtGSXiuzq182NsV6vl9RcOrR7jlx71Reuj91YconB6npcirC7J41GOte79m7czec6QVIlK0fopO47d+7Itq6vnj7VSZnqXNy9ccd284ji+vUmpiWbJUZ0WukYGI71emlprrdjfgmg1U7rG/MM1U2S7t4racppRMRKvHbGJvm5YNKPV2ZdOH+YztOHP6WTVSsiVToiYjHSn7l4cJbUTp+ey7a1ub5pvRf1XLH7ubSvlpe6Ty7e1wnBxYV+XtQvdLi1zsasLa/b4FLPVYvlIKlN9dI7dvfML5VU9T05PUuPbaakqFT1fLxZ63qpmPb/aqPf7cWi2S7VdJ/MJmLslfRzXjRJzM1mT9bVPL2Y6nl3tdDXftl3Kf3pM90Uc1xExGJp9l1rnf5eEXupjZlbqubdug2+sQUAAAAA5BobWwAAAABArrGxBQAAAADkGhtbAAAAAECusbEFAAAAAOTa1qnIdge8SdMLV0ud/Leu6o/b1HQynEpGXJoUvs3YpCiaJObDSpoW2+2Z8zMJjbW6Pu9aPT22S/7bmL6Kha6XxbnYdFWTNl0wScdVkVhWN9dYqrhUWJNaLdKzi6H7dSOSb6/bZmMiMTNwSZ8q6TdCpyVnSUqNiBiPdTThbJYm4rk001arJesuJVelqLo0XNevg0GahBih+8olFO/u7m59DFefTvV8447hzkVdp3turyKB+1lwCdFqLLn+cfc7y/hwadcuXbzZ1EmUqv/VtXzS+bnxkeU8XHK562/1TLvkYpeiniXN2fWJm8+y1pWrmG+vmnuHq6TP8dAk6Z6nSfcRERUzb6jE5bVNo9b12YV+B3Re3k9qdZN+Op5nW6cUZ2l9+MPHsm1poe/1xbl+BxQu0meuMNHjf2TWV72mfo/23ryV1MYfpynMERH9D3Wy+NR85kz04aZs3rntT58I+yxNxnpen8/T+XE+Neu7tX4G9vd6sr4U/XZyrO/J3CRSx1qf93KZPqfVkvlVjpUeM27dtFiKtUpBzyGrtX4HFAtdWV/O04T9x5e6T9w6bT7XSeID8Wsqi4VOfl6tdd31SSHSdWpxpdeX875+d22Db2wBAAAAALnGxhYAAAAAkGtsbAEAAAAAucbGFgAAAACQa1uHRy1MgESxlv5BdcEEEBTr+o+vKy39h9MFkSmwmpg/Yp7rPxoviNCi/+9f/v9qLsjJhbmYEKa4GCalhcnNKBT1H5OHCc+Yivpyo8+jIEKsIiIKJqyr3kzbl0zglwuNWJv7sBLt1yY8x1zOtXJBP1m48BQXTOPCcBQXWjQapSEDEfp65nP9bLlgKhtaJuou9Mpd+8OHD2VdhRK4UB4XmnByciLr6v64EBt37a59lmNnCdl5nh49eiTrl5dpGEjW58X1hRrXVzEeIyIuLi6SmguDcgFq7tgq4Oro6Ei2dc+uex5VX6lriYg4PT2VdRcqpa7fhXVllSUQ6iY+A1MT0DWdpyExVRPktLOrw2DUeiQiYrZO+2xqAnJqLqDSvKuHIpzp/j0diPTiC4eyPj3T466iwiXX+hpH5/odNTpL11EREfNZ+lzs93ZkWzfiSiacSb2PJiYIbGiCTM/Guj4WYZ6Fsr5nbq183Qpmy7BaivAoE146HOr7fXioj91up/e23+/Ltoul/q6uY8LCZrP0vF0gUqz1+VVX+n0U6/Rc1iI8KSIilvr8pnroRWzS44yHerS3mnqMjc04Vfud9cLsMcy1NysHsj6fpsfZrMy8tfr0IbJ8YwsAAAAAyDU2tgAAAACAXGNjCwAAAADINTa2AAAAAIBcY2MLAAAAAMi1rVORSybNbzZJk7XWJrVvblKE12Md/VUSIV9tk7hcaZmkzNCfuZikKc+FtUm4FMmEn6QgkludjUkdLpnr2dTS9msTIzyd6lSxal2n7VY6ad+uzbVvTGhl0SQzFlQyo0mhXmdIz3xeriIV2XEJoCpFdLHQ9zRrSq9KKXYJyi4p1qW5qmO75OLxeCzr5+fnsq6Sjnu9nmzrrt0lMWdJbX2Wx1bJzzfB2dmZrKuxV6vpRHY3TpcmcVb1hRt3WVPHt/28CJ/q7erqWXLPkTuGSyOeiV8oePLkiWzrniM3j6hx6vok65yj7oO7NzcxFbkqfgEiIqLXE+nr5vSbDZfOqu/H2bn4hQXTv+4Y5bZ+Fh9/93FSK5l7ujhPk88jIlZmrTebp+fYapp5zaQOu3VkQzz/q6KZX1U6c0RM+/pd9+S795La6Km+9vOBfneNTQq1um+dhl7nFc2ccN2qVT0nLRbptbl5wKUlL0wKfLebJtLfuXNbtp1MjmW9WNbzTL2QXo/7VQ73Cl/OzVpdpICvRFJyRETJLKg3G/0MlIppX+30zPmt+7JeL+ljr1dp3c3HDfFLKhER47G7nvTZmJl9ymdZct/MFRQAAAAAAFtiYwsAAAAAyDU2tgAAAACAXGNjCwAAAADINTa2AAAAAIBc2zoVeWFSegfzNEHr4mwg265cOqXZXrea6WdW6zotrlIyyZIFfYllkdBXMEmeLkHSp22miWCFsk6Ti6pOKJ6ZPjnpp337+NGpbFvv6gTpOy8dyXpZJDauJjqpblPQJ1gUqc0REYVKGnFWqulrH5nUvOuUJVnVcclyLv1UfaYbiyopNSKiUtF9rFJrsySlRkQcHelxpI7tjjEY6LnCnYtKxHXHvrzUaZZZnmd3z7Kmtqpju/POkqD8PPX7fVlX/Zn12lzyruq3uUnPzJqwq5K63TFcArDrE5WK7BLA3TPq+kq1d3OIS2LOkk7t+iTrnKiu56qer+dhp6OT3SdTkVDa1uuluUkAnYh1VERESawPRhdpUvInmY3187JTSo9drus10HSsx9HC/GpCuZQ+z0UTNzub6neXS1yuiHMsumfcrBdPPtIp4qPT9H2kUpgjIubmnlXNuqbdaCe1ujm/m0vf75K434Wie7b1kScTnVTdaO4ltZ/5wudl2w8+eCrrJ6f6fjdqh0mtaZ6BzVrX1/rxCnVrl3P9DBRDzwulkkkMXqd1+ysVdT1vdTr6XrY76Thtd9Jk6oiIovrpmohYrvT8V2+kN3801HOL+ZGarfCNLQAAAAAg19jYAgAAAAByjY0tAAAAACDX2NgCAAAAAHKNjS0AAAAAINe2T0Ve6IiqpkhLXs11klfBpChWTTJwt5cmcTXbOul3vTRpljMdWaZSITcm8W2+MklmJhm43Eivp2jS79YuAdUkx43HaYLg7TfuyLY7R11Zr85MX11OktrG9OvUJBeXzb0fi+TI/jD9vB+fiO6Tt3Xr5+I6UjqzpPSqFNaIiE6nI+sqobRe10l27jO7XT2+VCryxcWFbOuSVRsN/ZyrJFuXHjuZ6PHlEqTVnOCu3aX4unNR1+mu/aamIrvzrVbTuc2l9GbpH1dXyb0RPgH43r17sq7Gkjtv95ku0Xh/f3/rY2RN3Vd1l4jpxm+W+3BV41GdS55SkRvmHa4SeV2XuXXU2qQLq2OrBNqIiLVLVjYn07m9m9T6c/0MzY91wnzRXGdFJOJWzbPVbeq02b4Z/51m+m6YmoDu0ydnsj4c6ITyO2JOODs+l22fnul32t1X9HpMrZXdnFBe3rxfhoiIWG+2j6otmPV0seAS8/VNbLbT5+5n3npJtn3nL3uy/t4PTvSxxTNdLugU4flCj1P3/eBqkz4z67Vua14jUTQP2FykIq9WJp7ZPNOVin4e77x4O6nVd3QqcqGgP3M/0mTliIjVJn0GJiP3izamU7bAN7YAAAAAgFxjYwsAAAAAyDU2tgAAAACAXGNjCwAAAADIta3Do9yfTVcr6SF2Dnqy7caEAaxMTkS5mP5x86Kv/+h/Zf4I38VeLFV4lAlfKHR0kE2ppXulKEICSg39B9IFEyZRLuv/53DnzkFS2z3UIT5hQq+mw4Gsr8W5bEyKVdH093pigrbEsXsF/cfrxcrNCw5xYUFZuBAWFyChAlTceVxe6nAPR32mCtOJ8AE5LqxHheEMh0PZ1l2PC6ZSBgM9nrOcX0S2sK6s4VGq/U0NicpKXZsLPspyDMf1m7uvbhyowCUVfBaRfRyoZ8kFvLm+cs+dCrhyfeKuPcu5ZA14+kkZ1/9/tZq+H/pyzVwv1h0REeOxDmEpioCXuhmjS/O+d6FSZRFC9cWf/2nZ9oPvvCfrpyd9WZ+KYM29jg6gcQGfNbH+i4ioiwDR40fHsm3JBOR0DnZkvSD6pGDOo93U17Nc6P7un6dhUwsTwume/etngp/EVLAMfV8rFT33lJo64KlQTz/z82+n4XwREb/45Auy3r/4E1k/fpyOm52WDtxsd/T6aDrV42NVSt8vo7kJs13r+swEvW4K6TxSq7u1lA5y+tm37sp6p5te53Km912lsg7orLdMmKEY1/Wmabv99jTBN7YAAAAAgFxjYwsAAAAAyDU2tgAAAACAXGNjCwAAAADINTa2AAAAAIBc2zp2qmqSGzeTNNXNhPPFpqRTFFcu5XKZJjq6xLkQSZEREVWRoBcRUaykycW1XZ0eVqyabqro/y9QUO1NUGRB9F9EREx1SlpbHGd571S2XUxnsq7SjyMiCuI+bMzNdAOnaJIyVcZfSSRqR0SUTPpkXrhUUFd3qahZ0mZdsrJLI1YJsi6JUaXHRvhkVXXes5kei9WqTgt3n9nv95Pa+fm5bOs+0/WhqqsE2ojsya8qQdYd26XN3lRXkYJ7FcdwqcjuGcjC3avxWKdFzkX6papF+GfAjQP1me48zs7OZN09M+q5yzoeszxfLlX6KlLor9rMpAsv1unYdeuUyUiniC7MO7lZSdcv7kcDyk2dljwx5716nKb01tvpuigi4ujzL8p6/VZPn4tIRT7+6JFsOzruy3rVPHMhfnWi2dNrt7L5RYudPZ26P1e/ujHW75GWeUetzFSmhnRnR5+3GQ7XbrbWJ1atpAnRi6X+tYKKC8wv6H+o19P7Xe/1ZNtf+OqXZL1/qufe3/t/vp/UxoPHsu16bZ6jtR6ns2U6lkRQ8o8V9LwwHOlU+2Yj7ZNqXZ9Hpa77tbdr9kbF9B7PZ/odWivqfo2SfghKYg9Yqprn3P1czhZu3tsDAAAAAIAM2NgCAAAAAHKNjS0AAAAAINfY2AIAAAAAco2NLQAAAAAg17ZORZ5NdPrVYpUmha1MLFy1odMfKybNb11NU1rP+jqdq2WOUTdJx+V6euxCSe/z1yZxtrA0Kc/DNEXPJREXlyb+bqoTPtcjceyxTk5bLnUa2sRcz1IkINeL26ccR0SUy+b/lYhkzaU57/VUj5Pr5JJBryLNNUsC6GplxpE5hkuKVQmlDx8+lG2zpqKq9i5x2aXNumRVlXTs0mYddy6K61d33q69uh6XZH0VY+pZuI60ZtUXWfo4wqd3u/aKu99u7KnPdPfVpSI7l5eXSW0y0amabow1GjoRczpN5+SsycV5S/Xe1tPTtN8jIibzdI51vw5QML8y0Gro9cteK62XzDGW5jNH4vwi9Drt4qm+xt5LB7K+8+otWS8106XlpmPS9b+j1wFRNM+cGHZHL9+WbVuHOv3Y/ULHY5GKXHLvC5N8XRPr1oiIRiOtF02y8nKc7Z32vIiw6x/XxdgrmO3FcmHWpSYBeDJK1/y10HPm7Tv7sv6f/xe/LOs73aOk9if/+gey7YOPdcL81LwDZsv0ueuaNOdaWb8bViudyN3baya1116/I9tuIk0/j4gYjE5kfbHaSWrFcpp6HRFRdu+uglnDiAR594sxGzPYtnm78I0tAAAAACDX2NgCAAAAAHKNjS0AAAAAINfY2AIAAAAAco2NLQAAAAAg17ZORZ6bdNzRNE1pdVmT5VZd1is9nbhVKqepeLdvpYldrm2E37kvRALbaqITyEom5dklHcu0zblO0CuZ5C99NREb8ZnDmU497I90UubCpCXPRGJZySRF72RIcYyIqIrhs3H9apJ/r9OzTPrMks7qklWznl+WtFn3mS6hWbUvm/RHlzbrqL5y1+6O7eoqLdkl1ma9HnXeKuE5wvfrTwI3lrIkQWdNKHf9qZKEs44llzpcq6XzYNbUZnds1d61dePX1V2KupIlzT0i25yT9djPw9qkEXea6brGpiKbMVo079kL8WsULZPoa9N4a/peT0Wq79q8k8ciLTgiona3J+u7b6ZpyfUdncTd6ehfrqh29HpxJtZuw2P9axnrpzoRdmrWY08enSa1ckOfR2GV7X1Zr6f3oWjuzcz8KsaNJa65YFaxSzPHjIZ6vToWv55RqZi1ekk/A3fv7sl6p/3lpPbiizph+zv/5h1Z/9F7H8r646dp6vB08li2be7pNOe7r+i90RtvvJjUfvlrPy/bdrp6nJ6efyjr+wfp81hyO8Wy7u/C2oxfNYWu9ThxqdrbuHlvDwAAAAAAMmBjCwAAAADINTa2AAAAAIBcY2MLAAAAAMi1rf86t7an/8C/0E0DAeomJGrlwpZMmFFEGpJQChMyMtNhAOulCbiZiD9uNiFMcxGyEBExNNezECEhHRFMExHRMFFbLqhCxUY0RFBJRESYAI7JXF9nWwRY1ETgQUREQwRmRERUa/o6N+I+TE241WyxfZjS83IV4VFZAnKyts8anKOuJ0uI1Sd9pjqOC7dxn5klVCZrQE6WQKisAVQuVEr1d72un6Gs9+F5yRIWdlVUP7tn0dWzhKK5QK+sgVXqHrr+c8+Go47txoy7HhWcFZEt+C3rfVfHydqv16lr1jXyTM3pF00IZ8GEX87Fe3NiAidr5hjTSx38tBHtpya06PLBsayvGvpcOp9Lw3C6rx7ItvU9HZBT3Oi+Gtw/T4uzR7Lt6IkOj7o8vpT1kny/6DWNW191Ojokq6AGhQlSKlVu6HdO5tW0WKchZ+4RLpokonJZr2PLqv1Gn8hkKMZGRIzGJry12Exqb3/pFdn26FCP0x+8q4OfPrp3P6m99/7Hsu3hQU/Wf+6tt2T9c6+9nNReeTUNbIuIaJrQtjt9/Xy1u2l/r9f6eQm7d3Nby/QzC2Y+i022YNH/0A19egAAAAAA2A4bWwAAAABArrGxBQAAAADkGhtbAAAAAECusbEFAAAAAOTa1qnIZZMCqlKxNpc6cbFoUtJWFX3sgkijq7V0oulirNMfiyZ1sbSTpqFNJ2myW0TEqD+S9eFEpw0uJum5qATCiIhyOz2PiIiqaa+UTMe2azrFsVPQKWkbkfJXNEmQFVNfm4TPi/NhUntq0hpnM30frtNVpHRmTXNV9atKVlZ119alyrpk4KtIkM6SluzOz6UfuzRidd4uyXZh0izdudREcrk7v7xx16xkHRvq2FnGdIQfp1mO7ZKL3fXM5+kcpmqfxJ13Fu45cvUsc07W9O4sac5ZxtTzUqrq5dJ4mK53fP/q6yrXdfKu+kWGlYmmrTf0fNI3vz7QaqTz4MmlXuu0zBrt4Xc/lPVqK53vbr/5gmxbMEnRF/fPZP3s/TShefBIp+GOzVp0bJ7nivgVCJWUHBFRq5oxutLPy0LNCVOTwm7Wbtet0dDJwMNB2s9uqdIxx+h2dmW9XEr74uxMj42RGevDoV5rlorp/W419LG7vR1Z/+ov/ZSs/+wX7ya1WuNXZdvVWq8nbt/WSceFSNclm42+xljpZPBWx8zfhbQPiyWzRnXL0YJJEpft3Xvu078Dbt7bAwAAAACADNjYAgAAAAByjY0tAAAAACDX2NgCAAAAAHKNjS0AAAAAINe2TkVeL3Q6aMzTdLn1TCd8hUmXM6F4MlZtOtMpcuWaTuEqi/TjiIhCJb301VJfY3Wur6e1MYmT4thlc5Frk7paNAmMql6s6TTEjenXtUkdXodIxFzr83PHWLp7L8ZPr54mJ0ZE1EQy4XVz6adXkZZ8FQmgWZNis6Qiu7pLDL4KV3HeWRONP2vbiIhKRc9DKgFZJSXfZFeR0utkud9Zn0V33uWyeAeYMeNSbrMkBmd9vrJ+ZhZZktizpEp/0rHVebvnK2vi8vMwEwnFERHrdXpdrZb+5YHhaCrrY1Nv7aQJsr0jnc5qgktjd9GV9ZX4JYmOWXdUzL3e6JjTOPuLh0nt5M/vy7buVyeWKz0GVL1gFjtuHK3M2q0s7mW1pK/drRfHA51OuxHt3fgvL27e+I+IuP3CHVl/EmlS9eXlpWzbbuvx2DH1udhjnJycyLaDgf7MRl0/j1WRJP7g0Q9l21ZTn9/RoU4u3hHPbq2t55BSxawBi/o6lYJJSw+RoPzj/2D79VvBPOch9gyfXFfX6dYVn/7XNfjGFgAAAACQa2xsAQAAAAC5xsYWAAAAAJBrbGwBAAAAALnGxhYAAAAAkGtbpyKHSZFTAYgutdGlH5dNCm6xmSaMuvRjl6C1Nsl1q8EkrZ0NZdtmWad21XodWZ+LBOCyiSxsmBTVgktcFulka5OstzKpgiWRBhoRUa6k1+lSQuenA1nfmPYl0YcT0/bxUKcKfkVWnw+X9HnTj50lWTVraqujridrgqqjkmxV4nBE9hRfdY5ZE2Fd0rE6x2eZMvwsZEnBzjqWsqT0ur53x14udRKlup6s49E9X1eRipxF1vPO0t7dd5cA3mqlaaARerzPzK8cjEY6Kfc6zUQ664/r6fu31jSJ52YdsFpt/1zsHOp1R6Ou70dxohOXT8/SBNnhMF0XRUTU6nVZr1T1Z47F+mA20fd6Zn5xo2AWjGoc2TlBpBxH6PVIRERD1ItmHTUc634tmOdioVK1zfxRNr90cd12d3ZlvVRIr7le02NmZ6enj1HU/XZ+dp7U1kuztjXzWrWq77cavnfvHsi2I/NsnJ48kPVlt5fUdqtt2bZSy7Y+UnWXUB6u7n42Re6l3FrF1O2xRdMMZ7EtvrEFAAAAAOQaG1sAAAAAQK6xsQUAAAAA5BobWwAAAABArm0dHlUyoU3FVvoH4gX99+URLkCmZk5DhAesJ3PZdH6iw4zChAesRSBG0fy58sL8ofrChH5UxGEq5o+p1yZQYWlCJqrNtL/dH8yXTCCFDSvJEChU3mnqz6zoe1kQIV47JhyiVd0+0+x5eZYBT8/yM12ohgu9uYrzUJ/pziPrZ6rAmroJNmk0GrKeJbRpPtfzTZbzi9D9PRzqsLqsffW8ZBkzVxGI5D7THTtLUJpzVeFRKnApS/99kizneBVziAuPyhrWpZ6lyUQHsrjn7jrVGzrQZ7lKr3cmahERLfPerEx1AGRRhEiuhzq0aGzCL2fnOoirKL7XKJu5dGSCs9ZTs34RQUm7LT0ft7u6T5bmse330+scT3WfuPCoW7tdfXDV3DxCnY4+78FY98lONw1VW0xNMGnDhI9ds7kISouI6HZ2klqloq+hbN6/52d9WR8Oxfg16+nujr6vdROsVq2kz0DBHHspwlUjIoZT/XwNLvvp59X1eKx39dyyKejPVMFqhe2X9f+eW2eoz3Rt3cHdu06ct2n5WeKjbuYKCgAAAACALbGxBQAAAADkGhtbAAAAAECusbEFAAAAAOQaG1sAAAAAQK5tHT9b7ekEOJl9ZQKxCibpdzkwiXazNBmxONJpieWFTm4Mkcb74/L2aZslk2ZZMeluKolvvdRpcgVzjFJVp7ipM1TXEhGxNollBVdXyYcmmKxQ1kNnY66nIs6xVNVJcAWT5oyro9JSn2WSbdbEWpcMXDVjRnEJxe4YKok1a5+461THHo10mmKW1ObnKUsa8VWNpW0/75M+81mmIj/LPrmOJHZ1jmUz17v7MB6PZV2lK7sE5Wc5fj6tdken+q4X6bv96MUD2bZo3r2zgU6HnlykfXnxwWN9gmatsy6atYS4r+2Mc89goBOAa+X0OJ2WTskdTvWarmh+YaFUSt8NzYKe08vmlxfmM70eW4k064U5RqVuUn/r5h0lfu2hWW/LpkXRfzfB48d67KkE5MPDQ9m2bO7r9FQ/A1OReF0zv6TSbqXJ0xERlbK+h8Wieh7Nr52YVOSNmQen8/TZGA/1uDvYmDHjoo7lwty9L7KkH0dsZN2kM9sNgjtvVTd7t8+Ab2wBAAAAALnGxhYAAAAAkGtsbAEAAAAAucbGFgAAAACQa2xsAQAAAAC5VtjcxPhBAAAAAAC2xDe2AAAAAIBcY2MLAAAAAMg1NrYAAAAAgFxjYwsAAAAAyDU2tgAAAACAXGNjCwAAAADINTa2AAAAAIBcY2MLAAAAAMg1NrYAAAAAgFxjYwsAAAAAyDU2tgAAAACAXGNjCwAAAADINTa2AAAAAIBcY2MLAAAAAMg1NrYAAAAAgFxjYwsAAAAAyDU2tgAAAACAXGNjCwAAAADINTa2AAAAAIBcY2MLAAAAAMg1NrYAAAAAgFxjYwsAAAAAyDU2tgAAAACAXGNjCwAAAADINTa2AAAAAIBcY2MLAAAAAMg1NrYAAAAAgFxjYwsAAAAAyDU2tgAAAACAXGNjCwAAAADINTa2AAAAAIBcY2MLAAAAAMg1NrYAAAAAgFxjYwsAAAAAyDU2tgAAAACAXGNjCwAAAADINTa2AAAAAIBcY2MLAAAAAMg1NrYAAAAAgFxjYwsAAAAAyDU2tgAAAACAXGNjCwAAAADINTa2AAAAAIBcY2MLAAAAAMg1NrYAAAAAgFxjYwsAAAAAyDU2tgAAAACAXGNjCwAAAADINTa2AAAAAIBcK2/b8J//838u6wcHB0nt6OhItt3d3ZX1brcr65VKZcuz8zabzWduWygUPvN5ZHUdn6nM5/NnVs96jDfeeEPWn4d/8k/+iayr8f/iiy/Ktqenp7JerVZlvVxOH8/JZCLb3r59W9bdudy/fz+pfetb35Jtz8/PZd2d99nZWVJzz/K/+3f/Ttb/5t/8m7LebreT2kcffSTbPnz4UNZ7vZ6sN5vNpPbSSy9lOoY6v4iIxWKR1Nwz/uDBA1n/u3/378r68/L3/t7fk/UPPvggqf3bf/tvZVvVDxERpVLp05/Yv1er1WTdvV+++tWvJrWvf/3rsu0v//Ivy7p7Nr7//e8nNdVPERHHx8ey7sbvD3/4w6R2cnIi27ox5ubY9Xqd1Ny9ce9L114d253Hr//6r8v6P/pH/0jWn4ff+Y3/S9ZrjXTcLaZL2fb+B/qePrz/WNbbrVZSu/PiLdl277ZeX9U7dVmfDmdJrTBfybaFhalX9b0ut9M+WZnxMhrqd9qgP5L1EIfp9NJ+iogoV/QSV43FiIjx5TipTcdpP0VEdHb1XF+t6XfddJQep1Qxz8pKn99/9T//mqw/L//b/6TXQdWquOaCvt8bM8YqJX2v9l/YS2rzqZ43PvyBXgs8uPdI1m+//EJS+6mfflW2LW70XKrGekTE7ufT51TNFRERo8cXsq7GY0REVTzTs0v9HJ3c0++X0XAq65NJOk6rTT2HVMp6/Ha6+nls7aRrrMHpQLZdrfQ4+S//1/9a1v9DfGMLAAAAAMg1NrYAAAAAgFxjYwsAAAAAyDU2tgAAAACAXNs6POpv/+2//Zk/7KYEImXl/ojZUaEaLjQla/0qQpiy1F0oydOnT2XdBaGo9q6tq/+zf/bPZP15cGFBe3tpsIELVbp3756s/9Iv/ZKsq5CYel3/Ef+f/MmfyLoLVmo0GknNBR+5MDh1fhE6PEYFM0VEfOlLX5J1ZzRKA0WGw6Fs6+6ZCw750Y9+lNS+973vybZf+cpXZN0FnKm+7XQ6su3Ozo6sX7ff/u3flnU137k504WIufbqnfHWW2/Jti7gyQVCzWZpSMY777wj2/79v//3Zd0FPKkxqULVIiIuLy9lvVjU/99Z9Ykb08ulDjFy72I1d7lju/Nz4VFqDnDHePxYhynlhVvqFM0/1Ko6VKbVSufpkumz5Vzf6+VM11VAkRsvK1Nfm7VEq5yeY62l34v1uq5PKzrcZiHCh8omhKlW1/PNcqGvp9FK36+btQ5Bmk30tS/MfVgv9XOUJ2rOjIio19J7OBnrMKNORwcLNUz4n5ojXCRse0evYTpd/a6dj8Wa92lftj26la71IiLmJoTp+E/T9V5RPBcREUUX0Gfmi4X4zLMnOsjw3of6HdVo6/uw20vDFgcDHeRWMqFSJRMqtxDP3dlTfd6zmX6+tsE3tgAAAACAXGNjCwAAAADINTa2AAAAAIBcY2MLAAAAAMi1rcOjVEBIxLMNhFJ/qK7CYyIiJhP9h+ruj91V3QYnmGATF/A0naZ/2O1CmE5PT2XdtVf1LIFNn1RXx3HX6PrEBY2oepa2180FoqhgAzeO3HW5vtzd3d362K+88oqsu3H07rvvbvV5ET5851d+5Vdk/Z/+03+a1P7wD/9QtnWBWm+++aasv/baa0mtXNbTmAvOqpmQCnWPDw8PZVt3H/7sz/5M1lVY1+c+97lM53fd3Dsgy7PtgrHefvttWf+FX/iFpOb6x4WZ/cN/+A9lXc137ll07xf3PsrSJy5AyY1rdRw3T7v3s5vP1PW4EDYXKueeGXUu7l62WjrY5DqdPerLerWRBue4gKdqSYcZ3To6kPWmCDMqV/W4cPd6MdNjYynqD+7r0K6RGf8HBzpQZxXpGO0WdIBPs5vOjRERy7WeY48fpCFs/eML2baUMaynK8KHVnU9J4zHOjSoUNT3oaLum0tBuqEadfO8dtJ7WLYBdfoZGJiwqbF41/ZP9f2uN/X5vflzr8v6xUka3Dc3wWLzjCGyy2l6nFZDn99ioseSCzmbqYAy09/tff3OXa/04GuKe3lx1pdtz870PWvt6xCvvXY6n9Vbuk/mc7132wbf2AIAAAAAco2NLQAAAAAg19jYAgAAAAByjY0tAAAAACDX2NgCAAAAAHJt61Tk3/3d35X1i4s0nWw8Hsu2LhXSJU6qetZ0ysFgIOv9fj+pnZ2laXsR2RKKIyLOz8+TmkssdHWXQKrqWdN285RGfFO4FFyVaOrGnEr0jfD3ejgcJjWX8n1woFM1XbKqOm+XZuqSS3/nd35H1l9++WVZV9y1u5RndY4u4fXXfu3XZP33f//3Zf3+/ftJrVpNE08jfJ+4JGaVFO3G1Je+9CVZd9fzvKhk54iIW7duJbU33nhDtnX96dLhf/M3fzOpuXnapQu7eVD1vzuGcxVzZtb5W52j61d37EpFJ5Pu7+8ntdu3b8u26r5HRHS7XVlXvxbg0pzdPHedxn29xjh+kK4DaiIpOSKi2WzKerWm74ea21QKc0RE50inDpeqen68fJomwjZb+vzqjTTNNCKi3dbth4N0Dbhc6bG4XLpfndD1VidNzF6plNiIGA/1etGtu7rd9NjVmnuH6vlwvdbvtLlIoV6bPrmpYcm7HZ12WxXrjIJJKJ5N9LP95IH+tY6yGHtublRp3BERnbZOWW+J+z26NHuJS72v2T3QqcMh5umhGY8T8bxERLRNYvjpWbrvmq11n9S6+hmthH4Glqv0WXLHbu+apPO6nqNK4jN7B/p9sTH3cht8YwsAAAAAyDU2tgAAAACAXGNjCwAAAADINTa2AAAAAIBcY2MLAAAAAMi1rVOR/8E/+AeyrpIOXXKxS4tVycoR2ZIRs6ZZKi6h9araP29XcX4uPfA/Nd/+9rdl/Rvf+EZScwmvd+7ckfXj42NZd4nGyqNHj2TdpYWrdOGXXnpJtlXpzBERnY5OxFOJq1//+tdl27t378q660OVovr2229v3TbCJy6r47hrd+mmb775pqz/jb/xN5Lau+++K9t+97vflfXr5lJwVULlH//xH8u2KjE+wo/1ej1NxHRz0nw+l3XHpWkrWdOPVUqxeldG+IRP1ydqXnfvSpdQ7Oaiz33uc0nNJYC763HJ4Oq8XTqze3avU7enk1UHl+kcMR3r+1EumjndjOlGOx3/1brus5VJF56M9X2aiyThg9t7sq1LsnXrrt5+Ou7mc31PpyN97NlUP8/FcvqZbpnSbOlU2ZI574VILlb9FKFTjiMiiiV9bJeArBvfzLVlqWrmJFEbjPU+YG7Go1uvjvvp81Wu6/OYFPUz4LQ76Xt8Y+Z6V1/M9Dh98NHjpNY06eLjge4rlzrc3knnosFDvY4smlTvnnk3TIbp8+jO++hgV9bLJnF5Jp519z6vm1TtbfCNLQAAAAAg19jYAgAAAAByjY0tAAAAACDX2NgCAAAAAHKNjS0AAAAAINe2jl11qbBZUnOzpvRmObZLlrwKWZOBf5KShH+SruWzODs7k/UPPvggqT18+FC2dUmkv/u7vyvrX/3qV5OaS+nd2dnJVFcpqi719unTp7L+2muvybp6zlstnSj6la98Rdb/8A//UNbfe++9pKaScyOy90mWBN4sibUREUdHR0nt4OBAtv3CF74g69ft3r17sq4Sg12KsEsidnWVdLxc6pRSl9B6FYn57vxcqq8aSy5J212PO7ZKKW40dPqrG+suLVmNX5es7n79wKUoqxR19+y687tOKuk3ImI+TdNxpyZFuFzW46hcMSm9q3RsLJf62Vpe6PuxNGnJ6hktVfWYa7T0fVrO9bGXi7TeqOljDETqbUTEyWOdjF8Qz3N3T6fHuvN2K9HJZPv5ZtDXz0WrrZ/Fbq+d1FxS9EyMqZtg565Jze6nY69jEqk3dT0/VM18N52l/V9v62OcXupfWClW9HNXFN/t+XeXfucPz/WvvcxE+vPunp5DRpd6LC3M2FNnWCroOaQW+tpHZ5f6M6fp3DU357G5rdcw5+f62Gq2KJgfJyhl+yGC/wjf2AIAAAAAco2NLQAAAAAg19jYAgAAAAByjY0tAAAAACDXtg6PcrIEQuU1hOkqzsMdI2ugVpZj4+q48Kjf//3fT2q7u7uy7b/4F/9C1l0oz8nJSVJzYTCvvvqqrI/HY1lXYUau7Xe/+11Z7/f7sv7GG28ktS9/+cuyrQuVcsFK7777blL7vd/7vUzn98orr2xdv337tmzrAiZc3QXwKDf1ec4yV7lwLRfC5I6tglvcsbP2m/pMF8K0t6dDU1zgmjpHF3Do6q5PVOCSCmaK8P09GOjAExUIpQK8IiIODw9lfX9/X9bVeS8WOiTHBWddp6YJvTk4Suf72VyHrYyGeo5dbfS8cXGR3qd6UwciLURgU4QPstLPiwvLMwkvRd1+PEyDc6p1/dw22vp6evs9WZ/N0vHYNH3iwqPGQx20pZ64csWcd8OEINVMoFyzmtRqohYRURYhVjdB70U9D46r6TgtrvSYdmOp29bhesNROn4rDd3HGxNmtjLv5fpOuv44MsdeLvQzfe/dj2W9VE3HTc3MIa2uXgctpnocVESA2u076ZouImJs5pzBpa6HeO80e/reLEyfrFb63TUU75fjh8ey7a1D/R7ZBt/YAgAAAAByjY0tAAAAACDX2NgCAAAAAHKNjS0AAAAAINfY2AIAAAAAcm3rVORnmQz8LD/zpriK9OPrOPazvAd5ur8ujViln56ensq2Dx48kHWXDKqSmF1bl7o7m+lEzMvLy6TmklJdQqlLUf6jP/qjpPb+++/LtiopNSKi2+3K+ocffpjU3nvvPdnW9ZVKm46I+Pa3v53UXKrsW2+9JesuRfmLX/xiUiuKZMMIfx+um0t8VlSacYS/J66f1dhz/ebOz7VXidwu0delIrtxqs57Ok2TYiN8X7nzVvOmu3b1nEf4+9BspumXP/3TPy3buiRmd51qXnSJyy75+jrVl/o9uxD3o3mkx8WmqI/x5KF+ZyzE2Bg39bxbMym9BbM8WG3SBNnFUo+L1o5OC+/u6jTXXXH9i6k+9twkAJdMeu5QpLm6malo5pVWV6e8btZpZxXNOsWlZBdL+rlVy7RyTY/zWoa59nnamOTt5mE6F8zP9JrErftcP68v0yTdlUk/Lix0v01O9Dt1b6ed1CpVl4qsPzMK+n63O+kYMyHisXeg15f9UzN/L9NzqdZ1wnalYZK3B9unlDfN3DI40+d3cEf/qkWxnPbVoKaPUaiYJPYt8I0tAAAAACDX2NgCAAAAAHKNjS0AAAAAINfY2AIAAAAAco2NLQAAAAAg13KXivwsE4CfpetIAL6Oe/asj3NdXOro22+/ndRUKnCETyJVx4iIOD8/T2oucdkd++LiQtZV8u5kkqYPftKxX3jhBVm/c+dOUvve974n21arOrHv7t27sv7mm29uVYvQqdIREY8fP5b1d999N6n9wR/8wdZtI3zKs0qQdffdJcJ+4xvfkPXnJcsz7K7BpR+750uNPTceVcpxRMTh4eHWdXcMd+1ZUn1dsrpLEXbjV52LG3eu7tK7b926ldRc+rFLXHap3qru5id3j69Tp67TUmOc3r+lCbWtNXW66M6BTlFWScIbc/DqStcr5pk7G6Vj995Dndzf39P36ae+9IY+l1r6mcNzndA/6uuUZ7fSU6nDLv2/uTTJxSaeViXzlkzK8dL090ok1kZErMVHrs1XS6ORnhOu2+WjvqwfvJnOJ7UdnTy9nOo5c6PD4aMk7tXCJGm7JPmZeEYj9PPVNInZFXPs/f2ePpdq+gycmRTh3X39bpiY866KeaR7pM+jZF7bRZM6vvdC+gsAH/25/lWLmnm/jC50IvZ8kd7kgyP9iwO7d/QvFGyDb2wBAAAAALnGxhYAAAAAkGtsbAEAAAAAucbGFgAAAACQa2xsAQAAAAC59plTkZ93SvGzTNfNeuws134d6cKu7VUc4yrkKSn5F3/xF2VdjYFaTScxvvrqq7L+q7/6q7L+8OHDpPbtb3976/OI8CnKqu5SW994Qydfvv7667KurvNLX/qSbOvShV1S7NHRUVJzqa3LpY5ZdEms6hxd6u03v/lNWXcqlTRR9Yc//KFs65J5f+M3fiPTZ141lzip6m48uvRSl4qs0oX393VaoqsfHBzIukoMdufhxtjLL7+89bm4NG6Xfuz6Wz2nLvnZPdMunVp58MAk5fb7sq7S3F3dJbG7+3CdXLpoTZzq+lJfV6WiD3J0V4/dM5FCq5JcIyIGI50ufLSnx0C120hq5YpeEm5MRvHT9/WYfvo4fb/Mp3o+PrytU1FrbZ242mimSfqzsZ5X7v/okawXzLN1cNhLP6+lz6NgkpUHl/o+LMT7qHeo781ibiKCr9nH734s6+2jNNW7dbcn246e6GTgtbnmajUdk+uFTp5u1vWvLDRqelyvVYK1eXcV3XrfjIONWN9OTZrzwiRpt3f0WqDWEKnIpq2bS1368+BymNTOzvU9u/NaW9bPTvr6M8U51qo6bb70GV4BfGMLAAAAAMg1NrYAAAAAgFxjYwsAAAAAyDU2tgAAAACAXNs6PMpxARdK1rCgqwgXuikBRTcphOk6+vWm3IdP68tf/rKsDwaDpOaeCRec44J2VOiNC7FyIUwqfMcd+4tf/KJsu1rpYINqVQc1fPTRR7KuqDCoiIh79+7JuupbF/DUaKThKBE+ZEhd51/7a39Ntj05OZF1dx8WizTw5fj4WLZ19ZtKhVO4wAo3D7TbOoRChR+5+9fr9WTdjd/hMA3JcGOm2dRBGy746fvf/35Su7w0ARx37si6C2dT5+gC0d5///2tjxGh5yJ33u7aXSCUCoTLU3hU9HUoUEXMSS64rrbQ1zU3ATQrEZKzWOhjn1zo+1Q3ITHVUjp/7/T0c+hCb+YmyKpeTQOXdnb0+6LZ1mOxUNEBZ41mGpyz7OrzuDxP388REbWmDqwpltPPXG/0PXOhUovjvqyfPEnD01oiwCsiopxhXf08XQz1M3B8L30fvv4rPyPbbkr62som4KnWTft5cE/PPcNTc79r+n4XRDBVUdQiIkruvMu6Xmuk471jxnpThEFFRNR29fMow//MnFnv6HHqPBKBa91uGg4WYXO2Yj7T80V5lt6HgknluzzR89k2bubTAwAAAADAltjYAgAAAAByjY0tAAAAACDX2NgCAAAAAHKNjS0AAAAAINe2TkWWKVwZuUTMLIm5Nyld2KXZZjn2s0wodnWX2qvSQ7Omm7pxoj7zWfbJVfut3/otWf9bf+tvJbW7d+/Kti6J1N0Plbzr0mN//ud/XtZVanNExPl5mtA4Go1kW5fm7NKP1XW6VFn3mZWKTjFUz5zrE/d8upTcVquV1N566y3Zdjw26ZAm0fjp06eynie1mk5uVDqdjqyrlOOIiHpdJzeqVG93Hi4d280nKhl8d3dXtlWJvhE+HVvdb5WM/UnH7vf7sq760LV1z797vlR/u/N284JLOlbtXXqw+8zrtF7q+aQsUlTrNfMeHOsxOhro622b5HmlMNDvEZdCO52nn+nevMuNScav6/NbLtP2tZZ5bmf62vUIjQjxPO+9pJPSZ3N93pu1vpfDgZrX9Rpobb4W2pTMOBH3YWlSpccjPSdct25bv8eXEzGWzLhr3+3JesmkEcvoXX1boywSsyMiVibVWz0bO2/oX2oYP0rXTBERK7NGLom5tHik3y9qDonwieZFkSC9XJlU5Fs60Xh2lv4qQEREo5Y+0597TSf3X5qU7Oaufv+vNul8vwr9vLT39TG2wTe2AAAAAIBcY2MLAAAAAMg1NrYAAAAAgFxjYwsAAAAAyDU2tgAAAACAXNs6Fdkltz7LVN8sba8i0ThrirBLdFTJwC4t+FkmALvzdnXVJ1mSn7OeS55Skf/KX/krsr63t5fU3n//fdn29ddfl3WXLqz64Wd/9mdlW5dEOhzq5DuViuoSax117RE6Xfjy8lK2dePLpaKq47hnSyW8Rvj03KpIIFXp0RERX/nKV2TdpdD+43/8j2U9T1599VVZVynYbo5x3DhQdXf/3GceHh7Kuhq/7jxc+rFLBlYp4C4B3I0ZRyUgu2Rl9xy5Z0PVXTK+u3ZXV+eSp1TkYVG/l7oq/bWg+6zW1unfMdD3b1VPU16X5vV4cKSTgd38WG2k74CSucZlU8fQrmYmYb6TXudCJCVHRJye6+di1yTcrkWK6nSkx1y7l76LIiLmUz2HDB+ebfV5ERG1hj6/cln39/5h+n51z2HLpOFet4MdnVTbvi2uTYyviIhiVffP4tKkrJ+na5ulSbXun+m5tOTeDa+m74ZKUyd9d1/Tacnlln6mpyfp2qvZ1KnIx/f1rynMxnpdd/ulNKV41dcJxYNTvQas1vX9qe2kz0zNzDmzhZ6/93t6/B7cTecouw8Yf/p3AN/YAgAAAAByjY0tAAAAACDX2NgCAAAAAHKNjS0AAAAAINfY2AIAAAAAcm3rVGSXrJfFVaT0Zk3SdYmOq1Wa0OeO4a69VtOpeOo4WVI/P0mWYzuuT7b9vKuqZ0nmvG5f+9rXZP3sLE1RdN577z1Zv7i4kHWV2urSTx8+fCjrrv2v/MqvJLXbt2/Lti5xeTzWKXzqXDodnaZYr+tEQffMqeOolNhP4j5TjTvX1vWrS3/+SaDSriOyzScu0dj1p/rM3V2dLOlSulVqs/vMJ0+eyLbuGXXpveqZcc+RmzNde5UkrBK9I/z4deetnmnX1iUaq3erq2c9xnUaFPV7di3GUc28k0tdfT8qO3qM7lZFSnVFr5fqoY+xyvB8lirZ1nmrjb5/k8t07K5W+jzKKlU6IganOuF2PknnkHJNrxnc0mgx1+fd6qRprgWTFN1s6nu5MSnKpU56nEJR93fdJO1et+4rB7K+/3N3k1rZpO7OTQL45Im535dp+/lArz1GFzph2z0Dnf12Uus2zPrTjKWqSVEO9Uybsb5/q6c/0gzg+WOxzjDPV72m70PBtG8dpX0yvdD9Xd3Va4KD12/pY4u075k59sX5qaxvg29sAQAAAAC5xsYWAAAAAJBrbGwBAAAAALnGxhYAAAAAkGvPJDwqa7CQCwtSoRUuVCJrMJWqZz2GC75QdfdH4FmDqVRIiOtX95lZ7oM7P3cMd3+yBIG5/r5O77zzjqyr63Ln70KOXLhNr9dLav/qX/0r2fYv/uIvZP2tt96S9aOjo6TmxosL9nF1FULlQmxcWE+zmYYMROjx6J5D169uTM9ms61qEX7s/vW//tdl/d/8m3+T1H74wx/KtjeV608VHuXmr0pFB1m4urpX7thujLmQs9PTNJxiNNLhI24cuGOr9lnfI8PhUNbVdbpju7CuLIFQWQOe3Dyi2rtjuM+8TuuODok5PUnvU2Oq+7du+r1x1JP1jQh4qZlQntlU3+vC2qTeiPtUNuFR5bKur5b6/g1EIIwLYdrppWE1ERFrM44Wi/QzRyZMqLfXlfXpWL+71DlWKnp9WnTrFxH4FaGfi83SrdFk+drt/dyLst56YSctmqCk1UKHFk2H+p5U6ml/zs/1Mbp7eizFWnfo7CINOXv4nQ9l2+aBHkurgQ75K27SzyyN9DhtiEC0iIhCXb/rZk/T8KiV6e/lvg7ubHZ7sl4XAWojcx7jsX4vtkUoV0TE+GkaEDY51e+5tXjOt3XzdhAAAAAAAGTAxhYAAAAAkGtsbAEAAAAAucbGFgAAAACQa2xsAQAAAAC5tnUqskuiVGmMWVORs6TjuhRFl6ysUoTdZ6p0z4jsicZZjuHSQN15q+t05+2SLx11Pa5fXT3LvXT95/rkOu3t7cl6q9VKajs7IiEwIj744ANZd/fp8jJNvnv//fdl25deeknW79y5I+tnZ2dJLevzqa49Qt9rl87qjuGe83v37iW13d1d2bbd1sl87v5MJmm6oXu23Hm/++67sv7xxx/Lep688sorsq762Y1plzrsxoeaN92x1f2LiHj06NHWn+nmaXd+Li1ZHce1zXKMCH39WVOE3bh+lqnIqu7Ow9WvU6GsvwcoddO08EVNv8MK7l090308F8mg5bZeG1Tqul5a6GMXCun1bFYuQVmXy+Yd3t1Jk1XdLa02TF+ZcVQup9ezWuux6JKYmy2d8N4/S1NbRy711iSRVzbmetS5LHWnFM15X7f2Lf3udONDWYuk7wjfn2pINk3qbl08ixERE5F+HBFRq6XrWJXcGxExn5m9hxmnXfGrEbUHT2XbxdM0oT8iovBi+gsTERHtlkguNuu0iUkun53rd/FKzDkupfvxu/dlfXR8Ies73fS+LedmfvoMzwDf2AIAAAAAco2NLQAAAAAg19jYAgAAAAByjY0tAAAAACDX2NgCAAAAAHJt61Rkl9KbhUtXdQm7KjXXHaNer8t6o6FT0lwCm+I+M0sq8lWdt0qndtfi6lOR1hahUytdGvZVpCVnPe/r9Oqrr8q6Snl1Cbjuur7zne/IukqHfvvtt2Vbl/TrElfVsS8udJKde/Y7nY6sD4fDpNZspil+Ef4ZcvU33ngjqbnUVpeu7ZJ5VdqsSz92Cbyur/7qX/2rSe2P/uiPZNubyqXdPn2aJj265GJXd6nDKnnXjWmVIh4RMR6PZV3NVW4sufudJTHYtc2axu/6KssxXF2do0s/vork4qzXfp3c/N3cTeeIjUgWjYgoV/S8Nh3pe7rYpP0zHenxvzT3qdvVc6+6msG5foZmJrl077An641yun6ZjrcftxERUdL9vRGnotJWIyLWaz2Omk29rpmO077Vve2PvZ6bhOZSugZyabPzSca+ek5mA712HJ2k7/zWkV4fbFwSuknvVvNPqWzW3gN9t2pmLKmjVEyi+fpCv0eaZX0Ta+O0r4oiiTwionF0KOvTke7vinh3NcycuTZz0cSMsVUlPba7Zy0Thz29fyzrjaP0OLWW3gOtK6QiAwAAAAD+E8XGFgAAAACQa2xsAQAAAAC5xsYWAAAAAJBrbGwBAAAAALm2dSqySylVyZIuSdclALtjq8REly7sUoRdqqk6l6zn7VIS1Tm6hFZ3DNcn6thZUytdXX2mO2+X8Jkl9dSllbr6dfrTP/1TWX/48GFS++CDD2Rbl5j70ksvyfrdu3eT2vn5uWzrkmKzJKi22zpZ0t1Tl4qskovfeecd2daNXZdcfHBwkNRcgqpL/3bpzyq52Y1zV3fp1L1eT9bz5MMPP5R118+Km3uuYvxmnZPU2HOfl+UYrp6lbUT2+fsqqGO783PPnXtHZznGjUxFNommJZG4OpuZhFeT/Foom8TlnXTtMTo378eluU8mvTdEQrMe5RFnF2nqbUTE3p19WRcBwNF/eirbvvjybVkfnOvPLIrzrogk14iIkUmVbfV0UvRhZTepLaa6V9wQXa3087kU935p2q6XOoX9ug0e6XfnWKQir6d6rLuE3flQ36tyK103rcf6npw97ct6xfRzb52e4775um8x1e+GqkkdL4h5Yb2n1wer076sL9f6mVZhxMW5WafV9LqzbI5d2OumHyfSwiMiDo/SthERS5O4vG6lz2mhbpLiC5/+Pcc3tgAAAACAXGNjCwAAAADINTa2AAAAAIBcY2MLAAAAAMi1rcOjXnzxRVlX4UIuVEaFs0T44CcVZpQ1ZMSFUKiQDHdsV88ScJElaOqT6uq8swbcuOtRgT2uX124lQubUu2zhIxct7/4i7+QddU/n//852VbFx7lxv9kkgZIHB4eyrYubMkFv6hn0Y1RF7b0+PFjWVd94s7DjcW9vT1ZzxLK40J2VABVhB6PT58+3bpthO9DFTLmjnETg3MiIs7OzmRdhUe5fnDX5sKZVHvXb1nnQTU+3JhxY8wdO8s4zfKOcnXXNuv7RZ1L1rCqLOP3WQZhXbWiua6VCIpau1CghQlutO/C9DlqdPT7olDW7+TT04Gsz1WQlTmNalm/1xcmDGs6Suf1ZkOv/1xf9S/0eS/n6XO0t6vXnIWivqDJWAcV1cQ7utXW4aHLhX6eXZ+oQK2iCfxyx75u1bYOWN2I851fmAAsE2ZWa+l+Vh03PNdrkrV7L+/qsVeupO3Xp/rYm44+v1Pzrqv20uDa8kpfe9Fde00/d+NlepxNmDnHrNXHA31/SiLEy5xdlJpmvW/qi3r6fE3NWB9P9NpwG3xjCwAAAADINTa2AAAAAIBcY2MLAAAAAMg1NrYAAAAAgFxjYwsAAAAAyLWtU5FdkqhKNSyX9WFdguTp6amsn5+fJ7WsCcVZ0jldQqM7dtaET8WlCLsEXVV31+i4RMxWK01xc0nWjjsXlYrskpVd/Trt7u7KunouXHpsu93O9JmDQZoK6Z6Vbrcr6+5eZ0mydcdw16PGqBpbERHD4VDWXRJzr9eTdeXy8lLW+/2+rKt0avcs12o6HVL1a0TE66+/ntS+973vybYvvfSSrF83ldIdoa85S6p7RLbE4CxpwVmP7eZ0d4wsidxX9X7Z9vMiriYVOWtqs6M+8yqu/Xkp1/W7WlIRuBFRLOg5tlzW9ZXo47MTPa/NZ3quWph1lwoMbph01lpTz3cuzblcSdeAy5U+j4lIYY2IKJvvXU5P0nVhzayj6ibR+PJYv18Obqfv+Vpdp1Av5yYReqrXqGXxfm2afl2YeeW61Xf0erBSTft/ODMp+v2xrK+nevyqZOu1GdNhUqYff/hEN39xP6n1XtC/PDEZmr2HWTeNh+mvQwz7+tcrNuY52r/Vk/WqSkDf6HXz2u1TGvrZWIuuXe/rtV7DpE3PTKLxaJiuIYamX5fzT5+Yzze2AAAAAIBcY2MLAAAAAMg1NrYAAAAAgFxjYwsAAAAAyDU2tgAAAACAXNs6Ffnk5ETWVWpo1nTK+TxND3PHcWmOLl3Y1dW5uPNwKc/1uk4VU6m+7tpdArBLI1Z1dwzXV+56VF+5YziuvUrKVSm0EdnTg5+HF154QdbV9b755puyrXsuXHqvuq+3b9+WbV26sKPSxV3ys0sid/dPpZ+78Zz12VLcs7W3t7f1MSJ0CrvjnjmX5qr69stf/rJs+3f+zt/Z+jyeJ5eKrN4BWdKCI7Kl4z7LVGQn62dmSRd2riIZOGty8VX0t5PlXXITU5FdTq26rtnMJBGbtORSw/z6gDjMdKLXKWOROBoR0d3ryHpvP60vTDLtaqnvdbGkvxtpdtL5u7ij2z756Kmsjwf6etrttK9WJg13NtbvrtlM9+HwIk2trYiE54iIYl3Xx2f62KVNeu8L5j1SbehfxbhuJRWlHRFr8QxUOjrxeTbQKdhLk6S7FGnfx4904vJioZ+77uGOrNcb6TkWm3rtsXOgj6FSmyMiCpHWe+b52sx1veimWLU3MuexdHOR/QWA9NiXT3SK+PCprq/MD5vMxXVulvo8auVP/wzwjS0AAAAAINfY2AIAAAAAco2NLQAAAAAg19jYAgAAAAByjY0tAAAAACDXtk5FfvpUJ9c9SyptsFjUe3GXUuraq2O7lFeXrOxSQj/++OOk5lIeXQJwllTILAnKn1RX6bcqzTjCp9a6lFt1PSo9NyLi+PhY1q+T6wc1Bp48eSLb7uyYVD2TFqr6bDrViYKu38fjsawrLp3ZnV+/35f1Wi1NGnRj7tatW5nORY1RN47OznRyorsPaky7tGnX3yohOEL34de+9jXZdn9/X9avmxtLqv+vKhU5S9urqLu2V3HezlWkJV9VivDzPnaenB+b9PpyusZYmCRS1wPlul5jFMW80dnN9qsBjZb59YZKumaamCRit45SKcIREccn/aS2t6fn3YZJoS1XdZ+UxXlv1rpnFyJRNyKiPNXXMxOJ0zNzjEpNvwOaXXM9kZ53saDPY22u57oth3r9sRql/VY0/bMOPZcuFia9vpL2UaGt12PVtR4zjY5e2xfEOapU4IiIzVSnXa/Ms15upuugalsnRa/deLzUz2MU0vHhntG1SUuemv5er9P6xhxjbtLS9149lHW1Dho86su2E3ftW+AbWwAAAABArrGxBQAAAADkGhtbAAAAAECusbEFAAAAAOTa1uFRLpwpS8CT48JpVADJ4aH+o2QX7uMCT1Qg1O7urmw7GumAhPv378v6YDBIai58xJ2fOkaEDuHpdDqybbfb3foYERFHR0dJzQV+uHAfV1dBPlkCgq6bCyhSsvaZo+6rCmaK8EFOjhob7hpdSJoLUFL3z91Tdz1uTlBziwsqyhKSFqHnOBc05UKi3Nz3xS9+cetju2C26+b6LUt4VNYAITcOssgSHpU1JOonLTxq28971se5ivt+1aZjPf7VudYbej1SLG0fZhkRUaml65RGU4/Rclmv0VzI0VqE5Mynel5zAVTVmr7Ozk4rqRVFCFBERKzc+s9cZy29zoUJ9jk9Ppd1927o7qbvXHceF4/1sXcO9Hpsp5eGfi1EWFVExHys78N1W53oNcz8OA1ZXO/pkLPqjg5yGptgqv3X04DJF37+Vdm2KILcIvz+JcRzNz7VgZHTUxOeONDzwmYj6nO9xiqYcKbmS3pPUhN9WDTT6+jRhayXN3pcD0WA3OJcX/vcjd+JCVwT66ONCaByz8Y2+MYWAAAAAJBrbGwBAAAAALnGxhYAAAAAkGtsbAEAAAAAucbGFgAAAACQa1unIrfbOuFMpY25hL8sSacR2VKRXZKoSx1Wx3apn48fP5b14+NjWVdpsS5t06WHDoc6mU1dz8WFTj1Tyc8R/j6o83bn57jkS5Ui61J4n2XC56fl7rU6V5eY2+v1ZN2lC6tU5AcPHsi2ri9dXY0NlxTprse1Pz9P0yLds5U1QV31YauVJnBG+BRqlziujuMSx13Koptv1D12c5br7+s2n+uUQjW3ZU0XzpKC69pmTS5W53gVCcVX5ToSl5/VMbIe5ya+AyrVrZdLUa3rd2+trlOEbTLoOn3m1qZtwXSZa6+up2rOT6XHRvgk5lt39pPaRKStRkT0+3o+rjV1Yn5D1M+epr+6EBHx5LF+b7/8+kuyXhHXPzOJyy7Ft2oSsdvd9P1Squj+q+ng4Gs3PNf3cHKRvvdKJgG81tPrBjevT8/SXyWptXQfVztmDWPu4VIk714+0GnX97/3kT7GWB/71iu3k1rdrPXGF3q9Xx3q/m7sp/uxqpmfJiM9TksmLX1ynPZ30cwh9Yo5xlO9JxmL41we67ZnJoF7G3xjCwAAAADINTa2AAAAAIBcY2MLAAAAAMg1NrYAAAAAgFxjYwsAAAAAyLWtY/4ODg5kXaWaupRXl9Lr6ip51KWRuvRXl7qqklEfPnwo2z558kTWXfKnqrvzqNV08p+jUopdimrWdFWVSuf629UdlXLp+iRrUu7zMJ3qZDmVvLu/nyZCRvhkYJeOq9q7BGA3/qtVnR6oxoZr65KxXYqhSkvOeq9dunCWFGo3D7m6ug9ZUr4j/H3odrtbn8dNHP8R2ea7rAnFWetZZDn2VaQ2f9Jx/lM9xk+CZltH1ar+KZm0UJeCWyrp8bVapHPvcm7WOrIasV7r+zcVxy4WTeK4efYLJvl2vUg/czXTx3DzXbOj+7suUpHLpr/rLf1urdT0mnMxS+f19Uqfd3dHv4uLG92H436aNutSqLMkcD9PZx+dyPp8kq5VyiJxOCKiOdDroMpcrzOWJ2li8NnQ/MpCVZ/f2ryX1yLR+OSePsbH73wo6ztHu7K+EInG7nkJkzq8meh1xvhBP6ldjE2/9vRzNBTjMSJi+CRd09bM2rDW1M/RYKCPrZ6lwbFOP3bP3TZu5goKAAAAAIAtsbEFAAAAAOQaG1sAAAAAQK6xsQUAAAAA5BobWwAAAABArm0dvbazsyPrLulVccmSLnVRJe+6tNTj42NZV+nHEREXFxdJ7fz8XLZ11+iSgVVKqEsUzUr1Ydb01yznnTUl1NWzpCjfxBTOo6MjWVfX65KL3di9e/eurKuU7nfeeUe2PTw8lPVeryframz0+/2t20b4ZGCVcunGv+sTl5SuUoddErE7hpvL1HVOJmmyYUTEcJgmNUZEPH78WNZv376d1FR6dIQ/7+vm7qF6XrMkKN8kWdOZs77TruJcnvcxrkrWZOmbZilShCMiQvSxu9SFSR0ezXSC7EYkGpeL5pchXKqsSPqNiIiamNer+ruO0cCk1JvPrNfSFNVyWZ/3zm5b1ism6Xg5T+eQXfOeazX1u7jW0r9GMRPJsiuTWNto6GPYUS4exbU59rJ4M+fJ8wdnsr5epuOgZlKRS+L+Rfj5Yb5I3+9TkwxeMynTZZO8vRbHnl3qsV4166CmSd4OcY4LM4es3B5oYn4xRlxPwRx7OdbP/3Sg1zYq4TrMcCzW9DN9fHwq6wXxTC/N/qppfi1kG3xjCwAAAADINTa2AAAAAIBcY2MLAAAAAMg1NrYAAAAAgFzbOjzKhaKocCYX5pI1PEIFX7ggJ1d34S+q/Wql//g6S/BRhL7OrMfIEtTijq1CfCL8/VFccJALJXHnneXe38SQEXe9KojIjaNutyvrp6fmD+1FP7hjOPO5DnBQddfvdfNH/NPpdOvzyBqIVK3qEIhGo5HU3L1xwXGuvRrrrq0LmvvmN78p69/4xjeSmnsOs84Vz8tXv/pVWf/Wt76V1LLOD44ak1fxHnHn4s7PzaVZP/N5H+MqXNV8fBPn9SwWJuBJWYpQmk8yGer1S6GU9lmxpvtxMdUhMYu5rpfEWC8V9DzdaqXzbkTESuffxUJc/2Kj34sFE0BVtqGAYk1ihlal4oK29LFVuE+lqtdAxbKeE8om9Kq1k/bhdKTv+8qc33UbmsAhNW+WTJDTsD+S9cFA12eqL8x8XDWfWTHr2Ok6PfZwoIMhlyr9KyIe33sq68NWuv7odnVQ2sa8dwZmzqnX0ud0aYLIqua8aw29rhusL5Pa8FL3iQubK5v13mSRXs9qrZ//jTnvbfCNLQAAAAAg19jYAgAAAAByjY0tAAAAACDX2NgCAAAAAHKNjS0AAAAAINe2TkV+7733ZF0lo7o0x6zpverYLonVJbe6JMas6ZxZqOtxfeKu3dWv4rxd0rHiEn5dv2ZJvnTX8izvzaf18OFDWX/55ZeTWtY0ane9Ki359u3bmY6hUoQjIoZDk3KXgbselTheq9VkW5fy7I6t6qORTlN0840bo2dnZ0ntX/7LfynbuvTjLNfjzuPBgweyft3efPNNWf+DP/iDpJY10TfLPJ01udgdO8s5Zr2en6RE42eZZvz1r39d1j//+c8/s8/8tNo7OgK4LJJ3R5d6nbIwabdlk7xbb6YprzOTpDs1CaoNlxQrPnOz0uPWpQhvzPqg2U4/s/figWw7mejU5vOnaTprhH62NiZZtWCuZ7HU7aeTtG/dvGIfcfe4ZEh4/yyJsM9SqWbWjiKR16Uiu3Txfl//isFadGipqN/tk7F+7spVndK7EIepNPVapdPWz//5iR6nM5GwXTQp3ZOh7pOiGUvqeZyZNVOnoa+9VtfXWRDjfb3Wz+h8os+7UtafKc+xlO29vQ2+sQUAAAAA5BobWwAAAABArrGxBQAAAADkGhtbAAAAAECusbEFAAAAAORaYXNT4hsBAAAAAPgU+MYWAAAAAJBrbGwBAAAAALnGxhYAAAAAkGtsbAEAAAAAucbGFgAAAACQa2xsAQAAAAC5xsYWAAAAAJBrbGwBAAAAALnGxhYAAAAAkGv/L8bmp+A/GqjuAAAAAElFTkSuQmCC",
=======
      "image/png": "iVBORw0KGgoAAAANSUhEUgAAA7YAAAGGCAYAAABPHx0cAAAAOXRFWHRTb2Z0d2FyZQBNYXRwbG90bGliIHZlcnNpb24zLjkuMiwgaHR0cHM6Ly9tYXRwbG90bGliLm9yZy8hTgPZAAAACXBIWXMAAA9hAAAPYQGoP6dpAABOzElEQVR4nO3dyW+kWX7u90MyggySwZmZycqhsqp6UHfflmxAQkPQQit5p5W9MKC11vofLrz0TlvdvTbaaGcYkL1rwbDRLUt1G1IPNWcyB86MOTh4IQju2+d5suNXPMGIU/39LH916sR5z3ve4SQRTyzc3t7eJgAAAAAAKrU46wEAAAAAAHAXbGwBAAAAAFVjYwsAAAAAqBobWwAAAABA1djYAgAAAACqxsYWAAAAAFA1NrYAAAAAgKqxsQUAAAAAVI2NLQAAAACgao1JG3744Yeyvrg4+d745uZG1q+vr2V9PB5nteFwOHHbd31mZBzOwsJCqL3i5m9paSlUV9yxR86Dm5Pb29uJx5GSPk43f42GXpaXl5ehzyzpx//r/ybriyvNrHb08q1se3HWlfUHu1uyPrrI269srMm2q092ZD019fpa7V1ltXF3JNsurK3I+suffS7rveu8793dbdl2aXVZ1o9OTmX9F7/8LKu1V/T4/vsffFfWPz/U5+fB4/2strenz83tSF8X7toapLz+/h9+pMf3f/1C1v+H//w/yvp9+X/+y/8p6ydvzrNav6fv04+e7Mn6ddL3k5MTdc3r+0ZrWd83Bl09liXRfm1dr6U3X72R9UcfHMh6Esujc9qRTZvL+p7evejJurpvDsZ6Pa5vtGS90dLX3eFn+XE+/9Z7sm3PjO/1K33trm7m965mwzz/GnpO/qf/5X+W9fuwuroq6+p8RJ+PjurbvTNE3nVSir1LuONxz3DVd6l3nch7V/Q8qL7dvLp30aur/PkX7dvN1SzfgVJK6a/+6q9k/W/+5m8m7qPEe7PrI3q+VXvXR4lrOnrsJeaqBLceo3V1PD/60Y9k2+9973uy/td//dey/t98/m9tAQAAAADAHGNjCwAAAACoGhtbAAAAAEDV2NgCAAAAAKo2cXiU+xJzJNwgWldf1nZhRtHgBNXe9RE59pTKfCHd9a3mys2fC2Fyn6nCGkqEcqUUWyfNZh7INGu37lwP86CIvT0d5NRs6ONqNvV5uhHnb9GtRVlNqbWlw6ZWlvLzej3U19bCkj5PG/s6WGlHHM/G1rpsOxzpoI12S4fyLIuwqU8+/Uq2vTHrfPtgV9bf/+NvZ7XGuQ4IuTg8k/VbE5o07OTBQasr+ryPzi9kfdZO3+hxqWt7xYSCDc38uBCxRbH2Lo50gMq16ePm2oTlicCqmyt9DTRNcNDNgr42BoN+Vlvf0dfi7Y1epy0TCHUljmfhygTcjPT9+9aMu9XKw7POznVI1KIJ/Fo063osQuU2tjf1+MzxzFKpwJqIEn1H3j2mGVZT6v1KvTeUCA1ynxkN4YwEQrlxRN+v7svPfvazO/cxzTVdop8SgWPRttO8t0T3GJE+SuwD/vEf/1G2/fGPfyzrhEcBAAAAAL7x2NgCAAAAAKrGxhYAAAAAUDU2tgAAAACAqk0cHuW+JBwJILi60kExrr0KEXLhUdG+1fG4viMhBinFvpDu5tUdT+TL5NEgiEiglhMJCFNhVSn50KtZWjDzvriWh60cvXgr27744rWsP9jRASpNERLz+u2RbPv+Zj6OlFLaf7In64OTPBBm1MkDb1JKaWGs1+Kjjx7J+s11PlfdV2eybTLBPlcmUOf999/LaqtrLdn2dqCv5/fe35f1x997nNWGb/LQp5RSul3Wa/TlT34l64NOHpr09leHsm2/N5L1WVto6Gt7/2EeInZtQpjemnXQPdXzvNjI7xGb223ZtmFCztwds9cdZLVjE9zVauvwqM6lvmYG3bx+9PpUtt3c3ZD1jR0duLbQzwOhGuZ62d7Tc3V+1pX1WzFbm219fZ0e67ly514Fvy2Yk9MQ533WSjx7pxk0VatoqFQJkUAt917ouPcadTyu7byuExfoo44tGpjqTHMdlBANhLpr26gSayl6jUYCq6Zxr+QvtgAAAACAqrGxBQAAAABUjY0tAAAAAKBqbGwBAAAAAFVjYwsAAAAAqNpUUpFLpchFknRdgpZLF1bJuysrOlk2ms6l2kfThd1nRuf2rp9ZKg0tkp49j06+eCPrb8/Os9qDDw5k21uTKnt4qJOOnz95mNVOL3Wa6cK/finrTbNcFtW/aZklOurmib4ppfT6E53q+973n2W1hklW7b8+k/Xmhm5/IxKat1ZN3z2dtNt/m5+zlFI6/zI/D+6e0DLHs3mgU6h/9fnLrDb8v38u216c63M8a2OXLyzu09dJL7zeSCc+X5t/Yl1u5cn4NyIVOKWUblzCthn3lWjfauXJvSmltLm5JuvuyfDgwXZW2/qO7uP1oU5LfvPyRNbHo/z4XRp9r5/PX0opDcx5ODk+y2oL5ihby7rvdXPNLKb8fj82ieud/nwmg08qkgr6rvbT7Huaz+R5SfV17y+RunvnKpHmHHmvnmeRVORIH++q3ze3DiK/BBLdB5Q49sivt5T6zMi14cZ3F/zFFgAAAABQNTa2AAAAAICqsbEFAAAAAFSNjS0AAAAAoGpsbAEAAAAAVbtzKnIkpdclGkfS0FwfLr3UUccTSQ+ctkgyWYnU5q/Tz11F0wZn6fhUJ+lenOfJux8cbMm23zeJuS8+/kzWr6/yedgwCcArC/q6uBnpOV5o5Od6ZBLEXx3p1Nbzy0tZX9zMx7jR0uNOt/pcj7sDWV8Yi9TKG7eO9HruvNTH8/P//Z+z2s7jfdl286k+l5vPd2X9e6PvZbXlVZ0q2znVac6zNhrq9fHVF2+z2sKS+TfThl6nB4/1vC2Ia6B3pdfd2Nw32jttWb/4PE86XzYJjasmLfnsRJ+r616eJN676Mu2x2/PZL1h5rDVzB/b7in82iQrr7dXZX1jcz2rXYljSSml60V9LlfX9bU+HOT9DDp6TtbEOL4Jaku7/Q/RpFT1bHfpp+6dzom8H5RIRY4mF5dIm53XdVIiMTeaflwicTliminM0fWofr0lJX0tlVqPJVKKZ71++YstAAAAAKBqbGwBAAAAAFVjYwsAAAAAqBobWwAAAABA1djYAgAAAACqNnEqckQ0VezKpLGqfpaXdTql45J31WdGE8siaWMuaSyaQKaOp0QK37v6iXCfGel7HlOR2w+2ZX33cZ6Oe/DRI9m2aZKLFzo6AfhUpM1uNnT69/qKvi5uzLyfHucpz0sjPe8tk3LqkoGHZ72s1tyQTdOS6Xt8qdNSFxfz67axpvu4vtbH0zOJy2/eHGe1m2uTNCjSelNKacmk/h6/zBN4377VibWNYErofXl4sCPr3W6edttY0veB5lg/chZMevdAXBuD/ki2Hd3o58iz//RM1l+9yM/3ohn3cDiW9d5lvtb/vX0+xo2Hev5cevfBc53IvSLW2NtjnRR9eaHHt3Srj7O9mSdIDzq6D3eXvjLX3XIzH3fDPM9V25qUSlZVz033fIy+Y6i6SyiOJhqr9q4PN1eRX+KIvgNF3lOi70WRzyzxvnSfIuONXgORvqPviJGxuHXq9h6R8+36dufbHWdkLUVTx9UYS+0lIr9Gcxf8xRYAAAAAUDU2tgAAAACAqrGxBQAAAABUjY0tAAAAAKBqE4dHRb6A7L4gHQlycp/ZaMTyrrrdrqyrL0O7Y4yGG0REA6siX74uFXoQUSLIajzWQS2ztDg2AWdizVx8kYfSpJRS06zdJXOaGivNrDY0oSqLazpUamjGfTXMr8VWM/+8lFLa3s0DZVJKaevDB7I+EuFMZ5/nQVgppbSU9LpwwU9X/TyoqLWqQx1WtlZlvdHWc7U0yAOrTo/OZNvzUx3Ws7uzKetb6+tZbXFRn8t5DY/qn+tAL3XNLy3ptbTZ1udk2MvPa0o6/MiFLW3sbcv6Zz/7StZvRVjayk5+nlLygVXJrNMk7ncucKxtrt1bE1x22cvPw425zp8+1QFU/Z4+nmsV2GjO2ViEhqWU0pUJZ9vezud2d1unyl2buapdqVApxb2/uLp6l4q+A7n3MVV3baPBOeo90rV175ajkV7/kVAe/P8ioVvRELFphppGznf0XT0SwlRiTlzbaOCuuk5d3+76cvWIu5x3/mILAAAAAKgaG1sAAAAAQNXY2AIAAAAAqsbGFgAAAABQNTa2AAAAAICqTRwxHEk4K5UqNunnvaseSfNqmlRYV48knLn5cwnAw6FOnLxvpRIBVZJhTWmD/UudCHt9lZ/X0399JdsuLevLbdmk+q5v5Smizc2WbLv7dE/Wb0c6iXxpIV+jTRdCZ5Jfz788kvV+L09FHV7m6bYp+aToBZOWrBKXr5Me3+b7OrX5yQ+fm74fZbXbhr6vvPlKH/tXr3Qi9qMHu/k4nj6UbVWi7lwwSYc3Y3Ftr+jzut7W63d0pdfpSNw310RaeEop9U50UnVPrMeUUroZ5+vm6PWpbLtkni+Nhk6Rff7RQVZbb5l0SvP8e3usj2co5qpp1kx7Tc/38eszWe+JtORHJlm5c3Qh69s7OkV9RdznLs70fWFxcf6ugWn+akCJcbj0U5dGrN5r3HtU9NcOVLqye48q8UsKrg/3HuXaq/cU92seJc6lM82+78LNhVLq/S7yCybRuurbzb1L0o78Konb60SvaVWPzre71iOpyJHE9ZT08UeTyyfBX2wBAAAAAFVjYwsAAAAAqBobWwAAAABA1djYAgAAAACqxsYWAAAAAFC1iVORI2lekZTjlHyClkrccqlsru76Xl1dzWorKysTjyMlnxSm0v/cOFxqX7fblfVOp5PV3LG781AihdCJpPlF0uRm7fm3nsr6kkhFvbnW419q6VTIm6Tb39zm5299d1u23XySp+6mlNKSuRSvLvKk2N5bnXI67OnUurSmj+dskPd9cZmv25RSerChE1Q32mv6M0VKcfdSXyvpzZks7z7XacRr74k5XNb/9rfazu8fKaV0+rlORV5eyVMMr0QydUopNUx69qwNRzrB/foqX2S35t4zGptkZXvrya8NlyK+tKLv070rna7YEwnbg4G+H29s5AnlKaU0MomOnUuRxGzvd7KcOh2d5twQqdDtTX29LJh7y2LTpIcu5/UFk1B8c2P6Ns/LsVgn45Gev8WlulORSz3bVHKpSzN17ykujdi9kyjRdwzV3v0ChBM5Hndu3Hy7JFY1xmgabon3qHn9xYgS+wC37iK/vOL6iKQIu76jv+rirg21bqJryY17fT1/HkX7jt4vlGiKumrv7gtufBON62v/nwAAAAAAzAE2tgAAAACAqrGxBQAAAABUjY0tAAAAAKBqbGwBAAAAAFWbSipyJBErJZ9+perRpF+XdKySv1wCmeOS9VRim0sai6aKqc90aWgubaxE6nCJdMeavDx8K+v9q3yOn71/INuuN/X6uurr83c9ztP2WkmnCLtE46ZJ2B0N83HfmjRnl/J83dHj3l7Nr7n1/W3ZdtEELi+a1MONR3k/N0cmcfyyJ+snn72W9SUx7v5AH6NLm97a2pD11Y08tbaxYtIhddcz1+npxGD1DLg6uZRtzzp9WV9qmvR6kQB8a+5rew+3ZT2ZgNFhLz+3DZMW7M6VSoROKaW3r06y2mBDJ2nvPNiS9Y0dfa3fXOX3hWUxTyml1BAp4imltCHWY0opLdyKczkwqZVN3Xevr9fJsrimr250omi/F0vQvQ+RZ3WpZH91bbn3JTe+SMJuNPk1kv7s+nDjc8ep+o68Q6aUUqvVknX1fuV+ucIdT+Q81P5eVJJbS+r91p0/lRackt8HqPMdTRF3+wAlcozv6tutvQg3FnUPiKZ0u3Wt5jCa2jzR53/t/xMAAAAAgDnAxhYAAAAAUDU2tgAAAACAqrGxBQAAAABUbeLwqMgX+aNhAO5L2aof96XpEsEE7gvP7gvcLpxJ1V0f0blaXdUBJEokgCqqRDhG9Avps3Q10nN2ORhktcFlXksppSUTiHIlgpxSSmlRBMIM3uiQqLEJeLkx/3R1LQKhFk1ATmPZfIl/Qa+Bze88ymqPvv9Etn3zT1/IevfVuayvbOfhEI/2dWDTxVfHst4xwUbDk25Wa6zp0ImtR5uyvryg52rYyYOsjj7Xx3hjAon+O1m9P62WDj9bXMoX2XBk7o0mgGpnVwd27IhAqJMjfQ188atDWW+19T3z0Xt7WW3hRq/pi/OOrF929fEsNfJ14K7RiyO9Hm+W9P1xrZWvybG5h3Qv9H2ruazne+8g73vBpG9dm6ChjgltW1RzIlumlBbn79lQKhAqQj0j3ftSNIhIvTO58KhoaGekbTT0SoU5uTlxoUGurt7d3LtYNMAnEqg1i7U2iUiAmjt/0WOLBL268xpZY258/b4OPnTtt7byUMCdnR3ZdiDeI1NK6ezsTNY7nfx5VCJQKiV9rUeCplLy863q7tp19UnwF1sAAAAAQNXY2AIAAAAAqsbGFgAAAABQNTa2AAAAAICqsbEFAAAAAFRt4tgplUyWkk7Lcgla0ZQ0ld47Go1kW5cq5sbdbrezmku/UwlkKel0vpRiab/uM11dpb5FU5sjyXZO9FxG1sk8evosT/pNKaXnm3ni6lXPrFGTrNp0qXBLeX3c0WvuJum57J7pz7wVicvrW/k1kVJK7Yc6dfimqdfosuh7wSTCDs/zJOKUUhp19fV8JdKFV3f1uJdNovGymauTT/NU3b01nb64LJKAU0rp2hznJ7/4Mqu9eXOq+zbzOmtDk7y7s5evj5VVPff9vj6vq+stWT8X62Nk0h/HY5M839fX46Nn+1mtd6bX461JS063OhVy91GeuDwyidCXXZ222RTXUUoptdtrWa030MfYvdAJxcsmKXp4kffTv9Tjc8+ABZNoLGfKPCpvRWp7TUolwqp+oinCjkpRjSarlvhlg+gvQ0TeJdw7mntncu+RSqlzXJPIL4dEU7rdfKp3XpeK7OberWs1xuivt7hkYHU8LrXZ7VPcfqfXy+/rbr7d+CLp6q6PKDUn7ryTigwAAAAA+J3FxhYAAAAAUDU2tgAAAACAqrGxBQAAAABUjY0tAAAAAKBqE8dOuVSxSCqe68PVI6nILv3OpZCpuhuHSxd2x65Sxdz41tbyhMuUYsnSLsUtmkpXQmQ9RBKUZ21lQ58nldB6fHou2375+UtZ/+DZE1l/7+F2XjRrsdnWKYGHL9/q9iLNdfdpnhKbUkqNVZ3Yt/3+jqyffHaS1V7/y1ey7dvPXsv6tUmhvf1Ffk9ouHRmkdabUko7z/PE2pRS+uUvPs9qV8dnsu3LQz3upwc6PfvxB4+z2uqqTqZtmTTcWVsw52RJ3GeuRvpeutzUj5zzM53eOxJpv8ORTjTtmXTh8ZUey6lIDO+bFOH1HZ28vfloW9affHiQ1Y6/OpZt37zQ9caCvn83ROrwwNx2F0x6d7+vn0cqLXnPHHv/VCdILzXc8ygf5JU5lw19O5upeXku2TTqYF29H0SfyZG+3fuISz91SbEqodWltkbfOVU/0WP/JivxyxnRunpXd2vGpV1Hfn3E9R1N6VVzdXys7/VunxK5viJto+1dH5Ffy3H9TOP64i+2AAAAAICqsbEFAAAAAFSNjS0AAAAAoGpsbAEAAAAAVWNjCwAAAACo2sQxX72eTouMJO9Gk+tUwplLPYuk3DnR1EOXtKY+043PfaZLYlaf2Wq1Jh5HSn4OXV2JJtspkXMza8tbOhV5MeXn7+GDddl2uK4vt3bSiXhqDSyIZNGUUmrt6wTg/rVeR7fj/LptmnThs891svKtSb7dfC9PSz7v6BTWVbN2XxzlycoppbTzaDcfh+n79JXuY+8/5QnFKaX03rM80bhzfCnbfv6rL2R9s6GP572P8mTZB491OrM+C7Pn0qdvRfLu2emZbLu5rRN2r7sDWV9fz+NxVVJySin1h7reMMmNR4f5+jh4qs/Jxpa+vl59oa+NV5/kqdnnxxey7Wig129rXd9zFsSzpC3SjFNKaSnp+0VvoO8LO1v5vatrkqKTScluuhROsU6uxvrYF67n79kwzaTPEr8Q4BJK3TuaeicplfSrPtO9L00zXdi9Y7j3K/WrGzW9p0ybm4sS57BEGrG7Xty1UeJXPCLt3a+6uHdvl5bcbufP0fNz/Wsc0b2RGrebJ3dNO2os0/h1FP5iCwAAAACoGhtbAAAAAEDV2NgCAAAAAKrGxhYAAAAAULWJv5U9GOhwj4jol4QjX2J2XzAfDnU4haq7L0K7L55HAqHcMbo+3FhUKEM03MCFSUSCwJzIF76nGRpRWv+kK+srm3lY0OaaDhD6znMdWnTd1YECXRFctLJqwgQ2dWDV3u6mrI/O+lmt8/pMtl3e1iE2a3s6UGfvo/2sdirCdFJKaVEEyqSU0qO9PIAqpZQ2tvPjPO3r+Tvv63vWtQng+r0//r2s9tX/+5lsO36rgxqaLlRtKa/f3ui2o76+Z83amgko6nfz8Y6v9H2tc6Gvo0ePtmV9sZnf1y/F56WUUnNR3zOvhzooZkUcz8qSfo7cDnW4x6K59w5FGNbNtenDrMeVFTMWUbs868i2Z6d6vgdjPZaDZ3l4lp69lDojE+RojmdBnEt5MCmlJRNUNkvLy3mQWUr6+VviXcfVoyGcrq6e9+4Y3bM6MhYX2OSUCKJ0oTwuxEeN0fUdfV+6SxjOvHDHEAkRcn24d3jVd3Qcrr06t27NRMLjolwfbu8ReeePvu+r43f3EGcWYV2/jr/YAgAAAACqxsYWAAAAAFA1NrYAAAAAgKqxsQUAAAAAVI2NLQAAAACgahOnIkdSfaMpvY5K0IomkLkULnU8LlHNJQX2+3myrOP6cOlhLiFOjduluDnR5LhI28h8R9rO2vg0TyhOKaXO65Os1trSCcXjoU5i3PuuTkseq7Rfl3B3redsd1unIl8MRJKnuWx7lyZd+JcvZL3/5iyrnX15JNsumnM9vOzJ+hf/8mlWu2roORks6QMaJ53w9/g7+XlorOrrc81ct+OePsfbzx9mtc4bnaz8q0++kvVZ67u05kZ+P2mu6/TuJZeuapJ0O2IdDAd6jncf7cp636ylm3G+Dt58odfprXumiWNPKaXuVf5sWF11qbr6Gjg3495bzp8NC8ncS03qeOrra+CLn+fX9KZJXB+PdMqtex6ti37G5vrvnutjn6USif/u/SWSiuwSSt0vQLRaOqVfvWO49w53PO5cl0iKjrzXRBOhXb3EuH8XqfURSSJOyV8b6t052rdbS2rc0dRxRx1PNKHYpXer43d9RH69xXFzEk2nVmOcxvXFX2wBAAAAAFVjYwsAAAAAqBobWwAAAABA1djYAgAAAACqxsYWAAAAAFC1iVORHZWWFU1Fdol7ikv4iiYaq/YuEdD14RLLFJdM6OpuTtRnusS3EmnJ0cSySOqja1sqVbuk4WlH/4el/DyNbvW5a7R1Umz3zYX51Lyf67E+p5evdcKuW9Mr6/m6WzIJqqcmEfrtf30j60vX+flrtXWy6ppJkO6biOaFxXwdbZjU1uGpnpO3//yFrO+urma19v6GHscPn8r6xVensj4SicK9vk6bbpnjmbVOV4/3KuXnqrmiU6MXTZr06YVOwV1Zza+ZW3NvPDvR19Gop9Nil5v5tXFjxr1k0o+XTSL3Wrud1YY9PX8uGX801qnD5508cblh7qW655Ram/n4UkqpJe4Lwyt9LTZb+rl4daXHfSbuoatb+TWXUkrtZX3dzVIkpTOafuqo9x33DuTeR6KfWaIP9f7i3tGiSbaRX4YYm2so8o4ReT99l29CirKbNzXPbs24dxJ3H4ysPXe+HTUWt06dyC+ERK8jt64jv0YTTaGO7AOiCdKqXur6+nX8xRYAAAAAUDU2tgAAAACAqrGxBQAAAABUjY0tAAAAAKBqbGwBAAAAAFW7cypyJOnNpV9FknRdCpdLMnPjU2lj0aRfl+6m6tHEt0j6nEtDdPXIcbpzVqIeSZObtWs3JpEA3FzW66K1rdNuxybp+EakK4tQ4JRSSoNznSrbMMmlLZVGbNbi6saarD/+tk4Gfv35YVa73dLp31uPd/VnnnZlfVu0b7hbUF+v/6tDnfL8+qef5+N4sCnbjocmibyjE3gXRQKvG9/B031Zn7Vn335P1nuD/JgvL/Lk3pRSurnWJ2to5uJ6LNIV3f3L1ZO73+XX1+a+Pt9XJhm4f6mvu01xfa2Y50Wnq+eqsayfGUNxvxiYa2Akzk1KKd3cmJTLlfw5ur2n52R51aQim+fO6XF+3Y2HOsW0aeZqliJpqaVSkdUzMpI4mlJKw6FeA6q9S2EtkRQbHXckubhUKnLk/ER/MeKbIDI/0WvAnavBIE+Td+/T7t3RrTHFrfXo/kW1d324NePmRF3T/b5+jri+I78YE30nd/Md2XdF7zm/jr/YAgAAAACqxsYWAAAAAFA1NrYAAAAAgKqxsQUAAAAAVG3ihIbIF6fdF/mjIl++dmEA6ovnKekvWrswKNe3+/J1JCjJBTy5OVTH444xGgQxzdCmEiFjs9R+okOObkUIy+C8I9sumxCPhVsTsiBCb1ygzNKKCVMQATkppbSwlH/m2Jyixx89kPUVE5K1vbeR1R7+UAdNra3rUKm3//WlrC+JS3HRBBLt72/L+pUJKuq/zcNtRl1zzsyxLy2awAORpeDGff7yVPcxY5dHOnSr2c7P4Vp7VbbtvL2Q9ZuBPidr2/laujaBaC6IaMkEjTRX8nPY2tRBaSdv9Dm5FuFxKaU0FGMZXOpwj4EJeGrv5MeeUkptEUKnrueUUhr0dd9XIxO2I47n5ZdvZds1Ex61pYLpUkrvPcvXRPdch8S5QL1Zcu8HkedVNDwmGjaluOe9Op7oe0okQCkaHhUJl3TvOtF30UiAZpQ6nhLn9z5F5sKdv0gwakopdbv5PWJra0u2XVlZkXW3xtS6dmFr7n0/GmSlREKiUortA6LUfSESvpVSLMzNtXX320nUdVUBAAAAAPAb2NgCAAAAAKrGxhYAAAAAUDU2tgAAAACAqrGxBQAAAABUbeLYqUjCWSQB1/WRkk6Mcyly0bTkTkcn1younculoakUQpdYViIV2bV1cxJJRXbzV0J0nczSiklLFcHFaSHpeR9d6oQ7t6aXGvl5cumnNhXZtFdzP+ro1FaXWHtrEpc3tvI015ZJfr42c5KuTMr5mRijSVC9Hup6zxynSiBsNk3KsTg3KaXUMKmMC+L8DK500uCiSVyeubEe79mbs6y2daBTxJNZj82WuZc28jV28PSRbHv0xRtZH5lxX1728rYjk8xp0nuXbvU1cHmR931rkiUb5tpdNgnordU8hXo01NeoShFPKaXtXZ0qeqmOc1WPY9ukNg96JuF6I7822m19vaQ5TMaPpCKXSPpNST+r3fPC1SNpri6F1aW2lnh3c6JzOOk4SnF9R5Kl7bPfvKPNqxJpye58q757vfz+mlI8ubjdbk88PncNOOocuuvFXXdun6LWkps/t8bcZ6q+3bij+y61V4ncQybFX2wBAAAAAFVjYwsAAAAAqBobWwAAAABA1djYAgAAAACqxsYWAAAAAFC1ieM3I+m4LikrkpwW5cbn6ipd2KWKuTTEaEKz4lKRHZUq5lLc3Lhd4p7qx81fNLWvpgRk5bVJXL25zufHJfOtreh6ujVrV8zZrVlbdn5dwl8/X3cnL45k29N//VTWN7c3ZX13fT2rDT5/K9vemOPRV2JKScz34Ewn1g77OvVvYNINF0TS8ZVJLh6a9NzdPZ0Uu7Wbz9XCuU52bLbMOpmxoUtwH+X3pGuTVD261vVvfes9WV8Rc/H5vx3KtqtrOmF3NNDJksOuSMe+3pZtN/f0Wh9c6IRtdZ/eMCnCi+bSdXPYv8jX+/nJpWw7Gup1emWSzhfFv3XfumBwk9598ulrWb8Wc3Lw/KEen0myniV3j1XPQvcuEU0AVe8Srm30ea/GEn2PirwXunG443FzGOnDmeb7SCS12p2zVitPPq9NdB/gzom6l3a7+pnv3qddKrKqR68jR43FpTm7X01x7ZVoSrdLeY5cG9FU5Mj94i7XKH+xBQAAAABUjY0tAAAAAKBqbGwBAAAAAFVjYwsAAAAAqBobWwAAAABA1e6cilwiXa5EWnI0nSuSLqzavuszI6IpiUok9TAlnxynPrNUknWJpLVZ6pv0U3lceShwSimlZZG6m1JKSy49MOV1N43XJkV08casaZFke3Ot23ZMeu/lqU4mHG+0s9quSVBOJin62qTnXom1Oxzq9OOG6Xt9S5+gVjtPorw8vZBtb02S9dam7rsh5nZFnN+UUroR52YuLOnxbj3azmqnR+ey7bmpn+3o9XFzlbdvJHNP7+l1sLaiEzEPDnaz2qK59bz34YGsf/Lx57I+6uUplysmiXhtVac535p1MO7na2l0o6//lXXdd3NFP/pvhnk/wyt9X3j1lU5RvxSpzSmltCzOw9sXJ7LthUl5/mNZvR8l3nVcHy4BOPIsjKafRlJeXVs3PvUu4d5pIkmpTqlf4phmWrL6tYSVFX19zmsqsksMVvPm5jI6x2p9RFPH3Tu8endwaz1aV2Ps9wPvke/oWx1ndA8UEfkllZRiyeAlEpSzz/na/ycAAAAAAHOAjS0AAAAAoGpsbAEAAAAAVWNjCwAAAACo2sThUSW+CF7ii/zREIPIuN0XzJ3IZ0ZCFkqJfkk/Mm73xW53fprNPDikVLjAfWg09XE1FvLzNzDBBteDPFAmpZTaqzooYlXNvQmDurnW56NhQmJaG6tZbf/ZQ9n2dln3cXbWkfUrEYp0Y4KzGiat5/SNDhnqjfMAntbOhmy783BP1l0ClxrL664Oe3hxdKzH19cBRvtbeaDWZdJhQo9/+KGsz9qiuIZTSkndNbtm3hbN/WE40gE36Sq/lvbM+R509dyPzH19b387q11e6qC009ensv7BD96X9c7bPHTsqmuu/+01We+e6OvrRtwX9h7o8K1n33qi+xjqOfn8377Kapvt/F6RUkq35hmw3NT3i639fIydS71OdszxzCMVEhN93kcCVKLPZPeZLoBHKRHO5MYXDQKKiL5jTPN9NhIepd6X5sHamr5XqXPoQstKvWcrJQJgo2GxkX1ANIQ3sh5d39F1qtpHxxe5/0X3bpPgL7YAAAAAgKqxsQUAAAAAVI2NLQAAAACgamxsAQAAAABVY2MLAAAAAKjanVORo4lbd1UinS+l6abflRjHNJOBI3PoxhFNd7uvNLRp2f7wQNYXUz7WZZHkmlJKrz89lPXuhU4/fbS/m9U2VnRa4pJJF15aMimcYu5X2zqd+dHivqzvPdH1hkhFXTTjGJlU1HR8JsvtrTyVcf/pA9m2eaXX0flb3Xca52mIyws6xXdjfV2Pb00nyDbF8b94eaT7MPM6a/2BTnFuirW3tq7XUveqq+sXOo1YJeweHp7ItmutPHU0JZ+4vCiSzrd38vTqlFI6PtPj/uzfvpT1M5GivC9SmFNKKV3qa3rR3afFfL/3WF8Dg1M9r6MrPSfqrn4trouUUlpq6NeHTTOHfZFa3b3Q89pqzWcq7DyIvjNE0ohLJL+6eqlkVXU800w/dqJ9NMT14lKG5zUVud3W13YkFXk00s8Rl0Zc4nxHlPg1kRqUSJuO3nMiKe932XfxF1sAAAAAQNXY2AIAAAAAqsbGFgAAAABQNTa2AAAAAICqsbEFAAAAAFTtzqnI982lbZVILo6mc0XqKjWulOj4VELxu+olPjOSuDwva+3XbT3akPW3//pFVnvyh9+VbVdXddLhFz/L+0gppe4gTxHd2NbjcOnH1z2dQHgzyhMIbxs6AfjaXHM9k2ja2MiTgZ//0bdl25NPXsv6+Jd6DTwSx7+9pROKTz97I+svX7yS9XSdH+eTR49k0+1HeWJ1SintPN6R9fHlIKv9Xlefm9ZbXZ+19tqKrHc6+bGpNOOUUrpp6T76FzodeyTW9caGThJdNonhg14+vpRSuji+yGrr5hi3NvVnunvmwjC/vnodfYzNZT1uN4dj0ffxqzPZ9tokjd429LjbDzazWu9Yp7bf3upnWsMcj0o9XTLH2O/l975Zc+8eEdNM7y2R5hr5VYN3tY+kn84TdTzR96XIcaqk5JRSWlrSz+JZc4nG6jjWzS8HtFo6Mf/8/HzicUSvxVm8a0aurxJK7V8iczuNROP/cJe54i+2AAAAAICqsbEFAAAAAFSNjS0AAAAAoGpsbAEAAAAAVWNjCwAAAACo2p1TkVX6VTQpq0TfkT6iptn3NJVIRXbH7lL7pplOPUvDbk/WP/uXX2S1/d97Its+/v1nst5c1SmBvRcnWe3WJdbd6PM0PNfjVsnF7cdbsu2aOR+X//yprL/45cus5tKcr0xaeGeo0xfbov54Q8/faDSW9cFQ11Wa69KKvkU2zfofmPkeiHTqrR0934vN+UzEvB7oeWuK5OKBSPROKaVzkUScUkqr7Xw9ppRSs72c1caLeq2PXKKrSR69EWtpwQQxLpn6qkli3t7Pz+14rBOK11Z1EvNQpE2npBPNL070vF6bOdk50OndDZFS3N7R6aYNcw2MByY5Vaxrc9tKY3GMsxZJAI72UcI0fzEimiqrErDd+CK/xuA+M/o+EjkP0fdZNxZ1/MOhvk9O81c07qLT0Qnp6pjdeY3MT0p6nl3f0XkrcT2WSC6fp32Nqs/jO/m78BdbAAAAAEDV2NgCAAAAAKrGxhYAAAAAUDU2tgAAAACAqk0cHjUvXx6OfpG/BPcla/dFdTWWaHBC5Evj0WCHyJfd3TGW+NJ9NDRilg5/ooOSRmf9rPbJ//GxbPvBn/5Q1vef7cr66+PLrHYz1gE+1yN9KV+bEJb13TwQZsGEFq2a+qiXH3tKKb158TqrPTvY0+MzaT2LJmBiSYxloaUDfK6v9TX3+EMd7tVaz0N8RibEKl3p87De1iFZi608BGl0qcOBTt7koWHz4OpKz+etuIzd7eHmRt9Pdh/qIK0lEc7kxjE2H9ow66OxmN9Lh0N9vQzHetwuNmhtcy2rNU0Q2diEmfW7en2oZ8D1tQmPMwFqx+LeklJKGxv5uLdF0FxKKS2Y5KclEUCVkg6PujV9NObw2VAi/Giaz+roZyruGBsmgC0aEDQtJQKooqLvnOpdys1Ts6nvWbM2GunnYeS91K2lyHxOM4Qt2vd9X6OlTDP0rsR+7E/+5E++9v87f08PAAAAAAAC2NgCAAAAAKrGxhYAAAAAUDU2tgAAAACAqrGxBQAAAABUbeJU5GmKJB27JK9oCleJ1C6XFBZJG4u0daZ57NG0xhJJa/OSwP3rjt6eyvqaSME9OtZtL//hp7L+6LFODG6If3datmnBJmmwof/tqtnOE4CT6bt70pP1k9dnsj4WCbJHX76RbZdWxDhSSssLJi1yMT/OsUkXXmroPhZNWrJKp23c6rW4aNbo4ELP1UikUzfMpbL/QKdkz9q1SBFOKaWFpXyNNUyo58KiPidnRzqlt7med+RSNddbLVm/vtJJx/LKMOmqN7e6j9evj2V9ZT1PF1681Sd8ZU1fA9dJz/eNOA9LZtzrJon56bcPZH1wniedL1zpROiL046sb2zo87CURKK5WVOjvkkjn0PTTBeN9OGem5HPdOnCLqXXXYvqM90vLLj5G5tfALgy1/Ok4/g6dSU635H32Vmk5E7iL//yL2X9Zz/7WVb78Y9/LNuWeodXppku7kxz3JH20ftC5FddnGm+q3//+9//2v8vf7EFAAAAAFSNjS0AAAAAoGpsbAEAAAAAVWNjCwAAAACoGhtbAAAAAEDVFm7nNX4NAAAAAIAJ8BdbAAAAAEDV2NgCAAAAAKrGxhYAAAAAUDU2tgAAAACAqrGxBQAAAABUjY0tAAAAAKBqbGwBAAAAAFVjYwsAAAAAqBobWwAAAABA1djYAgAAAACqxsYWAAAAAFA1NrYAAAAAgKqxsQUAAAAAVI2NLQAAAACgamxsAQAAAABVY2MLAAAAAKgaG1sAAAAAQNXY2AIAAAAAqsbGFgAAAABQNTa2AAAAAICqsbEFAAAAAFSNjS0AAAAAoGpsbAEAAAAAVWNjCwAAAACoGhtbAAAAAEDV2NgCAAAAAKrGxhYAAAAAUDU2tgAAAACAqrGxBQAAAABUjY0tAAAAAKBqbGwBAAAAAFVjYwsAAAAAqBobWwAAAABA1djYAgAAAACqxsYWAAAAAFA1NrYAAAAAgKqxsQUAAAAAVI2NLQAAAACgamxsAQAAAABVY2MLAAAAAKgaG1sAAAAAQNXY2AIAAAAAqsbGFgAAAABQNTa2AAAAAICqsbEFAAAAAFSNjS0AAAAAoGpsbAEAAAAAVWNjCwAAAACoGhtbAAAAAEDVGpM2/P3f/31Z//TTT7Pa7e2tbOvqzsLCwkS1r/OZkb6d6FhKmGbf6niin3d9fS3ri4v5v6GoWkopffDBB7L+8ccfh8ZS0vLy8sw++y4i528W6zmqxBqdZt8lxuLOw3g8vnPfd9FsNmU9ct+8ubmRdXcvWF9fz2rtdlu2deNrNPRjbmlpKauNRiPZdm1tLVRX98HBYCDbujlptVqyvrKyktXcujs+Ppb1s7MzWe/3+1nNrbvoM9cdZ4R7vtyHZ8+eTdzWrWdXd8el5j46B9H3GsWNO3LNuT7cunD1yH062requ3Gr+4cbn+s7Or6XL1/K+n35i7/4C1n/+7//+4n7iN43VL3EXsL1U+o9aF7em6LHE9kblbi3PH36VNb/6I/+SNb/9m//9rf2yV9sAQAAAABVY2MLAAAAAKgaG1sAAAAAQNXY2AIAAAAAqjZxeJQKiSqlxBeTSwQ/RfuoNSRqmp8ZCc1w8/3ZZ5/deRyIm6cQJud3IexhXsYxDbO4x0aCb1zbSABVSvo4XRiU62N1dXXi9i6YynEBRJGAm6gSQSOz5NZAZH5cW7fOI89Nt3adaYbRRd6v3LgjgVCR9fyuvtUYS/ThRPuetZ/85CeyPs33aVWP3pMi81nivJZSYh2UCPON3J+ivvzyy1B9EvzFFgAAAABQNTa2AAAAAICqsbEFAAAAAFSNjS0AAAAAoGoTh0eV+KJxCSVCokopEVozryEBv02t48a/KxHwVCq06a59sxbnT6n7dIngEBf6s76+ntVckFP0M1WoxvLysmwbrV9dXWW1brcr2/b7/Yn7cHV37NHQx0jAzDwGTUWCUtyclQgicm3dOXXBSqpvt/4jIWkpxULIXD2yRt0xljieSIhVSn6dqM90fbvjmbXDw0NZV8dc6n0ict+IBiVNM5xpXu5h8xRyGwn/vAv+YgsAAAAAqBobWwAAAABA1djYAgAAAACqxsYWAAAAAFA1NrYAAAAAgKpNnIrsRFJK5ymhODKWEolq85Q4O02ReY0mjc6jeU8XdqaZBhgxzZTzWVwr85KEOK9cYmjkGnCJoe58u89stVpZbXV1VbZ1qcOdTkfWI4mz7j44Ho9l/eLiIqsdHR2FxhdN571v8zKOXxcZk1vPbg1E0nHd+h+NRhP3kZJOC3dJ3NFnVCS52NUjKcrRa9+JpDk7kXvcNNN6p8GtD3UOo/eYSL1EIvu7PlOJpIs783Rep/muEjnOaOr+JPiLLQAAAACgamxsAQAAAABVY2MLAAAAAKgaG1sAAAAAQNXY2AIAAAAAqjZxKvI0k1tLpA2Waj8v5ik9TYmmENaaHPfbRBL7ZmFe0rVnkX48i2Ofp3Nfk8i5cmnBKuU1JZ9m2e/3s5pLlnWpyIPBQNbb7XZW29/fl22bzaasv3r1auL65eWlbBu9NlxqrxJNiy2RID9LkdRWNzclUsFV4vC76pHE5VJJtqqfaPpxZK5c22gqconnTuQ4p5EIO03uXqXuvSXmx9Wj941Z/FJLZBwlEpdrcF/vy/zFFgAAAABQNTa2AAAAAICqsbEFAAAAAFSNjS0AAAAAoGpsbAEAAAAAVZs4FblEemGJZFTXxzwloNaU9PjbzCJ9bh6T4GYx/kiKaPQ83fccz1Oa+Tyur98VkRTVlHSqqUt/HQ6Hst7r9Sbu26V+rqysyLpLOl5bW8tqLkH5008/lXWXiqwSNF2asZtXl8IJz607JZoY7dqrBHCXCh5NVlXXokoKd22j9VLJtC79fNJxvOsz1XXkri23HiJJx67veb0+3dxH1rtLqi6xlkrUS1xHTjQBPLJ+o9dRifl2InM1jf0Sf7EFAAAAAFSNjS0AAAAAoGpsbAEAAAAAVWNjCwAAAACo2uTfwjdmESqluC9fuy9rq3FHvxz+TQqJSikWVlTii+o1zV+J8KgSc1ZrYNk0x11qvkuY9/NwFyWOLXo/idw3XKhOt9uduO9WqyXbLi8vy7oLrFJjGY1Gsm2n05H1SCCL69sF3EQCeJxSYSUl+p430dAuV1fn1Z3T6LWlxliq74hoH+pdL/qO5kKbIqE80wz8ceObNReip9aSW9Pu2ijxrh6l+nbPkegaiwbIRUTe1SN9REXO2bvqpfEXWwAAAABA1djYAgAAAACqxsYWAAAAAFA1NrYAAAAAgKqxsQUAAAAAVG3iaMR5SfsslUCmEsFcEp1LkIwmHColksxKnRvVj5uTaaYkzsta+3UlUpGn+Zm1+l04xm+KSNJhNKm6RLK1ewa4lMter5fV3L273+/L+mAwkPWTk5Os5u6lGxsbsu6eOyqJ2bV1KaZu3CXS6yPnbNbpmRGRX15wa9GlDrs1ququ72hKr1rr0b5LnOuoyLue+0x3HpRmsynr0XejyHzP63Ox3W7Lujo2N8fRupqjab7zRkVSnkskabv20X2Km2/VvtT7folE84k+52v/nwAAAAAAzAE2tgAAAACAqrGxBQAAAABUjY0tAAAAAKBqbGwBAAAAAFW7cypyJBEzmnKlUudcEp2rOyqdy6WKueOJpIpFU5td+0himTPNJMMS6WkuOW4ezSItOdJ35PxNM4l0XlMeMbkS17ZrG0kYLZEgmVJKo9Eoq7l02ui18Z3vfCerPXnyRLZ1qauvXr2S9U8++SSruZTjtbU1Wa8pjXheRBKNo7+YEHmXKJEgnpI+16WevSWeOyWSi6PzXSKFukTf0ffF+/LgwQNZV0ntqvauurv3qnPozmt0PiPzHE2wVutjmr8WEB1fZM8UuT+9q31kv3gX9ewgAAAAAAAQ2NgCAAAAAKrGxhYAAAAAUDU2tgAAAACAqrGxBQAAAABU7c6pyBElkr8iCWQp+eQvlaK3srISGp9K1XzXZyqRBL2UdKJcqSRPlarmktaifUcS4uZRiVTn6PGq9iXOaeTzSilx7FEl7lmkxN4PN88qdTF6ry+RAOz6Pjg4kPU//dM/zWpPnz6VbV2i8du3byccXUoff/yxrF9eXsp69FcE7ts8Xnfuea+e4aVSbUskjrvrRb3vrK6uTvx5Kfl1FPn1BvcO5K4L1X6az0WX/Orm27VXY3RpzvP6brSzsyPrao2566XX68l6t9uV9civjLg145KYI++8kV8qcXW31qPXrmrv2pZIina/GOPqbi+ljt/NSSQV/TfxF1sAAAAAQNXY2AIAAAAAqsbGFgAAAABQNTa2AAAAAICqTRweNU2R4BDHfXHafTlftY8GELgvTi8vL9+5D3c8ivvieTT4yYVQRUS+kO6OMXLs9yUSthINj5pmUESpEJO7ih5jJAgoGg4UqUfvCZF7ljOvwSElRO/1kXNSYt7c82J/f1/W/+zP/kzWP/jgg6zmwqBcsMn7778v6ycnJ1ntk08+kW1dmErk2TDN+a7J2tqarKv7vQvI6ff7st5ut2Vd9eNCVVywz+bmpqwr7r7r+nAhMZH3KzdX7npR699dQ9E1qsYYuTe9q72aW/f+N6/hbmruU9L3TXcv3d3dlfWPPvpI1lWolLuO3Ny7IKtOpzNx366PyDqIvh+4a12NJfq+E3lXL/WOpdaEW+uRfdRvmr8dBAAAAAAAAWxsAQAAAABVY2MLAAAAAKgaG1sAAAAAQNXY2AIAAAAAqnavqcguKatECq5L1oqky0VTgd24XUJfhJsrdTwufS6SepaST31TXNpgNBFYmZck318XOa5pzk2tSqUiK9HUv0j7aOrfN/lcRlK9o/MQueajzwvXtxqjS3l1qbAffvihrKu00/Pzc9l2e3tb1p8+fSrrX375ZVaL3uvd+VHr2s13NDE8Yh6vI5faqlJU3bl2x6WSX1NK6eLiIqu5e+PW1pasHxwcyLri1sv6+rqst1otWVcJ0u495fLyUtbd+oq8X7kUWpc2G7mXRevqOoq+K8yaSwxW69edP5d27ai15xLKV1dXZd3Np0rejf5SiUueV+s0+gsmbq2rdGq3f3F9u2tAXTPR50vk2RDtexLzefUAAAAAADAhNrYAAAAAgKqxsQUAAAAAVI2NLQAAAACgamxsAQAAAABVu3MqcolEzEjCqEssc+l8KvXMKZGimpJOJyuVIKn6cfPt0hNLpFNH0zYja2KaaZtfl0t0VHPs1mg0Ec+l1k06jnfV1VjcvLtkSVePjMPNletbjTuSoPwu6vhLJYurvudxnZcSPTY3n2p9uOvIzb27dtUac308evRI1t01+qtf/Sqr/cEf/IFs6+qHh4eyrlKUXWqtS+x01DMgei4j7ecx/dhx9yqVpL23tyfbRt8lIuvf1d36V+OOpr279a/egdz7RfT5EnkHKpEu7Poo0bebv8iz/z651PjIvTTy6xuu76OjI9nWJWy761GlK0ffm92cqHty5FmUkk/jf/z4cVbr9XqyrUtcd3Olkq+j59Idjzr+EsnKv4m/2AIAAAAAqsbGFgAAAABQNTa2AAAAAICqsbEFAAAAAFSNjS0AAAAAoGr3moocTYWNJCaWSMWLjlsl/7n27hidSCJYNJ3PHY9KYIwcY0rf3KRXl3xXYv2786fOh2vrkvxUwp3rp1Sa+aSf967PjF4vSjSBVImeM5dOG0lFLnHs01AiwTbah5pnN/du3iKp2ZGk+5R8sqRKI3ZJp+4ade1VIuj5+blsW+J+7PqI1iNJ7PNIpVGnFHven5ycyLpLNFUpoi5x1KWfumTsjY2NrBZNP44869w6d2vXHY9aM6XuCap9NCnaUeetxLvvfXLPN3Uc0XdHJ/I8fPDggax3Op2J6+76ir5nq2vGrbt2uy3r7r1T/dqLS1ze2dmR9adPn8q6uhednZ3Jtqenp7Lu7jlqDt183+U9iL/YAgAAAACqxsYWAAAAAFA1NrYAAAAAgKqxsQUAAAAAVG3i8KgSQU5OJFjGhRgMh0NZVwE80b6jwQSqb/el8RKBPW7c0eAENVeuj2mGfsxjcMLm5qasR0KBnMjxuvPh6i7sISIaFKbG4gICXH11dXXisZQKMlPjjgYYjEajicfi+o6GVNyXyHhLhPlFub4jzxe3ZlxIlHvuqGAedy264CBHhe24deeef+66U6IhUdF+lHl8Bqytrcm6ule58BRXd8e7tbWV1dxadEEuai2mpJ9p7t3Ara9WqyXrkfcUdw056jPdOo8EULm6u++5c1n7On+Xn/zkJ7Kurg13v3PXUYQKT0rJvze4cKbI2nPrN7JviD5fXF1xQVPu2nDPRXV9uXP20Ucfybq7ZtT16IK9XNjcJObzDQoAAAAAgAmxsQUAAAAAVI2NLQAAAACgamxsAQAAAABVY2MLAAAAAKjaxKnIJbgEuEiqqUvbcslkLoVMpae5ti45LZJG7NIGo2nJqm+XbuaOJ5ISOk2l0jbvg0qndKLjj6S5jsdj2datUXdOVSqqG3c04TaSiuyOJ7JGSySLu3ok+fld1BjnNf3Yidy/o/cYl9xYImHU9aHuvW49usRZlxa7v7+f1VyC7PHxsay7a0Zd69H5i8xrqfTj2hJgf5M7LpXe6dJ43Rx88MEHsq7Wl7v3nJycyPqbN29kXfXjklWbzaasu3WnUmvdu457j3Lt1VjcuXHjdtdWJBk/+gz4Jjg7O5P1i4uLrBa93t3aU2vJPV/cenQJzWqNubVRYp06LuU5cl+Ppne741Qp/e75586DOx6VxH5wcCDbRuYvG9fX/j8BAAAAAJgDbGwBAAAAAFVjYwsAAAAAqBobWwAAAABA1djYAgAAAACqNnEqciQRM5p+PM1UZJdaqZLMXMJXNPVMjSWaTjnNBEk3h9NMI57HpOOIyJy5ZFW3Rt26cymBSvTaUp8ZXYsusS/Sd/R6jiTwuuvWjUV9phuHSxQskbg8r9eKSzq873tVNKU7sq5d2/Pzc1k/PDyUdZX+6NKPXWqtOx6VcumuRZXYm9J0z1mJd4V55N4l1Plw8+7uSSpF2/Xd6XRkW5fE7Oqqn7W1NdnW/SqAewdSa9etUfcMcM9RVY/epyP16P04+iz+JogkREfuaynpayn6PuGeXZF3leivGKjz7ZLx1fMiJX9fiLwbRt8z1PXl7n3RX7s4OjqaqJZS7Bh/E3+xBQAAAABUjY0tAAAAAKBqbGwBAAAAAFVjYwsAAAAAqBobWwAAAABA1SZORS4hmgoXSVF06VzD4XDivl1ioUvnKpE4G013U8fp2kb6SEknC0bS7lKa7pzM0sOHD2VdzY9Loby4uJi4j5RiyZJu7bo0QLUGogmSjjqe6BqNJNm6tMJo3c1VhEtDjSS8R6+5++LWmBK9tl3f6ny7+3Gkj5T0teTWukvs/Oyzz2R9dXU1q52cnMi27n7h1mmv15u4bYkk1sivFryrfe2pyGreHZd+6tZo5P7dbrdDn+nWl/pMd++5vLyU9UgyfomU+pTKPF8i667Ur3zg35V4v3Nz7NaYS+lV69TdS92zIfL+5vpwSeevXr2S9Y2Njay2s7Mj2+7u7sq6S0BX9xz1PEspvsdQ7Uu9d/46/mILAAAAAKgaG1sAAAAAQNXY2AIAAAAAqsbGFgAAAABQtTuHR0UCIaJfGldfvnZ9uy8xj0ajiccSDY+ZZvhR5DjdsbsvzLtALfVl7UgY1LtE2s9jeNR3v/tdWW82m1nNnQ8XLOS+JK9Cctw8unPt6kqpdaSuuUgQiOvD9RM9djffat1Fg0DUenB91xSellIsiCUa5OTuveozXeiFG59be+r6cuNz6/Hw8HDivt2419fXZd0djwoaccfown0ioW0lQqJcvaagHbdG1TXvAs7cOnLhZJFxuM90wS/qvEbC71Lya1dd/9F3t0jIZXSNRu9P01LbMyCi1D5gmkFf7r6pRN951ftRNNDSrVMVROoCqL766itZd2FzW1tbWc0FU6kQq5T8uNU1HX1GTYK/2AIAAAAAqsbGFgAAAABQNTa2AAAAAICqsbEFAAAAAFSNjS0AAAAAoGp3TkVWXMJXJIHM9eP6dklrkQTUaCpsRDQNzSmRiuzmRHEpr9FUQXWc7pyVmO/Ser2erO/t7WW17e1t2dalWbq6Sq1zc+bSNt25Vkl0kUTflGJpxO7ad327Oel2u1nt+PhYtj06OpL1k5MTWVfn2M1r9JqLJMLOa1KsSy9U9UiCbEr+PqjmOZoi7M6hGmM0ydMlUb5+/TqruVTkg4MDWXdr6fz8PKtFnnNfpz4tpVL378PTp09lXc2ZSzl259St3cg9KfoMKPFLBe4zI/cwd1+JvDO5eXXjdu8vqu9oOmuJa2teU5Fn8WyK/FpBNB1brb1Sqc3q/c1di5EE8JT0+o2s6Xf1fXl5mdVevHgh20aSlV3dvS/f5Rkwf08PAAAAAAAC2NgCAAAAAKrGxhYAAAAAUDU2tgAAAACAqrGxBQAAAABUbeJU5BKpvi75y6XOqb5d8pcTTUtWppmKHE13iyS2RedbpYS61LNogm5k3NFzfB9+/vOfy7qaMzc3ru6o8xdJIk7Jnz/VdzRZ1aVZqjlZWVkJ9bGxsSHrKkFvf39ftn3+/Lmsu2tOJZC+efNGtnXJyq9evZJ1NbfRxM5ZW11dlXW1rtvttmzrji2SahpNZHfXnVqTLrnYfaZKkExJJ3W79O4vvvhC1t19OvLrAq6PEgmt0YRU9QysKRn89PRU1tXajb53uPWl7qXRdeESmtX5cGnmbnwl3iVcgqpLP1dcOrlKEE/Jz4k6nmm+o7m285gKXkr02lZzNM3U6FL3HjXGUr+OEnl/i/xSgxuLG5/7tZB+vy/rh4eHWc3dW3Z3d2V9Et/cqwcAAAAA8DuBjS0AAAAAoGpsbAEAAAAAVWNjCwAAAACoGhtbAAAAAEDV7pyKrJK/IqmNKfl0LpVQF00Pi6Qulki5c6KJs5F65Nyk5FPIVGqhS0J1abbu3EeSpaPpwffhO9/5jqwPh8Os5hLhVNuUYqngLi3YnY9IOqfrw9VdIp5Kf3Xn36Uln52dybpKkB2NRrKtm1eX2Pvo0aOJaiml9O1vf1vWXRKzmiuX2Onqs+bOlaq7RNNIimpK+j7t7unRdTDp572r7qjPdOMoUS+VXKz6ic7JPCYal+ASsNW6c88wl7rt7uvqWeISfV06vFsbqh83bpdovLm5OfFY3PhcH+4eotaXe158+eWXsu6SyNW9N/qO5q7bSDL+vF5DJcYVfZ+OvKtHTbPvEiLJxSWeUSnp44+8o7o+on0fHR3J+iT4iy0AAAAAoGpsbAEAAAAAVWNjCwAAAACoGhtbAAAAAEDVJg6PKsGFFjnqy9Dui8bTDLIoEcBR4gvzUS70JxIC4/pw44t8adz1PY/hUT/60Y9kXQWHuPCoTqcj691uV9ZVuIcLyHHhZJGQL7cuXLCP+3L/69evs5oLznKf6YJD3FgU95luDtW4X716Jdu6+9APfvADWVchbM+ePZNtP/zwQ1mfNRd8o9aYW3dunbpngwqncEFkkdAWV3fjiD67VN8lxpdSmYAnZ5rhUZEgsHnkQudUMFw0EMyda8Vdh++//36o/eHhYVZzz++HDx+GPvPJkydZzQVkuYBKV1fPABfs5e5D7pmrzqUL64qe48i1VZtpHsc0A56meU7uO4QqGkQWCeJ1obDRUClVj4awTYK/2AIAAAAAqsbGFgAAAABQNTa2AAAAAICqsbEFAAAAAFSNjS0AAAAAoGoTpyLPe3pbNKFRJW5FU8WiycCRPiLtXR8uXdgl0aoEwWiKozt2lYZWIq3tvvzd3/2drKu5dOmPW1tbsu4SgFX7aDqrO38q6dGlP56cnMj6ixcvZP3ly5dZzSVFHx8fy/p7770n62qu3Dp3a9SlJUeSbF39n/7pn2RdJaru7OzItm79zJpLV1XXazTZ3N03VBqjS0WO3pPUOYwkmpbqO5r+eN8JpNG27v5deyqyW3fqfuLupa7u0nsjqa3uvuE+U6ULu75dIrR7l1Br2iURu5R6V2+1WlnNXftu3Jubm7IeeQcqca+IvnPOqxIJwCXuPdH200wuvkuq73+472RlZ5rv5NFn6yTmbwcBAAAAAEAAG1sAAAAAQNXY2AIAAAAAqsbGFgAAAABQNTa2AAAAAICqTZyK7ETSyaLpVyX6jrSPJFy+q30kAXiaaXIuQdcllqq6Sxt0cxJJyowkoc6aSwAukXTozpNKaHTnzqVqPnz4UNbVeb28vJRtj46OZN2lJasUTrdeer2erP/DP/yDrB8cHGS1p0+fyrZ7e3uy7tJ91Xlw69+t0W9961uyrhI+o0nRs6ZSVFPS69qt6RLJwK5vNz7XXtWj6Y+RZ0P0+i+RrloicTL6qwA1pd1HnJ+fy7q6jl2ir0vpVUm/Ken7vbtvuHupu68rbnzunF5cXEw8FverAG5duOtCJeO7519kfCnp5Oto2roTaT8vabh3EX3nncU9qUT6dGQfMIvzGv3MSHr9NJ87d1H3kwYAAAAA8DuPjS0AAAAAoGpsbAEAAAAAVWNjCwAAAACoGhtbAAAAAEDVJk5FnpeUtlkk0UVTbiOpYtPkPtMl66pUUZf+Gk2Knpf183UNh0NZV/PjEjGjac8q6dElv7pUyF/+8peyrvpx59Qdu0uz3N7ezmou4dLNlTueTqeT1T7++ONQ324saty7u7uyrUtWfvLkiayr49nc3Jx4HPNsmgnAak26viOpzSnFUnqja6mEaSbplxhHiaTRWTwXv65ImrpL3Y0kdLu6S+k9OzuTdZcMrPpx93p3PO6Zoa4t9/xbWVmRdfeeopKL3fX55s0bWX/79q2sq+OfRfJrTdeFE31vnuZ9LTKWac59tO9ZvE+rMZb45RpnGn3zF1sAAAAAQNXY2AIAAAAAqsbGFgAAAABQNTa2AAAAAICqzUV41Cy+gFxrmJEadyQEJSUfPqH6dqEW7jNVsENKOjwnGqQxS269qHlwYRgu3CYSnOPOnQvmaLVash5ZMy7IKXLdRkPIXOCJGos7Fjc+N5ajo6Osdnh4KNu6de7O8c7OTlY7ODiQbff392V91qKBcYq7tt18qlAYNw4XNuPWb+Q+4/p2dbUm3bhnEcRX4rk4zVCpeeTWkVq77py6ECZXV/f7wWAg215eXsp6t9uVdTXuyLtBSv5eqq4tNw63LtyzS11z/X5ftnUhUW6uSvhdC1UrZZ5Cm6Ylet8tsZZKPEdKzV8kaNIFcU6Cv9gCAAAAAKrGxhYAAAAAUDU2tgAAAACAqrGxBQAAAABUjY0tAAAAAKBqE6ciP3/+XNY/++yziT9sFmlxs0hznpcENsclH6oEUpc465J/XUqoOg8uQdalxc6SS8SMJBdHk+9UsmQ0pdp9pkuhVSLnNCW9jhy3BtxnKpH1/C7qPLhxuHPmxqISQV3i8uvXr90QZ8olvbpjVtx15OoudVWJpqyra8YdSzS5WPUdTaeMHHs0GRxx7nodDodZzd17ounwqu76dsnKLjFYjUUdi2v7rvaRxHF37JubmxPXNzY2ZFuXrHx+fi7rKhn/9PRUto3c96Lm9br98z//c1n/6U9/mtVevHgxtXHM07t3ZI9Raj9y38c5i3H/4R/+4df+HP5iCwAAAACoGhtbAAAAAEDV2NgCAAAAAKrGxhYAAAAAUDU2tgAAAACAqi3cTjM2GAAAAACAKeMvtgAAAACAqrGxBQAAAABUjY0tAAAAAKBqbGwBAAAAAFVjYwsAAAAAqBobWwAAAABA1djYAgAAAACqxsYWAAAAAFA1NrYAAAAAgKr9f90/2ev6y7vDAAAAAElFTkSuQmCC",
>>>>>>> 14c8f5b7
      "text/plain": [
       "<Figure size 1200x500 with 10 Axes>"
      ]
     },
     "metadata": {},
     "output_type": "display_data"
    }
   ],
   "source": [
    "# Get one batch from train_loader\n",
    "batch = next(iter(train_loader))\n",
    "images, labels = batch  # Unpack batch\n",
    "\n",
    "# # Denormalize for visualization\n",
    "mean = torch.tensor([0.5, 0.5, 0.5]).view(3, 1, 1)  # Shape (C, 1, 1)\n",
    "std = torch.tensor([0.5, 0.5, 0.5]).view(3, 1, 1)\n",
    "\n",
    "# Convert images back to [0, 1] range for visualization\n",
    "images = images * std + mean  \n",
    "images = torch.clamp(images, 0, 1)  # Ensure values stay in range\n",
    "\n",
    "# Plot some images\n",
    "fig, axes = plt.subplots(2, 5, figsize=(12, 5))  # Grid 2x5\n",
    "for i, ax in enumerate(axes.flat):\n",
    "    img = images[i].permute(1, 2, 0).cpu().numpy()  # Convert (C, H, W) → (H, W, C)\n",
    "    ax.imshow(img)\n",
    "    ax.axis(\"off\")\n",
    "\n",
    "plt.show()"
   ]
  },
  {
   "cell_type": "markdown",
   "metadata": {},
   "source": [
    "# Training"
   ]
  },
  {
   "cell_type": "markdown",
   "metadata": {},
   "source": [
    "## Parameters"
   ]
  },
  {
   "cell_type": "code",
   "execution_count": 28,
   "metadata": {},
   "outputs": [
    {
     "name": "stdout",
     "output_type": "stream",
     "text": [
      "Counts per class: Counter({43: 53075, 30: 46026, 49: 39203, 27: 33484, 50: 24608, 46: 15406, 19: 12885, 6: 12614, 16: 12182, 47: 11789, 14: 10401, 13: 10360, 28: 10213, 12: 9509, 18: 9401, 11: 9366, 15: 8006, 17: 7886, 44: 7814, 29: 7754, 48: 7705, 10: 6689, 9: 6208, 4: 6183, 5: 6106, 45: 5866, 8: 5754, 7: 5662, 25: 4693, 0: 4252, 32: 3494, 3: 2795, 1: 2639, 2: 2566, 41: 2330, 36: 2181, 38: 2026, 42: 1643, 31: 1214, 37: 1085, 40: 993, 35: 852, 39: 849, 24: 779, 22: 769, 34: 399, 21: 359, 20: 228, 33: 147, 26: 99, 23: 80})\n"
     ]
    },
    {
     "data": {
      "image/png": "iVBORw0KGgoAAAANSUhEUgAAA90AAAGGCAYAAABmGOKbAAAAOXRFWHRTb2Z0d2FyZQBNYXRwbG90bGliIHZlcnNpb24zLjkuMiwgaHR0cHM6Ly9tYXRwbG90bGliLm9yZy8hTgPZAAAACXBIWXMAAA9hAAAPYQGoP6dpAABSEElEQVR4nO3de1hVZfr/8c+OwwYRtiICkqhkiAe0jMrQEhkVI09N9bOiL2kHcsJDjjqVWUmNSmOmlqamU+k3M5qZsnGsSEqkcZBElDyO5eQBS7SUg5puCNfvj76uaQsoEpsN+H5d17qu9vPca697P5AP937WwWIYhiEAAAAAAFDnrnB1AgAAAAAANFUU3QAAAAAAOAlFNwAAAAAATkLRDQAAAACAk1B0AwAAAADgJBTdAAAAAAA4CUU3AAAAAABOQtENAAAAAICTUHQDAAAAAOAkFN1APdu2bZseeOABhYWFycvLS82bN9d1112nWbNm6fjx42Zcv3791K9fP9clWg2LxVLlFhAQ4OrUGpz9+/fLYrFo2bJlrk4FAPArNNa5u6KiQi1atFB8fHylvrlz58pisejee++t1PfHP/5RFotF27Ztq/Gx1q9fL4vFovXr119ynufmy9mzZ1809qOPPlJKSsolHwNwJXdXJwBcTpYuXark5GRFREToD3/4g7p27ary8nJt3rxZixcv1saNG7Vq1SpXp3lRd911lyZNmuTQ5uHh4aJsGq42bdpo48aN6tixo6tTAQDUUmOeu93c3HTLLbdo/fr1+umnn+Tu/t8//devXy8fHx9lZmZW2m/9+vVq1aqVunfvXuNjXXfdddq4caO6du1aJ7lX56OPPtKrr75K4Y1GhaIbqCcbN27Uo48+qoEDB+qDDz6Q1Wo1+wYOHKhJkyYpPT3dhRnWXFBQkG666aYax58+fVre3t5OzKhhslqtlzROAICGpSnM3bGxsVqzZo02b95szklnz57VP//5Tz366KOaPXu2du/erS5dukiSysrKtHHjRt12222yWCw1Po6fnx9zHlANTi8H6snMmTNlsVi0ZMkSh0n7HE9PTw0bNuyC7/Hcc8+pV69e8vf3l5+fn6677jq9/vrrMgzDIW7dunXq16+fWrVqJW9vb7Vr10533nmnfvzxRzNm0aJFuuaaa9S8eXP5+vqqc+fOeuqpp3715+zQoYOGDBmi999/Xz179pSXl5eee+45SVJhYaFGjx6ttm3bytPTU2FhYXruuef0008/ObzHd999pxEjRsjX11c2m0133323cnJyKp2qXd1pfKNGjVKHDh0c2srKyjR9+nR17txZVqtVrVu31gMPPKDvv/++yvzT09N13XXXydvbW507d9Ybb7xR6TjffvutHnnkEYWGhsrT01MhISG66667dOTIEUnVn17+9ddfKyEhQYGBgbJarerSpYteffVVh5izZ89q+vTpioiIkLe3t1q0aKEePXro5ZdfvtDwAwDqUFOYu2NjYyXJ4bTvL7/8UkVFRXrkkUfUpk0bh9XuL774QqdPnzb3k6TNmzdr2LBh8vf3l5eXl3r27Km//OUvDsep7vTypUuXqlOnTrJareratatWrlxZ5Tx9zpw5cxQWFqbmzZsrOjpaOTk5Zt+oUaPM+fKXl7jt379fkvTXv/5VvXr1ks1mU7NmzXTVVVfpwQcfvOD4APWBlW6gHlRUVGjdunWKiopSaGhord9n//79Gj16tNq1aydJysnJ0bhx4/Ttt9/q2WefNWMGDx6sW265RW+88YZatGihb7/9Vunp6SorK1OzZs2Ulpam5ORkjRs3TrNnz9YVV1yhvXv3ateuXTXKwzCMSoWym5ub+Y34li1btHv3bj399NMKCwuTj4+PCgsLdeONN+qKK67Qs88+q44dO2rjxo2aPn269u/frzfffFPSz6viAwYM0HfffafU1FR16tRJH374oe6+++5aj9vZs2c1fPhw/fOf/9Tjjz+u3r1768CBA5o2bZr69eunzZs3O6zEf/nll5o0aZKefPJJBQUF6c9//rMeeughXX311erbt6+knwvuG264QeXl5XrqqafUo0cPHTt2TJ988omKiooUFBRUZS67du1S79691a5dO7300ksKDg7WJ598ovHjx+uHH37QtGnTJEmzZs1SSkqKnn76afXt21fl5eX697//reLi4lqPAwCg5prK3H3NNdeoZcuWyszM1JNPPilJyszMVJs2bRQeHq6+fftq/fr1Sk5ONvuk/xbrmZmZuvXWW9WrVy8tXrxYNptNaWlpuvvuu/Xjjz9q1KhR1R57yZIlGj16tO68807NnTtXJSUleu6552S326uMf/XVV9W5c2fNmzdPkvTMM8/otttu0759+2Sz2fTMM8/o1KlT+tvf/qaNGzea+527nOvuu+/W3XffrZSUFHl5eenAgQNat27dRX5CQD0wADhdYWGhIcm45557arxPTEyMERMTU21/RUWFUV5ebjz//PNGq1atjLNnzxqGYRh/+9vfDElGfn5+tfuOHTvWaNGiRY1z+SVJVW5Lly41DMMw2rdvb7i5uRl79uxx2G/06NFG8+bNjQMHDji0z54925Bk7Ny50zAMw1i0aJEhyfj73//uEJeUlGRIMt58802zrboxGjlypNG+fXvz9TvvvGNIMt577z2HuNzcXEOSsXDhQrOtffv2hpeXl0Oep0+fNvz9/Y3Ro0ebbQ8++KDh4eFh7Nq1q9qx2rdvX6WcBw0aZLRt29YoKSlxiB07dqzh5eVlHD9+3DAMwxgyZIhx7bXXVvveAADnakpz9+233274+PgY5eXlhmEYxtChQ83PtXDhQqN169ZmLrGxsUZgYKC5b+fOnY2ePXua+54zZMgQo02bNkZFRYVhGIaRmZlpSDIyMzPNzxocHGz06tXLYb8DBw4YHh4eDvP0ufmye/fuxk8//WS2b9q0yZBkvPPOO2bbmDFjjKpKmHN/TxQXF1/q8ABOx+nlQCOybt06DRgwQDabTW5ubvLw8NCzzz6rY8eO6ejRo5Kka6+9Vp6ennrkkUe0fPlyffPNN5Xe58Ybb1RxcbHuvfde/f3vf9cPP/xwSXmMGDFCubm5Dtvtt99u9vfo0UOdOnVy2GfNmjWKjY1VSEiIfvrpJ3M7d0fVrKwsST9/o+7r61vpdL2EhIRLyvH8Y7do0UJDhw51OPa1116r4ODgSqfCXXvtteaKhCR5eXmpU6dOOnDggNn28ccfKzY21rwGribOnDmjzz77TL/97W/VrFkzh1xuu+02nTlzxjyN7sYbb9SXX36p5ORkffLJJyotLa315wcAuE5DmLtjY2N16tQp5ebmmtdzn7s8KyYmRt9//7127twpu92unJwcc5V77969+ve//6377rtPkirNW4cPH9aePXuqPOaePXtUWFioESNGOLS3a9dOffr0qXKfwYMHy83NzXzdo0cPSXKYf6tzww03SPr5b5S//OUv+vbbby+6D1BfKLqBehAQEKBmzZpp3759tX6PTZs2KS4uTtLP10f961//Um5urqZOnSrp59OyJaljx4769NNPFRgYqDFjxqhjx47q2LGjw7XAiYmJeuONN3TgwAHdeeedCgwMVK9evZSRkVGjXFq3bq3rr7/eYfvlI8PatGlTaZ8jR47oH//4hzw8PBy2bt26SZL5x8OxY8eqPDU7ODi4RrlV5ciRIyouLpanp2el4xcWFlb6w6VVq1aV3sNqtZpjLEnff/+92rZte0l5HDt2TD/99JPmz59fKY/bbrtN0n/HYcqUKZo9e7ZycnIUHx+vVq1aqX///tq8efOlfnwAQC00pbn7l6eKb926VcXFxYqJiZEkde3aVa1bt9b69euVk5PjcD33uXuUTJ48udK8de509OqK/2PHjklSlXN6dZdgnT//nruO/pfzb3X69u2rDz74QD/99JPuv/9+tW3bVpGRkXrnnXcuui/gbFzTDdQDNzc39e/fXx9//LEOHTp0ycWaJKWlpcnDw0Nr1qyRl5eX2f7BBx9Uir3lllt0yy23qKKiQps3b9b8+fM1YcIEBQUF6Z577pEkPfDAA3rggQd06tQpff7555o2bZqGDBmir776Su3bt6/1Z5VU5d1OAwIC1KNHD82YMaPKfUJCQiT9POFu2rSpUn9hYWGlNi8vL5WUlFRqP/8PgICAALVq1araO8z6+vpW2X4hrVu31qFDhy5pn5YtW8rNzU2JiYkaM2ZMlTFhYWGSJHd3d02cOFETJ05UcXGxPv30Uz311FMaNGiQCgoK1KxZs0vOGQBQc01p7o6MjDQLa6vVqqCgIHXu3Nns79u3rzIzM81C+VzRfe4L9SlTpuiOO+6o8r0jIiKqbD9XQJ8r3H+pqjm9LgwfPlzDhw83V+xTU1OVkJCgDh06KDo62inHBGqClW6gnkyZMkWGYSgpKUllZWWV+svLy/WPf/yj2v0tFovc3d0dTrs6ffq03nrrrWr3cXNzU69evcw7fW7ZsqVSjI+Pj+Lj4zV16lSVlZVp586dl/KxamzIkCHasWOHOnbsWGmV/PrrrzeL7tjYWJ04cUKrV6922H/lypWV3rNDhw766quvHG7IcuzYMWVnZ1c69rFjx1RRUVHlsav7g+FC4uPjlZmZWe1pdVVp1qyZYmNjtXXrVvXo0aPKXKpaZW/RooXuuusujRkzRsePHzfv0goAcK6mMndbLBbFxMQoOztbGRkZ5ir3OTExMcrKylJmZqZCQkLMS8QiIiIUHh6uL7/8sso56/rrr6/2i+uIiAgFBwdXusv5wYMHK83Tl6Imq99Wq1UxMTH605/+JEnaunVrrY8H1AVWuoF6Eh0drUWLFik5OVlRUVF69NFH1a1bN5WXl2vr1q1asmSJIiMjNXTo0Cr3Hzx4sObMmaOEhAQ98sgjOnbsmGbPnl3pESaLFy/WunXrNHjwYLVr105nzpwxH3c1YMAASVJSUpK8vb3Vp08ftWnTRoWFhUpNTZXNZjOviaprzz//vDIyMtS7d2+NHz9eEREROnPmjPbv36+PPvpIixcvVtu2bXX//fdr7ty5uv/++zVjxgyFh4fro48+0ieffFLpPRMTE/Xaa6/pf/7nf5SUlKRjx45p1qxZ8vPzc4i755579Pbbb+u2227TY489phtvvFEeHh46dOiQMjMzNXz4cP32t7+95M/z8ccfq2/fvnrqqafUvXt3FRcXKz09XRMnTnRYQfill19+WTfffLNuueUWPfroo+rQoYNOnDihvXv36h//+Id5l9WhQ4cqMjJS119/vVq3bq0DBw5o3rx5at++vcLDwy8pVwBA7TSluTs2NlZ/+9vftHbtWi1YsMChLyYmRseOHdPnn39e6R4qr732muLj4zVo0CCNGjVKV155pY4fP67du3dry5Yt+utf/1rl8a644go999xzGj16tO666y49+OCDKi4u1nPPPac2bdroiitqt/bXvXt3SdKf/vQnxcfHy83NTT169ND06dN16NAh9e/fX23btlVxcbFefvlleXh4VPqSAah3rr6TG3C5yc/PN0aOHGm0a9fO8PT0NHx8fIyePXsazz77rHH06FEzrqo7oL7xxhtGRESEYbVajauuuspITU01Xn/9dUOSsW/fPsMwDGPjxo3Gb3/7W6N9+/aG1Wo1WrVqZcTExBirV68232f58uVGbGysERQUZHh6ehohISHGiBEjjG3btl00f0nGmDFjqu1v3769MXjw4Cr7vv/+e2P8+PFGWFiY4eHhYfj7+xtRUVHG1KlTjZMnT5pxhw4dMu68806jefPmhq+vr3HnnXca2dnZle4Efu6zdOnSxfDy8jK6du1qvPvuu5XuXm4YhlFeXm7Mnj3buOaaawwvLy+jefPmRufOnY3Ro0cbX3/99UXzr+rnUVBQYDz44INGcHCw4eHhYY7jkSNHDMOo+u7l59offPBB48orrzQ8PDyM1q1bG7179zamT59uxrz00ktG7969jYCAAMPT09No166d8dBDDxn79++vbugBAE7S2OduwzCMXbt2mU8c2bFjh0Pf2bNnDX9/f4enkfzSl19+aYwYMcIIDAw0PDw8jODgYOM3v/mNsXjxYjPm/LuXn7NkyRLj6quvNjw9PY1OnToZb7zxhjF8+HCjZ8+eZsy5+fLFF1+sdGxJxrRp08zXdrvdePjhh43WrVsbFovFHMc1a9YY8fHxxpVXXml4enoagYGBxm233Wb885//rNH4AM5kMQzDcE25DwA1t3//foWFhenNN9+84DNBAQBAw1VcXKxOnTrp9ttv15IlS1ydDlAvOL0cAAAAQJ0rLCzUjBkzFBsbq1atWunAgQOaO3euTpw4occee8zV6QH1hqIbAAAAQJ2zWq3av3+/kpOTdfz4cTVr1kw33XSTFi9ebD4yFLgccHo5AAAAAABOwiPDAAAAAABwEopuAAAAAACchKIbAAAAAAAn4UZqdejs2bP67rvv5OvrK4vF4up0AACXEcMwdOLECYWEhOiKKy6f79SZewEArlLTuZeiuw599913Cg0NdXUaAIDLWEFBgdq2bevqNOoNcy8AwNUuNvdSdNchX19fST8Pup+fn4uzAQBcTkpLSxUaGmrORZcL5l4AgKvUdO6l6K5D505r8/PzY+IHALjE5XaKNXMvAMDVLjb3Xj4XfQEAAAAAUM8ougEAAAAAcBKKbgAAAAAAnISiGwAAAAAAJ6HoBgAAAADASSi6AQCAU3z++ecaOnSoQkJCZLFY9MEHH5h95eXleuKJJ9S9e3f5+PgoJCRE999/v7777jvXJQwAgBNQdAMAAKc4deqUrrnmGi1YsKBS348//qgtW7bomWee0ZYtW/T+++/rq6++0rBhw1yQKQAAzsNzugEAgFPEx8crPj6+yj6bzaaMjAyHtvnz5+vGG2/UwYMH1a5du/pIEQAAp2OlGwAANAglJSWyWCxq0aKFq1MBAKDOsNINAABc7syZM3ryySeVkJAgPz+/auPsdrvsdrv5urS0tD7SAwCg1ljpBgAALlVeXq577rlHZ8+e1cKFCy8Ym5qaKpvNZm6hoaH1lCUAALVD0Q0AAFymvLxcI0aM0L59+5SRkXHBVW5JmjJlikpKSsytoKCgnjIFAKB2OL0cANAgJS08XmX70mT/es4EznKu4P7666+VmZmpVq1aXXQfq9Uqq9VaD9kBjcBKS+W2BKP+8wBwQRTdAADAKU6ePKm9e/ear/ft26f8/Hz5+/srJCREd911l7Zs2aI1a9aooqJChYWFkiR/f395enq6Km0AAOoURTcAAHCKzZs3KzY21nw9ceJESdLIkSOVkpKi1atXS5KuvfZah/0yMzPVr1+/+koTAACnougGAABO0a9fPxlG9ae6XqgPAICmghupAQAAAADgJBTdAAAAAAA4CUU3AAAAAABOQtENAAAAAICTUHQDAAAAAOAkFN0AAAAAADgJRTcAAAAAAE5C0Q0AAAAAgJO4tOhOSUmRxWJx2IKDg81+wzCUkpKikJAQeXt7q1+/ftq5c6fDe9jtdo0bN04BAQHy8fHRsGHDdOjQIYeYoqIiJSYmymazyWazKTExUcXFxQ4xBw8e1NChQ+Xj46OAgACNHz9eZWVlTvvsAAAAAICmz+Ur3d26ddPhw4fNbfv27WbfrFmzNGfOHC1YsEC5ubkKDg7WwIEDdeLECTNmwoQJWrVqldLS0rRhwwadPHlSQ4YMUUVFhRmTkJCg/Px8paenKz09Xfn5+UpMTDT7KyoqNHjwYJ06dUobNmxQWlqa3nvvPU2aNKl+BgEAAAAA0CS5uzwBd3eH1e1zDMPQvHnzNHXqVN1xxx2SpOXLlysoKEgrV67U6NGjVVJSotdff11vvfWWBgwYIElasWKFQkND9emnn2rQoEHavXu30tPTlZOTo169ekmSli5dqujoaO3Zs0cRERFau3atdu3apYKCAoWEhEiSXnrpJY0aNUozZsyQn59fPY0GAAAAAKApcflK99dff62QkBCFhYXpnnvu0TfffCNJ2rdvnwoLCxUXF2fGWq1WxcTEKDs7W5KUl5en8vJyh5iQkBBFRkaaMRs3bpTNZjMLbkm66aabZLPZHGIiIyPNgluSBg0aJLvdrry8POd9eAAAAABAk+bSle5evXrpf//3f9WpUycdOXJE06dPV+/evbVz504VFhZKkoKCghz2CQoK0oEDByRJhYWF8vT0VMuWLSvFnNu/sLBQgYGBlY4dGBjoEHP+cVq2bClPT08zpip2u112u918XVpaWtOPDgAAAAC4DLi06I6Pjzf/u3v37oqOjlbHjh21fPly3XTTTZIki8XisI9hGJXaznd+TFXxtYk5X2pqqp577rkL5gIAAAAAuHy5/PTyX/Lx8VH37t319ddfm9d5n7/SfPToUXNVOjg4WGVlZSoqKrpgzJEjRyod6/vvv3eIOf84RUVFKi8vr7QC/ktTpkxRSUmJuRUUFFziJwYAAAAANGUNqui22+3avXu32rRpo7CwMAUHBysjI8PsLysrU1ZWlnr37i1JioqKkoeHh0PM4cOHtWPHDjMmOjpaJSUl2rRpkxnzxRdfqKSkxCFmx44dOnz4sBmzdu1aWa1WRUVFVZuv1WqVn5+fwwYAAAAAwDkuPb188uTJGjp0qNq1a6ejR49q+vTpKi0t1ciRI2WxWDRhwgTNnDlT4eHhCg8P18yZM9WsWTMlJCRIkmw2mx566CFNmjRJrVq1kr+/vyZPnqzu3bubdzPv0qWLbr31ViUlJem1116TJD3yyCMaMmSIIiIiJElxcXHq2rWrEhMT9eKLL+r48eOaPHmykpKSKKQBAAAAALXm0qL70KFDuvfee/XDDz+odevWuummm5STk6P27dtLkh5//HGdPn1aycnJKioqUq9evbR27Vr5+vqa7zF37ly5u7trxIgROn36tPr3769ly5bJzc3NjHn77bc1fvx48y7nw4YN04IFC8x+Nzc3ffjhh0pOTlafPn3k7e2thIQEzZ49u55GAgAAAADQFFkMwzBcnURTUVpaKpvNppKSElbIAeBXSlp4vMr2pcn+9ZxJ43C5zkGX6+cGJEkrq7jhbwJ/2gP1paZzUIO6phsAAAAAgKaEohsAAAAAACeh6AYAAAAAwEkougEAAAAAcBKKbgAAAAAAnISiGwAAAAAAJ6HoBgAAAADASSi6AQAAAABwEopuAAAAAACchKIbAAAAAAAnoegGAAAAAMBJKLoBAAAAAHASim4AAAAAAJyEohsAAAAAACeh6AYAAAAAwEkougEAAAAAcBJ3VycAAA1R0sLjVbYvTfav50wAAADQmLHSDQAAAACAk1B0AwAAAADgJBTdAADAKT7//HMNHTpUISEhslgs+uCDDxz6DcNQSkqKQkJC5O3trX79+mnnzp2uSRYAACeh6AYAAE5x6tQpXXPNNVqwYEGV/bNmzdKcOXO0YMEC5ebmKjg4WAMHDtSJEyfqOVMAAJyHG6kBAACniI+PV3x8fJV9hmFo3rx5mjp1qu644w5J0vLlyxUUFKSVK1dq9OjR9ZkqAABOw0o3AACod/v27VNhYaHi4uLMNqvVqpiYGGVnZ7swMwAA6hYr3QAAoN4VFhZKkoKCghzag4KCdODAgWr3s9vtstvt5uvS0lLnJAgAQB1hpRsAALiMxWJxeG0YRqW2X0pNTZXNZjO30NBQZ6cIAMCvQtENAADqXXBwsKT/rnifc/To0Uqr3780ZcoUlZSUmFtBQYFT8wQA4Nei6AYAAPUuLCxMwcHBysjIMNvKysqUlZWl3r17V7uf1WqVn5+fwwYAQEPGNd0AAMApTp48qb1795qv9+3bp/z8fPn7+6tdu3aaMGGCZs6cqfDwcIWHh2vmzJlq1qyZEhISXJg1AAB1i6IbAAA4xebNmxUbG2u+njhxoiRp5MiRWrZsmR5//HGdPn1aycnJKioqUq9evbR27Vr5+vq6KmUAAOocRTcAAHCKfv36yTCMavstFotSUlKUkpJSf0kBAFDPuKYbAAAAAAAnoegGAAAAAMBJKLoBAAAAAHASrukGAAAA8F8rLVW3J1R/jwYA1WOlGwAAAAAAJ6HoBgAAAADASSi6AQAAAABwEopuAAAAAACchKIbAAAAAAAnoegGAAAAAMBJKLoBAAAAAHASim4AAAAAAJyEohsAAAAAACeh6AYAAAAAwEkaTNGdmpoqi8WiCRMmmG2GYSglJUUhISHy9vZWv379tHPnTof97Ha7xo0bp4CAAPn4+GjYsGE6dOiQQ0xRUZESExNls9lks9mUmJio4uJih5iDBw9q6NCh8vHxUUBAgMaPH6+ysjJnfVwAAAAAwGWgQRTdubm5WrJkiXr06OHQPmvWLM2ZM0cLFixQbm6ugoODNXDgQJ04ccKMmTBhglatWqW0tDRt2LBBJ0+e1JAhQ1RRUWHGJCQkKD8/X+np6UpPT1d+fr4SExPN/oqKCg0ePFinTp3Shg0blJaWpvfee0+TJk1y/ocHAAAAADRZLi+6T548qfvuu09Lly5Vy5YtzXbDMDRv3jxNnTpVd9xxhyIjI7V8+XL9+OOPWrlypSSppKREr7/+ul566SUNGDBAPXv21IoVK7R9+3Z9+umnkqTdu3crPT1df/7znxUdHa3o6GgtXbpUa9as0Z49eyRJa9eu1a5du7RixQr17NlTAwYM0EsvvaSlS5eqtLS0/gcFAAAAANAkuLzoHjNmjAYPHqwBAwY4tO/bt0+FhYWKi4sz26xWq2JiYpSdnS1JysvLU3l5uUNMSEiIIiMjzZiNGzfKZrOpV69eZsxNN90km83mEBMZGamQkBAzZtCgQbLb7crLy6v7Dw0AAAAAuCy4u/LgaWlp2rJli3Jzcyv1FRYWSpKCgoIc2oOCgnTgwAEzxtPT02GF/FzMuf0LCwsVGBhY6f0DAwMdYs4/TsuWLeXp6WnGVMVut8tut5uvWRUHAAAAAPySy1a6CwoK9Nhjj2nFihXy8vKqNs5isTi8NgyjUtv5zo+pKr42MedLTU01b85ms9kUGhp6wbwAAAAAAJcXlxXdeXl5Onr0qKKiouTu7i53d3dlZWXplVdekbu7u7nyfP5K89GjR82+4OBglZWVqaio6IIxR44cqXT877//3iHm/OMUFRWpvLy80gr4L02ZMkUlJSXmVlBQcImjAAAAAABoylxWdPfv31/bt29Xfn6+uV1//fW67777lJ+fr6uuukrBwcHKyMgw9ykrK1NWVpZ69+4tSYqKipKHh4dDzOHDh7Vjxw4zJjo6WiUlJdq0aZMZ88UXX6ikpMQhZseOHTp8+LAZs3btWlmtVkVFRVX7GaxWq/z8/Bw2AAAAAADOcdk13b6+voqMjHRo8/HxUatWrcz2CRMmaObMmQoPD1d4eLhmzpypZs2aKSEhQZJks9n00EMPadKkSWrVqpX8/f01efJkde/e3bwxW5cuXXTrrbcqKSlJr732miTpkUce0ZAhQxQRESFJiouLU9euXZWYmKgXX3xRx48f1+TJk5WUlEQhDQAAAACoNZfeSO1iHn/8cZ0+fVrJyckqKipSr169tHbtWvn6+poxc+fOlbu7u0aMGKHTp0+rf//+WrZsmdzc3MyYt99+W+PHjzfvcj5s2DAtWLDA7Hdzc9OHH36o5ORk9enTR97e3kpISNDs2bPr78MCABq1pIXHq2xfmuxfz5kAAICGpEEV3evXr3d4bbFYlJKSopSUlGr38fLy0vz58zV//vxqY/z9/bVixYoLHrtdu3Zas2bNpaQLAAAAAMAFufw53QAAAAAANFUU3QAAAAAAOAlFNwAAAAAATkLRDQAAAACAk1B0AwAAAADgJBTdAAAAAAA4CUU3AAAAAABOQtENAAAAAICTUHQDAAAAAOAkFN0AAAAAADgJRTcAAAAAAE5C0Q0AAAAAgJNQdAMAAAAA4CQU3QAAwCV++uknPf300woLC5O3t7euuuoqPf/88zp79qyrUwMAoM64uzoBAABwefrTn/6kxYsXa/ny5erWrZs2b96sBx54QDabTY899pir0wMAoE5QdAMAAJfYuHGjhg8frsGDB0uSOnTooHfeeUebN292cWYAANQdTi8HAAAucfPNN+uzzz7TV199JUn68ssvtWHDBt12220uzgwAgLrDSjcAAHCJJ554QiUlJercubPc3NxUUVGhGTNm6N577612H7vdLrvdbr4uLS2tj1QBAKg1VroBAIBLvPvuu1qxYoVWrlypLVu2aPny5Zo9e7aWL19e7T6pqamy2WzmFhoaWo8ZAwBw6Si6AQCAS/zhD3/Qk08+qXvuuUfdu3dXYmKifv/73ys1NbXafaZMmaKSkhJzKygoqMeMAQC4dJxeDgAAXOLHH3/UFVc4fv/v5uZ2wUeGWa1WWa1WZ6cGAECdoegGAAAuMXToUM2YMUPt2rVTt27dtHXrVs2ZM0cPPvigq1MDAKDOUHQDAACXmD9/vp555hklJyfr6NGjCgkJ0ejRo/Xss8+6OjUAAOoMRTcAAHAJX19fzZs3T/PmzXN1KgAAOA03UgMAAAAAwEkougEAAAAAcBKKbgAAAAAAnISiGwAAAAAAJ6HoBgAAAADASSi6AQAAAABwEh4ZBqDRSlp4vMr2pcn+9ZwJAAAAUDVWugEAAAAAcBKKbgAAAAAAnISiGwAAAAAAJ6HoBgAAAADASSi6AQAAAABwEopuAAAAAACchKIbAAAAAAAnoegGAAAAAMBJKLoBAIDJzc1NR48erdR+7Ngxubm5uSAjAAAaN4puAABgMgyjyna73S5PT896zgYAgMbP3dUJAAAA13vllVckSRaLRX/+85/VvHlzs6+iokKff/65Onfu7Kr0AABotGpVdF911VXKzc1Vq1atHNqLi4t13XXX6ZtvvqmT5AAAQP2YO3eupJ9XuhcvXuxwKrmnp6c6dOigxYsXuyo9AAAarVoV3fv371dFRUWldrvdrm+//fZXJwUAAOrXvn37JEmxsbF6//331bJlSxdnBABA03BJ13SvXr1aq1evliR98skn5uvVq1dr1apV+uMf/6gOHTrU+P0WLVqkHj16yM/PT35+foqOjtbHH39s9huGoZSUFIWEhMjb21v9+vXTzp07Hd7Dbrdr3LhxCggIkI+Pj4YNG6ZDhw45xBQVFSkxMVE2m002m02JiYkqLi52iDl48KCGDh0qHx8fBQQEaPz48SorK7uU4QEAoNHLzMyk4AYAoA5d0kr37bffLunn671Gjhzp0Ofh4aEOHTropZdeqvH7tW3bVi+88IKuvvpqSdLy5cs1fPhwbd26Vd26ddOsWbM0Z84cLVu2TJ06ddL06dM1cOBA7dmzR76+vpKkCRMm6B//+IfS0tLUqlUrTZo0SUOGDFFeXp55alxCQoIOHTqk9PR0SdIjjzyixMRE/eMf/5D087VqgwcPVuvWrbVhwwYdO3ZMI0eOlGEYmj9//qUMEQAAjVpFRYWWLVumzz77TEePHtXZs2cd+tetW+eizAAAaJwuqeg+N/GGhYUpNzdXAQEBv+rgQ4cOdXg9Y8YMLVq0SDk5OeratavmzZunqVOn6o477pD0c1EeFBSklStXavTo0SopKdHrr7+ut956SwMGDJAkrVixQqGhofr00081aNAg7d69W+np6crJyVGvXr0kSUuXLlV0dLT27NmjiIgIrV27Vrt27VJBQYFCQkIkSS+99JJGjRqlGTNmyM/P71d9TgAAGovHHntMy5Yt0+DBgxUZGSmLxeLqlAAAaNRqdU33ueu+6lJFRYX++te/6tSpU4qOjta+fftUWFiouLg4M8ZqtSomJkbZ2dkaPXq08vLyVF5e7hATEhKiyMhIZWdna9CgQdq4caNsNptZcEvSTTfdJJvNpuzsbEVERGjjxo2KjIw0C25JGjRokOx2u/Ly8hQbG1vnnxcAgIYoLS1Nf/nLX3Tbbbe5OhUAAJqEWj8y7LPPPqv21LM33nijxu+zfft2RUdH68yZM2revLlWrVqlrl27Kjs7W5IUFBTkEB8UFKQDBw5IkgoLC+Xp6Vnp2rOgoCAVFhaaMYGBgZWOGxgY6BBz/nFatmwpT09PM6YqdrtddrvdfF1aWlrTjw0AQIPk6elpXvYFAAB+vUu6kdo5zz33nOLi4vTZZ5/phx9+UFFRkcN2KSIiIpSfn6+cnBw9+uijGjlypHbt2mX2n39am2EYFz3V7fyYquJrE3O+1NRU8+ZsNptNoaGhF8wLAICGbtKkSXr55ZdlGIarUwEAoEmo1Ur34sWLtWzZMiUmJv7qBH75jfr111+v3Nxcvfzyy3riiSck/bwK3aZNGzP+6NGj5qp0cHCwysrKVFRU5LDaffToUfXu3duMOXLkSKXjfv/99w7v88UXXzj0FxUVqby8vNIK+C9NmTJFEydONF+XlpZSeAMAGp1z9045Z926dfr444/VrVs3eXh4OPS9//779ZkaAACNXq1WusvKysyitq4ZhiG73a6wsDAFBwcrIyPD4bhZWVnmsaOiouTh4eEQc/jwYe3YscOMiY6OVklJiTZt2mTGfPHFFyopKXGI2bFjhw4fPmzGrF27VlarVVFRUdXmarVazcedndsAAGhsfnnWls1m029/+1vFxMQoICCgUh8AALg0tVrpfvjhh7Vy5Uo988wzv+rgTz31lOLj4xUaGqoTJ04oLS1N69evV3p6uiwWiyZMmKCZM2cqPDxc4eHhmjlzppo1a6aEhARJP/+R8NBDD2nSpElq1aqV/P39NXnyZHXv3t28m3mXLl106623KikpSa+99pqknx8ZNmTIEEVEREiS4uLi1LVrVyUmJurFF1/U8ePHNXnyZCUlJVFIAwCavDfffNPVKQAA0GTVqug+c+aMlixZok8//VQ9evSodOrZnDlzavQ+R44cUWJiog4fPiybzaYePXooPT1dAwcOlCQ9/vjjOn36tJKTk1VUVKRevXpp7dq15jO6JWnu3Llyd3fXiBEjdPr0afXv31/Lli0zn9EtSW+//bbGjx9v3uV82LBhWrBggdnv5uamDz/8UMnJyerTp4+8vb2VkJCg2bNn12Z4AAAAAACQVMuie9u2bbr22mslSTt27HDou5Tneb7++usX7LdYLEpJSVFKSkq1MV5eXpo/f77mz59fbYy/v79WrFhxwWO1a9dOa9asuWAMAABNXc+ePaucyy0Wi7y8vHT11Vdr1KhRPE4TAIAaqlXRnZmZWdd5AACABuDWW2/VokWL1L17d914440yDEObN2/Wtm3bNGrUKO3atUsDBgzQ+++/r+HDh7s6XQC4uJXVLAom8JQG1I9aP6cbAAA0PT/88IMmTZpU6b4t06dP14EDB7R27VpNmzZNf/zjHym6AQCogVoV3bGxsRc8jXzdunW1TggAALjOX/7yF+Xl5VVqv+eeexQVFaWlS5fq3nvvrfH9WwAAuNzVqug+dz33OeXl5crPz9eOHTs0cuTIusgLAAC4gJeXl7Kzs3X11Vc7tGdnZ8vLy0uSdPbsWVmtVlekBwBAo1Oronvu3LlVtqekpOjkyZO/KiEAAOA648aN0+9+9zvl5eXphhtukMVi0aZNm/TnP/9ZTz31lCTpk08+Uc+ePV2cKQAAjUOdXtP9P//zP7rxxht51BYAAI3U008/rbCwMC1YsEBvvfWWJCkiIkJLly5VQkKCJOl3v/udHn30UVemCQBAo1GnRffGjRvNU88AAEDjdN999+m+++6rtt/b27seswEAoHGrVdF9xx13OLw2DEOHDx/W5s2bK93tFAAAoDrffvutnnjiCX388cc6ffq0OnXqpNdff11RUVGuTg0AgDpRq6LbZrM5vL7iiisUERGh559/XnFxcXWSGAAAqB/+/v766quvFBAQoJYtW17wCSXHjx+vs+MWFRWpT58+io2N1ccff6zAwED95z//UYsWLersGAAAuFqtiu4333yzrvMAAAAuMnfuXPn6+kqS5s2bV2/H/dOf/qTQ0FCHvys6dOhQb8cHAKA+/KpruvPy8rR7925ZLBZ17dqVO5kCANAI/fJxn/X56M/Vq1dr0KBB+n//7/8pKytLV155pZKTk5WUlFRvOQAA4Gy1KrqPHj2qe+65R+vXr1eLFi1kGIZKSkoUGxurtLQ0tW7duq7zBAAA9eQ///mP3nzzTf3nP//Ryy+/rMDAQKWnpys0NFTdunWrs+N88803WrRokSZOnKinnnpKmzZt0vjx42W1WnX//fdXuY/dbpfdbjdfl5aW1lk+AAA4wxW12WncuHEqLS3Vzp07dfz4cRUVFWnHjh0qLS3V+PHj6zpHAABQT7KystS9e3d98cUXev/993Xy5ElJ0rZt2zRt2rQ6PdbZs2d13XXXaebMmerZs6dGjx6tpKQkLVq0qNp9UlNTZbPZzC00NLROcwIAoK7VquhOT0/XokWL1KVLF7Ota9euevXVV/Xxxx/XWXIAAKB+Pfnkk5o+fboyMjLk6elptsfGxmrjxo11eqw2bdqoa9euDm1dunTRwYMHq91nypQpKikpMbeCgoI6zQkAgLpWq9PLz549Kw8Pj0rtHh4eOnv27K9OCgAAuMb27du1cuXKSu2tW7fWsWPH6vRYffr00Z49exzavvrqK7Vv377afaxWq6xWa53mAQCAM9Vqpfs3v/mNHnvsMX333Xdm27fffqvf//736t+/f50lBwAA6leLFi10+PDhSu1bt27VlVdeWafH+v3vf6+cnBzNnDlTe/fu1cqVK7VkyRKNGTOmTo8DAIAr1aroXrBggU6cOKEOHTqoY8eOuvrqqxUWFqYTJ05o/vz5dZ0jAACoJwkJCXriiSdUWFgoi8Wis2fP6l//+pcmT55c7c3NauuGG27QqlWr9M477ygyMlJ//OMfNW/ePN133311ehwAAFypVqeXh4aGasuWLcrIyNC///1vGYahrl27asCAAXWdHwAAqAd79+7V1VdfrRkzZuiBBx7QlVdeac7vFRUVSkhI0NNPP13nxx0yZIiGDBlS5+8LAEBDcUlF97p16zR27Fjl5OTIz89PAwcO1MCBAyVJJSUl6tatmxYvXqxbbrnFKckCAADn6NSpk6688krFxsaqf//+ev7557VlyxadPXtWPXv2VHh4uKtTBACgUbqkonvevHlKSkqSn59fpT6bzabRo0drzpw5FN0AADQyWVlZysrK0vr16zV27FidOXNG7dq1029+8xuVlZWpWbNmdX5NNwAAl4NLuqb7yy+/1K233lptf1xcnPLy8n51UgAAoH7dcsstevrpp/Xpp5+quLhYmZmZeuCBB7Rv3z498sgjateunSIiIlydJgAAjc4lrXQfOXKkykeFmW/m7q7vv//+VycFAABcx8PDQ3379tUNN9yg6OhoffLJJ1q6dKn27t3r6tQAAGh0Lmml+8orr9T27dur7d+2bZvatGnzq5MCAAD178yZM1q3bp2eeeYZ3XLLLWrZsqXGjx+vkydPatGiRTp48KCrUwQAoNG5pJXu2267Tc8++6zi4+Pl5eXl0Hf69GlNmzaNO5ACAFCFpIXHq2xfmuxfz5lULSYmRrm5uerYsaP69u2rcePGKSYmRkFBQa5ODQCARu2Siu6nn35a77//vjp16qSxY8cqIiJCFotFu3fv1quvvqqKigpNnTrVWbkCAAAnyc7OVps2bRQbG6t+/fqpb9++CggIcHVaAAA0epdUdAcFBSk7O1uPPvqopkyZIsMwJEkWi0WDBg3SwoUL+UYcAIBGqLi4WP/85z+1fv16/elPf9K9996rTp06KSYmRv369VNMTIxat27t6jQBAGh0LqnolqT27dvro48+UlFRkfbu3SvDMBQeHq6WLVs6Iz8AAFAPfHx8dOutt5pPKTlx4oQ2bNigzMxMzZo1S/fdd5/Cw8O1Y8cOF2cKAEDjcslF9zktW7bUDTfcUJe5AACABsLHx0f+/v7y9/dXy5Yt5e7urt27d7s6LQAAGp1aF90AAKDpOHv2rDZv3qz169crMzNT//rXv3Tq1CldeeWVio2N1auvvqrY2FhXpwkAQKND0Q0AANSiRQudOnVKbdq0Ub9+/TRnzhzFxsaqY8eOrk4NAIBGjaIbAADoxRdfVGxsrDp16uTqVAAAaFIougEAgEaPHu3qFAAAaJKucHUCAAAAAAA0VRTdAAAAAAA4CUU3AAAAAABOQtENAAAAAICTUHQDAAAAAOAkFN0AAAAAADgJRTcAAAAAAE5C0Q0AAAAAgJNQdAMAAAAA4CQU3QAAAAAAOAlFNwAAAAAATkLRDQAAAACAk7i06E5NTdUNN9wgX19fBQYG6vbbb9eePXscYgzDUEpKikJCQuTt7a1+/fpp586dDjF2u13jxo1TQECAfHx8NGzYMB06dMghpqioSImJibLZbLLZbEpMTFRxcbFDzMGDBzV06FD5+PgoICBA48ePV1lZmVM+OwAAAACg6XNp0Z2VlaUxY8YoJydHGRkZ+umnnxQXF6dTp06ZMbNmzdKcOXO0YMEC5ebmKjg4WAMHDtSJEyfMmAkTJmjVqlVKS0vThg0bdPLkSQ0ZMkQVFRVmTEJCgvLz85Wenq709HTl5+crMTHR7K+oqNDgwYN16tQpbdiwQWlpaXrvvfc0adKk+hkMAAAAAECT4+7Kg6enpzu8fvPNNxUYGKi8vDz17dtXhmFo3rx5mjp1qu644w5J0vLlyxUUFKSVK1dq9OjRKikp0euvv6633npLAwYMkCStWLFCoaGh+vTTTzVo0CDt3r1b6enpysnJUa9evSRJS5cuVXR0tPbs2aOIiAitXbtWu3btUkFBgUJCQiRJL730kkaNGqUZM2bIz8+vHkcGAAAAANAUNKhruktKSiRJ/v7+kqR9+/apsLBQcXFxZozValVMTIyys7MlSXl5eSovL3eICQkJUWRkpBmzceNG2Ww2s+CWpJtuukk2m80hJjIy0iy4JWnQoEGy2+3Ky8tz0icGAAAAADRlLl3p/iXDMDRx4kTdfPPNioyMlCQVFhZKkoKCghxig4KCdODAATPG09NTLVu2rBRzbv/CwkIFBgZWOmZgYKBDzPnHadmypTw9Pc2Y89ntdtntdvN1aWlpjT8vAAAAAKDpazAr3WPHjtW2bdv0zjvvVOqzWCwOrw3DqNR2vvNjqoqvTcwvpaammjdms9lsCg0NvWBOAAAAAIDLS4MouseNG6fVq1crMzNTbdu2NduDg4MlqdJK89GjR81V6eDgYJWVlamoqOiCMUeOHKl03O+//94h5vzjFBUVqby8vNIK+DlTpkxRSUmJuRUUFFzKxwYAAAAANHEuLboNw9DYsWP1/vvva926dQoLC3PoDwsLU3BwsDIyMsy2srIyZWVlqXfv3pKkqKgoeXh4OMQcPnxYO3bsMGOio6NVUlKiTZs2mTFffPGFSkpKHGJ27Nihw4cPmzFr166V1WpVVFRUlflbrVb5+fk5bAAAAAAAnOPSa7rHjBmjlStX6u9//7t8fX3NlWabzSZvb29ZLBZNmDBBM2fOVHh4uMLDwzVz5kw1a9ZMCQkJZuxDDz2kSZMmqVWrVvL399fkyZPVvXt3827mXbp00a233qqkpCS99tprkqRHHnlEQ4YMUUREhCQpLi5OXbt2VWJiol588UUdP35ckydPVlJSEsU0AAAAAKBWXFp0L1q0SJLUr18/h/Y333xTo0aNkiQ9/vjjOn36tJKTk1VUVKRevXpp7dq18vX1NePnzp0rd3d3jRgxQqdPn1b//v21bNkyubm5mTFvv/22xo8fb97lfNiwYVqwYIHZ7+bmpg8//FDJycnq06ePvL29lZCQoNmzZzvp0wMAAAAAmjqXFt2GYVw0xmKxKCUlRSkpKdXGeHl5af78+Zo/f361Mf7+/lqxYsUFj9WuXTutWbPmojkBAAAAAFATDeJGagAAAAAANEUU3QAAoEFITU017+cCNBkrLVVvAC4bFN0AAMDlcnNztWTJEvXo0cPVqQAAUKcougEAgEudPHlS9913n5YuXaqWLVu6Oh0AAOoURTcAAHCpMWPGaPDgweajPgEAaEpcevdyAABweUtLS9OWLVuUm5tbo3i73S673W6+Li0tdVZqAADUCVa6AQCASxQUFOixxx7TihUr5OXlVaN9UlNTZbPZzC00NNTJWQIA8OtQdAMAAJfIy8vT0aNHFRUVJXd3d7m7uysrK0uvvPKK3N3dVVFRUWmfKVOmqKSkxNwKCgpckDkAADXH6eUAAMAl+vfvr+3btzu0PfDAA+rcubOeeOIJubm5VdrHarXKarXWV4oAAPxqFN0AAMAlfH19FRkZ6dDm4+OjVq1aVWoHAKCx4vRyAAAAAACchJVuAADQYKxfv97VKQAAUKdY6QYAAAAAwEkougEAAAAAcBKKbgAAAAAAnISiGwAAAAAAJ6HoBgAAAADASSi6AQAAAABwEopuAAAAAACchOd0AwAuK0kLj1fZvjTZv54zAQAAlwNWugEAAAAAcBKKbgAAAAAAnISiGwAAAAAAJ6HoBgAAAADASSi6AQAAAABwEopuAAAAAACchKIbAAAAAAAnoegGAAAAAMBJKLoBAAAAAHASim4AAAAAAJyEohsAAAAAACeh6AYAAAAAwEkougEAAAAAcBJ3VycAoO4kLTxeZfvSZP96zgQAAACARNGNOkTBBwAAAACOOL0cAAAAAAAnoegGAAAAAMBJOL0ccAFOxQcAAAAuD6x0AwAAAADgJKx0AwDwfzgLBUC9W2mpuj3BqN88ADgNK90AAAAAADgJRTcAAAAAAE5C0Q0AAAAAgJNQdAMAAAAA4CQuLbo///xzDR06VCEhIbJYLPrggw8c+g3DUEpKikJCQuTt7a1+/fpp586dDjF2u13jxo1TQECAfHx8NGzYMB06dMghpqioSImJibLZbLLZbEpMTFRxcbFDzMGDBzV06FD5+PgoICBA48ePV1lZmTM+NgAAAADgMuHSovvUqVO65pprtGDBgir7Z82apTlz5mjBggXKzc1VcHCwBg4cqBMnTpgxEyZM0KpVq5SWlqYNGzbo5MmTGjJkiCoqKsyYhIQE5efnKz09Xenp6crPz1diYqLZX1FRocGDB+vUqVPasGGD0tLS9N5772nSpEnO+/AAAAAAXG+lpeoNqCMufWRYfHy84uPjq+wzDEPz5s3T1KlTdccdd0iSli9frqCgIK1cuVKjR49WSUmJXn/9db311lsaMGCAJGnFihUKDQ3Vp59+qkGDBmn37t1KT09XTk6OevXqJUlaunSpoqOjtWfPHkVERGjt2rXatWuXCgoKFBISIkl66aWXNGrUKM2YMUN+fn71MBoAAAAAgKamwT6ne9++fSosLFRcXJzZZrVaFRMTo+zsbI0ePVp5eXkqLy93iAkJCVFkZKSys7M1aNAgbdy4UTabzSy4Jemmm26SzWZTdna2IiIitHHjRkVGRpoFtyQNGjRIdrtdeXl5io2NrZ8PjQbnQs/s5Xm+AAAAAC6mwRbdhYWFkqSgoCCH9qCgIB04cMCM8fT0VMuWLSvFnNu/sLBQgYGBld4/MDDQIeb847Rs2VKenp5mTFXsdrvsdrv5urS0tKYfD0A94IsRAAAAuFqDv3u5xeJ4PYVhGJXaznd+TFXxtYk5X2pqqnlzNpvNptDQ0AvmBQAAAAC4vDTYojs4OFiSKq00Hz161FyVDg4OVllZmYqKii4Yc+TIkUrv//333zvEnH+coqIilZeXV1oB/6UpU6aopKTE3AoKCi7xUwIAcPlKTU3VDTfcIF9fXwUGBur222/Xnj17XJ0WAAB1qsEW3WFhYQoODlZGRobZVlZWpqysLPXu3VuSFBUVJQ8PD4eYw4cPa8eOHWZMdHS0SkpKtGnTJjPmiy++UElJiUPMjh07dPjwYTNm7dq1slqtioqKqjZHq9UqPz8/hw2NS9LC41VuAADny8rK0pgxY5STk6OMjAz99NNPiouL06lTp1ydGgAAdcal13SfPHlSe/fuNV/v27dP+fn58vf3V7t27TRhwgTNnDlT4eHhCg8P18yZM9WsWTMlJCRIkmw2mx566CFNmjRJrVq1kr+/vyZPnqzu3bubdzPv0qWLbr31ViUlJem1116TJD3yyCMaMmSIIiIiJElxcXHq2rWrEhMT9eKLL+r48eOaPHmykpKSKKSbgKZ2XW9T+zwALl/p6ekOr998800FBgYqLy9Pffv2dVFWAADULZcW3Zs3b3a4M/jEiRMlSSNHjtSyZcv0+OOP6/Tp00pOTlZRUZF69eqltWvXytfX19xn7ty5cnd314gRI3T69Gn1799fy5Ytk5ubmxnz9ttva/z48eZdzocNG+bwbHA3Nzd9+OGHSk5OVp8+feTt7a2EhATNnj3b2UMAAAD+T0lJiSTJ358vEQEATYdLi+5+/frJMIxq+y0Wi1JSUpSSklJtjJeXl+bPn6/58+dXG+Pv768VK1ZcMJd27dppzZo1F80ZAADUPcMwNHHiRN18882KjIysNo4nhwAAGpsGe003AAC4fIwdO1bbtm3TO++8c8E4nhwCAGhsKLoBAIBLjRs3TqtXr1ZmZqbatm17wVieHAIAaGxceno5AAC4fBmGoXHjxmnVqlVav369wsLCLrqP1WqV1Wqth+wAAKgbFN0AAMAlxowZo5UrV+rvf/+7fH19VVhYKOnnp5N4e3u7ODsAAOoGp5cDAACXWLRokUpKStSvXz+1adPG3N59911XpwYAQJ1hpRtwkl/zPO2q9uU53ACamgs9wQQAgKaCohvAZenXfCkC13PVz4/fGwAAcKk4vRwAAAAAACeh6AYAAAAAwEkougEAAAAAcBKKbgAAAAAAnISiGwAAAAAAJ+Hu5Wj0uJswAAAAgIaKlW4AAAAAAJyEohsAAAAAACfh9HI4uNip2q46lZtTyAEAAAA0RhTdAIAmhy/qAABAQ0HRjQaBP5ABAAAANEUU3ag3FNYAAACXYKWl6vYEo37zAPCrUHQDAAAATQ0FO9BgcPdyAAAAAACchJVuAAAAAKiKq84Y4EyFJoWVbgAAAAAAnISVbgAuxQ32AAAA0JSx0g0AAAAAgJOw0t2AsQIIAAAAwAHXezc6rHQDAAAAAOAkrHQDAAAAQF1jRRr/h5VuAAAAAACchJVuAAAAAA0bq8ZoxCi6AaCOVXUTRG6ACAAAcHni9HIAAAAAAJyEohsAAAAAACfh9PLLEM//BgAAAID6QdHdSFE4AwAAAEDDR9HdRFGUAwAAAHDAXeBdgqIbAOA0fAEIAAAudxTdANAEUNwCANCIsOJ8WaHoBoDLHAU7AAC1RPGMGqDoBgAAAICmgi8CGhyKbgCAS7DCjkbnYn/IXqifP4IB4LJ1hasTAAAAAACgqWKlGwAuESu0AAA0MJxNggaMohsALgPO+qKALyDQ5PCHOwCgjlF0n2fhwoV68cUXdfjwYXXr1k3z5s3TLbfc4uq0AJf7NcUVhVndcNU48vODszH3AvWML5eAekXR/QvvvvuuJkyYoIULF6pPnz567bXXFB8fr127dqldu3auTg8AgCaHuff/OOsmbLW5+Rs3hgNQG/y7UC2K7l+YM2eOHnroIT388MOSpHnz5umTTz7RokWLlJqa6uLsAABoeph7m6hfU7A7a9+L4UuGusE4Nl2u+vk1gd8biu7/U1ZWpry8PD355JMO7XFxccrOznZRVkDdutBpwpxC7Hr8DHC5Ye6tI03gD9J64cxx4mcAXJgzvzBrBCi6/88PP/ygiooKBQUFObQHBQWpsLCwyn3sdrvsdrv5uqSkRJJUWlpaJzmVna76fUpL3S/Y92v2ddb7su+v37ch5nSuf9zSqovF+Un+v/q4F3rvxvjzayqfp6nu66qc6sK5uccwGs8fKA1x7tWP1bSXll64rynt2xBzYt+a7+vsnP5iq7pvRMmvP+6F3rsx/Qxqsm9DzElqnD+DC+V8sd/XX6nGc68BwzAM49tvvzUkGdnZ2Q7t06dPNyIiIqrcZ9q0aYYkNjY2Nja2BrMVFBTUx7RZJ5h72djY2NiawnaxuZeV7v8TEBAgNze3St+sHz16tNI38OdMmTJFEydONF+fPXtWx48fV6tWrWSxVHOKRC2UlpYqNDRUBQUF8vPzq7P3bWoYp5pjrGqOsaoZxqnmnDVWhmHoxIkTCgkJqbP3dDbm3saPcao5xqrmGKuaYZxqztVzL0X3//H09FRUVJQyMjL029/+1mzPyMjQ8OHDq9zHarXKarU6tLVo0cJpOfr5+fE/VA0wTjXHWNUcY1UzjFPNOWOsbDZbnb6fszH3Nh2MU80xVjXHWNUM41Rzrpp7Kbp/YeLEiUpMTNT111+v6OhoLVmyRAcPHtTvfvc7V6cGAECTxNwLAGjqKLp/4e6779axY8f0/PPP6/Dhw4qMjNRHH32k9u3buzo1AACaJOZeAEBTR9F9nuTkZCUnJ7s6DQdWq1XTpk2rdDodHDFONcdY1RxjVTOMU80xVpUx9zZejFPNMVY1x1jVDONUc64eK4thNKJniwAAAAAA0Ihc4eoEAAAAAABoqii6AQAAAABwEopuAAAAAACchKK7gVu4cKHCwsLk5eWlqKgo/fOf/3R1Si73+eefa+jQoQoJCZHFYtEHH3zg0G8YhlJSUhQSEiJvb2/169dPO3fudE2yLpSamqobbrhBvr6+CgwM1O233649e/Y4xDBWP1u0aJF69OhhPrsxOjpaH3/8sdnPOFUtNTVVFotFEyZMMNsYq5+lpKTIYrE4bMHBwWY/49SwMfdWxtxbM8y9NcfcWzvMvdVryHMvRXcD9u6772rChAmaOnWqtm7dqltuuUXx8fE6ePCgq1NzqVOnTumaa67RggULquyfNWuW5syZowULFig3N1fBwcEaOHCgTpw4Uc+ZulZWVpbGjBmjnJwcZWRk6KefflJcXJxOnTplxjBWP2vbtq1eeOEFbd68WZs3b9ZvfvMbDR8+3PyHmHGqLDc3V0uWLFGPHj0c2hmr/+rWrZsOHz5sbtu3bzf7GKeGi7m3asy9NcPcW3PMvZeOuffiGuzca6DBuvHGG43f/e53Dm2dO3c2nnzySRdl1PBIMlatWmW+Pnv2rBEcHGy88MILZtuZM2cMm81mLF682AUZNhxHjx41JBlZWVmGYTBWF9OyZUvjz3/+M+NUhRMnThjh4eFGRkaGERMTYzz22GOGYfA79UvTpk0zrrnmmir7GKeGjbn34ph7a46599Iw91aPuffiGvLcy0p3A1VWVqa8vDzFxcU5tMfFxSk7O9tFWTV8+/btU2FhocO4Wa1WxcTEXPbjVlJSIkny9/eXxFhVp6KiQmlpaTp16pSio6MZpyqMGTNGgwcP1oABAxzaGStHX3/9tUJCQhQWFqZ77rlH33zzjSTGqSFj7q0dfqerx9xbM8y9F8fcWzMNde51d/oRUCs//PCDKioqFBQU5NAeFBSkwsJCF2XV8J0bm6rG7cCBA65IqUEwDEMTJ07UzTffrMjISEmM1fm2b9+u6OhonTlzRs2bN9eqVavUtWtX8x9ixulnaWlp2rJli3Jzcyv18Tv1X7169dL//u//qlOnTjpy5IimT5+u3r17a+fOnYxTA8bcWzv8TleNuffimHtrhrm3Zhry3EvR3cBZLBaH14ZhVGpDZYybo7Fjx2rbtm3asGFDpT7G6mcRERHKz89XcXGx3nvvPY0cOVJZWVlmP+MkFRQU6LHHHtPatWvl5eVVbRxjJcXHx5v/3b17d0VHR6tjx45avny5brrpJkmMU0PGz6Z2GDdHzL0Xx9x7ccy9NdeQ515OL2+gAgIC5ObmVumb9aNHj1b6hgb/de4OhYzbf40bN06rV69WZmam2rZta7YzVo48PT119dVX6/rrr1dqaqquueYavfzyy4zTL+Tl5eno0aOKioqSu7u73N3dlZWVpVdeeUXu7u7meDBWlfn4+Kh79+76+uuv+Z1qwJh7a4ff6cqYe2uGuffimHtrryHNvRTdDZSnp6eioqKUkZHh0J6RkaHevXu7KKuGLywsTMHBwQ7jVlZWpqysrMtu3AzD0NixY/X+++9r3bp1CgsLc+hnrC7MMAzZ7XbG6Rf69++v7du3Kz8/39yuv/563XfffcrPz9dVV13FWFXDbrdr9+7datOmDb9TDRhzb+3wO/1fzL2/DnNvZcy9tdeg5l6n36oNtZaWlmZ4eHgYr7/+urFr1y5jwoQJho+Pj7F//35Xp+ZSJ06cMLZu3Wps3brVkGTMmTPH2Lp1q3HgwAHDMAzjhRdeMGw2m/H+++8b27dvN+69916jTZs2RmlpqYszr1+PPvqoYbPZjPXr1xuHDx82tx9//NGMYax+NmXKFOPzzz839u3bZ2zbts146qmnjCuuuMJYu3atYRiM04X88g6qhsFYnTNp0iRj/fr1xjfffGPk5OQYQ4YMMXx9fc1/vxmnhou5t2rMvTXD3FtzzL21x9xbtYY891J0N3Cvvvqq0b59e8PT09O47rrrzEdOXM4yMzMNSZW2kSNHGobx8yMBpk2bZgQHBxtWq9Xo27evsX37dtcm7QJVjZEk48033zRjGKufPfjgg+b/Z61btzb69+9vTvqGwThdyPkTP2P1s7vvvtto06aN4eHhYYSEhBh33HGHsXPnTrOfcWrYmHsrY+6tGebemmPurT3m3qo15LnXYhiG4fz1dAAAAAAALj9c0w0AAAAAgJNQdAMAAAAA4CQU3QAAAAAAOAlFNwAAAAAATkLRDQAAAACAk1B0AwAAAADgJBTdAAAAAAA4CUU3AAAAAABOQtENoF5ZLBZ98MEHrk4DAIDLBnMv4FoU3QDqVGFhocaNG6errrpKVqtVoaGhGjp0qD777DNXpwYAQJPE3As0bO6uTgBA07F//3716dNHLVq00KxZs9SjRw+Vl5frk08+0ZgxY/Tvf//b1SkCANCkMPcCDR8r3QDqTHJysiwWizZt2qS77rpLnTp1Urdu3TRx4kTl5ORUuc8TTzyhTp06qVmzZrrqqqv0zDPPqLy83Oz/8ssvFRsbK19fX/n5+SkqKkqbN2+WJB04cEBDhw5Vy5Yt5ePjo27duumjjz6ql88KAEBDwNwLNHysdAOoE8ePH1d6erpmzJghHx+fSv0tWrSocj9fX18tW7ZMISEh2r59u5KSkuTr66vHH39cknTfffepZ8+eWrRokdzc3JSfny8PDw9J0pgxY1RWVqbPP/9cPj4+2rVrl5o3b+60zwgAQEPC3As0DhTdAOrE3r17ZRiGOnfufEn7Pf300+Z/d+jQQZMmTdK7775rTvwHDx7UH/7wB/N9w8PDzfiDBw/qzjvvVPfu3SVJV1111a/9GAAANBrMvUDjwOnlAOqEYRiSfr5D6qX429/+pptvvlnBwcFq3ry5nnnmGR08eNDsnzhxoh5++GENGDBAL7zwgv7zn/+YfePHj9f06dPVp08fTZs2Tdu2baubDwMAQCPA3As0DhTdAOpEeHi4LBaLdu/eXeN9cnJydM899yg+Pl5r1qzR1q1bNXXqVJWVlZkxKSkp2rlzpwYPHqx169apa9euWrVqlSTp4Ycf1jfffKPExERt375d119/vebPn1/nnw0AgIaIuRdoHCzGua/IAOBXio+P1/bt27Vnz55K15YVFxerRYsWslgsWrVqlW6//Xa99NJLWrhwocM36A8//LD+9re/qbi4uMpj3HvvvTp16pRWr15dqW/KlCn68MMP+dYdAHDZYO4FGj5WugHUmYULF6qiokI33nij3nvvPX399dfavXu3XnnlFUVHR1eKv/rqq3Xw4EGlpaXpP//5j1555RXzm3RJOn36tMaOHav169frwIED+te//qXc3Fx16dJFkjRhwgR98skn2rdvn7Zs2aJ169aZfQAAXA6Ye4GGjxupAagzYWFh2rJli2bMmKFJkybp8OHDat26taKiorRo0aJK8cOHD9fvf/97jR07Vna7XYMHD9YzzzyjlJQUSZKbm5uOHTum+++/X0eOHFFAQIDuuOMOPffcc5KkiooKjRkzRocOHZKfn59uvfVWzZ07tz4/MgAALsXcCzR8nF4OAAAAAICTcHo5AAAAAABOQtENAAAAAICTUHQDAAAAAOAkFN0AAAAAADgJRTcAAAAAAE5C0Q0AAAAAgJNQdAMAAAAA4CQU3QAAAAAAOAlFNwAAAAAATkLRDQAAAACAk1B0AwAAAADgJBTdAAAAAAA4yf8HLY5n9BUNA4UAAAAASUVORK5CYII=",
      "text/plain": [
       "<Figure size 1000x400 with 2 Axes>"
      ]
     },
     "metadata": {},
     "output_type": "display_data"
    }
   ],
   "source": [
    "temp_dataset = md.NPZDataset(\n",
    "    unified_dataset_path,\n",
    "    split           = \"train\",\n",
    "    mmap_mode       = \"r\"\n",
    ")\n",
    "\n",
    "class_weights_tensor = compute_class_weights(temp_dataset)\n",
    "del temp_dataset"
   ]
  },
  {
   "cell_type": "code",
<<<<<<< HEAD
   "execution_count": 18,
=======
   "execution_count": 29,
>>>>>>> 14c8f5b7
   "metadata": {},
   "outputs": [],
   "source": [
    "epochs          = 50\n",
    "arch            = \"vit\"\n",
    "\n",
    "optimizer_name  = \"AdamW\"\n",
    "lr              = 1e-1\n",
    "momentum        = 1\n",
    "weight_decay    = 1e-4\n",
    "betas           = (0.9, 0.999)\n",
    "amsgrad         = True\n",
    "\n",
    "stat_to_track   = \"val_loss\" # \"train_loss\" \"train_acc\" \"val_loss\" \"val_acc\"\n",
    "mode            = \"min\" # \"min\" \"max\"\n",
    "patience        = 4\n",
    "delta           = 5e-2\n",
    "delay           = 8"
   ]
  },
  {
   "cell_type": "code",
<<<<<<< HEAD
   "execution_count": 19,
=======
   "execution_count": 30,
>>>>>>> 14c8f5b7
   "metadata": {},
   "outputs": [],
   "source": [
    "num_classes     = 51\n",
    "patch_size      = 4\n",
    "depth           = 1 #8\n",
    "num_heads       = 1 #8\n",
    "mlp_ratio       = 1 #4\n",
    "dropout         = 0.1"
   ]
  },
  {
   "cell_type": "markdown",
   "metadata": {},
   "source": [
    "## Model"
   ]
  },
  {
   "cell_type": "code",
<<<<<<< HEAD
   "execution_count": 20,
=======
   "execution_count": 31,
>>>>>>> 14c8f5b7
   "metadata": {},
   "outputs": [],
   "source": [
    "import lightning as L\n",
    "from torch.nn import functional as F\n",
    "import torchmetrics\n",
    "\n",
    "class LightningModel(L.LightningModule):\n",
    "    def __init__(self):\n",
    "        super().__init__()\n",
    "        self.save_hyperparameters()  # (Optional) to track hyperparams in logs\n",
    "\n",
    "        # Create the model\n",
    "        projection_dim = patch_size * patch_size * 3  # Example logic\n",
    "        self.model = VisionTransformer(\n",
    "            image_size      = image_size,\n",
    "            patch_size      = patch_size,\n",
    "            in_channels     = 3,\n",
    "            num_classes     = num_classes,\n",
    "            projection_dim  = projection_dim,\n",
    "            depth           = depth,\n",
    "            num_heads       = num_heads,\n",
    "            mlp_ratio       = mlp_ratio,\n",
    "            dropout         = dropout\n",
    "        )\n",
    "\n",
    "        # Choose optimizer\n",
    "        if optimizer_name == \"SGD\":\n",
    "            self.optimizer = optim.SGD(\n",
    "                self.model.parameters(),\n",
    "                lr=lr,\n",
    "                momentum        = momentum,\n",
    "                weight_decay    = weight_decay\n",
    "            )\n",
    "        elif optimizer_name == \"Adam\":\n",
    "            self.optimizer = optim.Adam(\n",
    "                self.model.parameters(),\n",
    "                lr              = lr,\n",
    "                weight_decay    = weight_decay\n",
    "            )\n",
    "        elif optimizer_name == \"AdamW\":\n",
    "            self.optimizer = optim.AdamW(\n",
    "                self.model.parameters(),\n",
    "                lr              = lr,\n",
    "                weight_decay    = weight_decay,\n",
    "                betas           = betas,\n",
    "                amsgrad         = amsgrad\n",
    "            )\n",
    "        else:\n",
    "            raise ValueError(f\"Unknown optimizer: {optimizer_name}\")\n",
    "\n",
    "        # Learning rate scheduler\n",
    "        self.lr_scheduler = CosineAnnealingLR(self.optimizer, T_max=epochs)\n",
    "\n",
    "        # Metrics\n",
    "        # For multi-class classification with 51 classes:\n",
    "        self.train_acc = torchmetrics.Accuracy(task=\"multiclass\", num_classes=51)\n",
    "        self.val_acc = torchmetrics.Accuracy(task=\"multiclass\", num_classes=51)\n",
    "\n",
    "    def forward(self, x):\n",
    "        return self.model(x)\n",
    "\n",
    "    def configure_optimizers(self):\n",
    "        # Return in Lightning's format\n",
    "        return [self.optimizer], [self.lr_scheduler]\n",
    "\n",
    "    def training_step(self, batch, batch_idx):\n",
    "        inputs, labels = batch\n",
    "        logits = self(inputs)\n",
    "\n",
    "        # Cross-entropy expects (logits, target)\n",
    "        loss = F.cross_entropy(\n",
    "            logits,\n",
    "            labels,\n",
    "            weight=class_weights_tensor.to(device)\n",
    "        )\n",
    "\n",
    "        # Update & log training accuracy\n",
    "        acc = self.train_acc(logits, labels)\n",
    "        self.log(\"train_loss\", loss, on_step=False, on_epoch=True, prog_bar=True)\n",
    "        self.log(\"train_acc\", acc, on_step=False, on_epoch=True, prog_bar=True)\n",
    "\n",
    "        return loss\n",
    "\n",
    "    def validation_step(self, batch, batch_idx):\n",
    "        inputs, labels  = batch\n",
    "        logits          = self(inputs)\n",
    "        val_loss        = F.cross_entropy(logits, labels)\n",
    "\n",
    "        # Update & log validation accuracy\n",
    "        acc             = self.val_acc(logits, labels)\n",
    "        \n",
    "        self.log(\"val_loss\", val_loss, prog_bar=True)\n",
    "        self.log(\"val_acc\", acc, prog_bar=True)\n",
    "\n",
    "        return val_loss\n",
    "\n",
    "    def test_step(self, batch, batch_idx):\n",
    "        inputs, labels  = batch\n",
    "        logits          = self(inputs)\n",
    "        test_loss       = F.cross_entropy(logits, labels)\n",
    "        test_acc        = self.test_acc(logits, labels)\n",
    "\n",
    "        self.log(\"test_loss\", test_loss, prog_bar=True)\n",
    "        self.log(\"test_acc\", test_acc, prog_bar=True)\n",
    "\n",
    "        return test_loss\n",
    "\n",
    "    def predict_step(self, batch, batch_idx, dataloader_idx=0):\n",
    "        inputs, labels = batch\n",
    "        return self(inputs)\n",
    "\n",
    "    def get_model(self):\n",
    "        return self.model"
   ]
  },
  {
   "cell_type": "code",
   "execution_count": 32,
   "metadata": {},
   "outputs": [],
   "source": [
    "model = LightningModel()"
   ]
  },
  {
   "cell_type": "code",
   "execution_count": 22,
   "metadata": {},
   "outputs": [
    {
     "data": {
      "text/plain": [
       "===============================================================================================\n",
       "Layer (type:depth-idx)                        Output Shape              Param #\n",
       "===============================================================================================\n",
<<<<<<< HEAD
       "VisionTransformer                             [512, 51]                 2,448\n",
       "├─PatchEmbedding: 1-1                         [512, 49, 48]             --\n",
       "│    └─Patchify: 2-1                          [512, 49, 48]             --\n",
       "│    └─Linear: 2-2                            [512, 49, 48]             2,352\n",
       "├─Dropout: 1-2                                [512, 50, 48]             --\n",
       "├─Sequential: 1-3                             [512, 50, 48]             --\n",
       "│    └─TransformerBlock: 2-3                  [512, 50, 48]             --\n",
       "│    │    └─LayerNorm: 3-1                    [512, 50, 48]             96\n",
       "│    │    └─MultiHeadSelfAttention: 3-2       [512, 50, 48]             9,408\n",
       "│    │    └─Dropout: 3-3                      [512, 50, 48]             --\n",
       "│    │    └─LayerNorm: 3-4                    [512, 50, 48]             96\n",
       "│    │    └─Sequential: 3-5                   [512, 50, 48]             4,704\n",
       "│    │    └─Dropout: 3-6                      [512, 50, 48]             --\n",
       "├─LayerNorm: 1-4                              [512, 50, 48]             96\n",
       "├─Linear: 1-5                                 [512, 51]                 2,499\n",
       "===============================================================================================\n",
       "Total params: 21,699\n",
       "Trainable params: 21,699\n",
       "Non-trainable params: 0\n",
       "Total mult-adds (M): 9.86\n",
       "===============================================================================================\n",
       "Input size (MB): 4.82\n",
       "Forward/backward pass size (MB): 98.32\n",
       "Params size (MB): 0.08\n",
       "Estimated Total Size (MB): 103.21\n",
       "==============================================================================================="
      ]
     },
     "execution_count": 22,
=======
       "VisionTransformer                             [256, 51]                 2,448\n",
       "├─PatchEmbedding: 1-1                         [256, 49, 48]             --\n",
       "│    └─Patchify: 2-1                          [256, 49, 48]             --\n",
       "│    └─Linear: 2-2                            [256, 49, 48]             2,352\n",
       "├─Dropout: 1-2                                [256, 50, 48]             --\n",
       "├─Sequential: 1-3                             [256, 50, 48]             --\n",
       "│    └─TransformerBlock: 2-3                  [256, 50, 48]             --\n",
       "│    │    └─LayerNorm: 3-1                    [256, 50, 48]             96\n",
       "│    │    └─MultiHeadSelfAttention: 3-2       [256, 50, 48]             9,408\n",
       "│    │    └─Dropout: 3-3                      [256, 50, 48]             --\n",
       "│    │    └─LayerNorm: 3-4                    [256, 50, 48]             96\n",
       "│    │    └─Sequential: 3-5                   [256, 50, 48]             149,040\n",
       "│    │    └─Dropout: 3-6                      [256, 50, 48]             --\n",
       "│    └─TransformerBlock: 2-4                  [256, 50, 48]             --\n",
       "│    │    └─LayerNorm: 3-7                    [256, 50, 48]             96\n",
       "│    │    └─MultiHeadSelfAttention: 3-8       [256, 50, 48]             9,408\n",
       "│    │    └─Dropout: 3-9                      [256, 50, 48]             --\n",
       "│    │    └─LayerNorm: 3-10                   [256, 50, 48]             96\n",
       "│    │    └─Sequential: 3-11                  [256, 50, 48]             149,040\n",
       "│    │    └─Dropout: 3-12                     [256, 50, 48]             --\n",
       "│    └─TransformerBlock: 2-5                  [256, 50, 48]             --\n",
       "│    │    └─LayerNorm: 3-13                   [256, 50, 48]             96\n",
       "│    │    └─MultiHeadSelfAttention: 3-14      [256, 50, 48]             9,408\n",
       "│    │    └─Dropout: 3-15                     [256, 50, 48]             --\n",
       "│    │    └─LayerNorm: 3-16                   [256, 50, 48]             96\n",
       "│    │    └─Sequential: 3-17                  [256, 50, 48]             149,040\n",
       "│    │    └─Dropout: 3-18                     [256, 50, 48]             --\n",
       "│    └─TransformerBlock: 2-6                  [256, 50, 48]             --\n",
       "│    │    └─LayerNorm: 3-19                   [256, 50, 48]             96\n",
       "│    │    └─MultiHeadSelfAttention: 3-20      [256, 50, 48]             9,408\n",
       "│    │    └─Dropout: 3-21                     [256, 50, 48]             --\n",
       "│    │    └─LayerNorm: 3-22                   [256, 50, 48]             96\n",
       "│    │    └─Sequential: 3-23                  [256, 50, 48]             149,040\n",
       "│    │    └─Dropout: 3-24                     [256, 50, 48]             --\n",
       "│    └─TransformerBlock: 2-7                  [256, 50, 48]             --\n",
       "│    │    └─LayerNorm: 3-25                   [256, 50, 48]             96\n",
       "│    │    └─MultiHeadSelfAttention: 3-26      [256, 50, 48]             9,408\n",
       "│    │    └─Dropout: 3-27                     [256, 50, 48]             --\n",
       "│    │    └─LayerNorm: 3-28                   [256, 50, 48]             96\n",
       "│    │    └─Sequential: 3-29                  [256, 50, 48]             149,040\n",
       "│    │    └─Dropout: 3-30                     [256, 50, 48]             --\n",
       "│    └─TransformerBlock: 2-8                  [256, 50, 48]             --\n",
       "│    │    └─LayerNorm: 3-31                   [256, 50, 48]             96\n",
       "│    │    └─MultiHeadSelfAttention: 3-32      [256, 50, 48]             9,408\n",
       "│    │    └─Dropout: 3-33                     [256, 50, 48]             --\n",
       "│    │    └─LayerNorm: 3-34                   [256, 50, 48]             96\n",
       "│    │    └─Sequential: 3-35                  [256, 50, 48]             149,040\n",
       "│    │    └─Dropout: 3-36                     [256, 50, 48]             --\n",
       "│    └─TransformerBlock: 2-9                  [256, 50, 48]             --\n",
       "│    │    └─LayerNorm: 3-37                   [256, 50, 48]             96\n",
       "│    │    └─MultiHeadSelfAttention: 3-38      [256, 50, 48]             9,408\n",
       "│    │    └─Dropout: 3-39                     [256, 50, 48]             --\n",
       "│    │    └─LayerNorm: 3-40                   [256, 50, 48]             96\n",
       "│    │    └─Sequential: 3-41                  [256, 50, 48]             149,040\n",
       "│    │    └─Dropout: 3-42                     [256, 50, 48]             --\n",
       "│    └─TransformerBlock: 2-10                 [256, 50, 48]             --\n",
       "│    │    └─LayerNorm: 3-43                   [256, 50, 48]             96\n",
       "│    │    └─MultiHeadSelfAttention: 3-44      [256, 50, 48]             9,408\n",
       "│    │    └─Dropout: 3-45                     [256, 50, 48]             --\n",
       "│    │    └─LayerNorm: 3-46                   [256, 50, 48]             96\n",
       "│    │    └─Sequential: 3-47                  [256, 50, 48]             149,040\n",
       "│    │    └─Dropout: 3-48                     [256, 50, 48]             --\n",
       "│    └─TransformerBlock: 2-11                 [256, 50, 48]             --\n",
       "│    │    └─LayerNorm: 3-49                   [256, 50, 48]             96\n",
       "│    │    └─MultiHeadSelfAttention: 3-50      [256, 50, 48]             9,408\n",
       "│    │    └─Dropout: 3-51                     [256, 50, 48]             --\n",
       "│    │    └─LayerNorm: 3-52                   [256, 50, 48]             96\n",
       "│    │    └─Sequential: 3-53                  [256, 50, 48]             149,040\n",
       "│    │    └─Dropout: 3-54                     [256, 50, 48]             --\n",
       "│    └─TransformerBlock: 2-12                 [256, 50, 48]             --\n",
       "│    │    └─LayerNorm: 3-55                   [256, 50, 48]             96\n",
       "│    │    └─MultiHeadSelfAttention: 3-56      [256, 50, 48]             9,408\n",
       "│    │    └─Dropout: 3-57                     [256, 50, 48]             --\n",
       "│    │    └─LayerNorm: 3-58                   [256, 50, 48]             96\n",
       "│    │    └─Sequential: 3-59                  [256, 50, 48]             149,040\n",
       "│    │    └─Dropout: 3-60                     [256, 50, 48]             --\n",
       "│    └─TransformerBlock: 2-13                 [256, 50, 48]             --\n",
       "│    │    └─LayerNorm: 3-61                   [256, 50, 48]             96\n",
       "│    │    └─MultiHeadSelfAttention: 3-62      [256, 50, 48]             9,408\n",
       "│    │    └─Dropout: 3-63                     [256, 50, 48]             --\n",
       "│    │    └─LayerNorm: 3-64                   [256, 50, 48]             96\n",
       "│    │    └─Sequential: 3-65                  [256, 50, 48]             149,040\n",
       "│    │    └─Dropout: 3-66                     [256, 50, 48]             --\n",
       "│    └─TransformerBlock: 2-14                 [256, 50, 48]             --\n",
       "│    │    └─LayerNorm: 3-67                   [256, 50, 48]             96\n",
       "│    │    └─MultiHeadSelfAttention: 3-68      [256, 50, 48]             9,408\n",
       "│    │    └─Dropout: 3-69                     [256, 50, 48]             --\n",
       "│    │    └─LayerNorm: 3-70                   [256, 50, 48]             96\n",
       "│    │    └─Sequential: 3-71                  [256, 50, 48]             149,040\n",
       "│    │    └─Dropout: 3-72                     [256, 50, 48]             --\n",
       "│    └─TransformerBlock: 2-15                 [256, 50, 48]             --\n",
       "│    │    └─LayerNorm: 3-73                   [256, 50, 48]             96\n",
       "│    │    └─MultiHeadSelfAttention: 3-74      [256, 50, 48]             9,408\n",
       "│    │    └─Dropout: 3-75                     [256, 50, 48]             --\n",
       "│    │    └─LayerNorm: 3-76                   [256, 50, 48]             96\n",
       "│    │    └─Sequential: 3-77                  [256, 50, 48]             149,040\n",
       "│    │    └─Dropout: 3-78                     [256, 50, 48]             --\n",
       "│    └─TransformerBlock: 2-16                 [256, 50, 48]             --\n",
       "│    │    └─LayerNorm: 3-79                   [256, 50, 48]             96\n",
       "│    │    └─MultiHeadSelfAttention: 3-80      [256, 50, 48]             9,408\n",
       "│    │    └─Dropout: 3-81                     [256, 50, 48]             --\n",
       "│    │    └─LayerNorm: 3-82                   [256, 50, 48]             96\n",
       "│    │    └─Sequential: 3-83                  [256, 50, 48]             149,040\n",
       "│    │    └─Dropout: 3-84                     [256, 50, 48]             --\n",
       "│    └─TransformerBlock: 2-17                 [256, 50, 48]             --\n",
       "│    │    └─LayerNorm: 3-85                   [256, 50, 48]             96\n",
       "│    │    └─MultiHeadSelfAttention: 3-86      [256, 50, 48]             9,408\n",
       "│    │    └─Dropout: 3-87                     [256, 50, 48]             --\n",
       "│    │    └─LayerNorm: 3-88                   [256, 50, 48]             96\n",
       "│    │    └─Sequential: 3-89                  [256, 50, 48]             149,040\n",
       "│    │    └─Dropout: 3-90                     [256, 50, 48]             --\n",
       "│    └─TransformerBlock: 2-18                 [256, 50, 48]             --\n",
       "│    │    └─LayerNorm: 3-91                   [256, 50, 48]             96\n",
       "│    │    └─MultiHeadSelfAttention: 3-92      [256, 50, 48]             9,408\n",
       "│    │    └─Dropout: 3-93                     [256, 50, 48]             --\n",
       "│    │    └─LayerNorm: 3-94                   [256, 50, 48]             96\n",
       "│    │    └─Sequential: 3-95                  [256, 50, 48]             149,040\n",
       "│    │    └─Dropout: 3-96                     [256, 50, 48]             --\n",
       "│    └─TransformerBlock: 2-19                 [256, 50, 48]             --\n",
       "│    │    └─LayerNorm: 3-97                   [256, 50, 48]             96\n",
       "│    │    └─MultiHeadSelfAttention: 3-98      [256, 50, 48]             9,408\n",
       "│    │    └─Dropout: 3-99                     [256, 50, 48]             --\n",
       "│    │    └─LayerNorm: 3-100                  [256, 50, 48]             96\n",
       "│    │    └─Sequential: 3-101                 [256, 50, 48]             149,040\n",
       "│    │    └─Dropout: 3-102                    [256, 50, 48]             --\n",
       "│    └─TransformerBlock: 2-20                 [256, 50, 48]             --\n",
       "│    │    └─LayerNorm: 3-103                  [256, 50, 48]             96\n",
       "│    │    └─MultiHeadSelfAttention: 3-104     [256, 50, 48]             9,408\n",
       "│    │    └─Dropout: 3-105                    [256, 50, 48]             --\n",
       "│    │    └─LayerNorm: 3-106                  [256, 50, 48]             96\n",
       "│    │    └─Sequential: 3-107                 [256, 50, 48]             149,040\n",
       "│    │    └─Dropout: 3-108                    [256, 50, 48]             --\n",
       "│    └─TransformerBlock: 2-21                 [256, 50, 48]             --\n",
       "│    │    └─LayerNorm: 3-109                  [256, 50, 48]             96\n",
       "│    │    └─MultiHeadSelfAttention: 3-110     [256, 50, 48]             9,408\n",
       "│    │    └─Dropout: 3-111                    [256, 50, 48]             --\n",
       "│    │    └─LayerNorm: 3-112                  [256, 50, 48]             96\n",
       "│    │    └─Sequential: 3-113                 [256, 50, 48]             149,040\n",
       "│    │    └─Dropout: 3-114                    [256, 50, 48]             --\n",
       "│    └─TransformerBlock: 2-22                 [256, 50, 48]             --\n",
       "│    │    └─LayerNorm: 3-115                  [256, 50, 48]             96\n",
       "│    │    └─MultiHeadSelfAttention: 3-116     [256, 50, 48]             9,408\n",
       "│    │    └─Dropout: 3-117                    [256, 50, 48]             --\n",
       "│    │    └─LayerNorm: 3-118                  [256, 50, 48]             96\n",
       "│    │    └─Sequential: 3-119                 [256, 50, 48]             149,040\n",
       "│    │    └─Dropout: 3-120                    [256, 50, 48]             --\n",
       "│    └─TransformerBlock: 2-23                 [256, 50, 48]             --\n",
       "│    │    └─LayerNorm: 3-121                  [256, 50, 48]             96\n",
       "│    │    └─MultiHeadSelfAttention: 3-122     [256, 50, 48]             9,408\n",
       "│    │    └─Dropout: 3-123                    [256, 50, 48]             --\n",
       "│    │    └─LayerNorm: 3-124                  [256, 50, 48]             96\n",
       "│    │    └─Sequential: 3-125                 [256, 50, 48]             149,040\n",
       "│    │    └─Dropout: 3-126                    [256, 50, 48]             --\n",
       "│    └─TransformerBlock: 2-24                 [256, 50, 48]             --\n",
       "│    │    └─LayerNorm: 3-127                  [256, 50, 48]             96\n",
       "│    │    └─MultiHeadSelfAttention: 3-128     [256, 50, 48]             9,408\n",
       "│    │    └─Dropout: 3-129                    [256, 50, 48]             --\n",
       "│    │    └─LayerNorm: 3-130                  [256, 50, 48]             96\n",
       "│    │    └─Sequential: 3-131                 [256, 50, 48]             149,040\n",
       "│    │    └─Dropout: 3-132                    [256, 50, 48]             --\n",
       "│    └─TransformerBlock: 2-25                 [256, 50, 48]             --\n",
       "│    │    └─LayerNorm: 3-133                  [256, 50, 48]             96\n",
       "│    │    └─MultiHeadSelfAttention: 3-134     [256, 50, 48]             9,408\n",
       "│    │    └─Dropout: 3-135                    [256, 50, 48]             --\n",
       "│    │    └─LayerNorm: 3-136                  [256, 50, 48]             96\n",
       "│    │    └─Sequential: 3-137                 [256, 50, 48]             149,040\n",
       "│    │    └─Dropout: 3-138                    [256, 50, 48]             --\n",
       "│    └─TransformerBlock: 2-26                 [256, 50, 48]             --\n",
       "│    │    └─LayerNorm: 3-139                  [256, 50, 48]             96\n",
       "│    │    └─MultiHeadSelfAttention: 3-140     [256, 50, 48]             9,408\n",
       "│    │    └─Dropout: 3-141                    [256, 50, 48]             --\n",
       "│    │    └─LayerNorm: 3-142                  [256, 50, 48]             96\n",
       "│    │    └─Sequential: 3-143                 [256, 50, 48]             149,040\n",
       "│    │    └─Dropout: 3-144                    [256, 50, 48]             --\n",
       "├─LayerNorm: 1-4                              [256, 50, 48]             96\n",
       "├─Linear: 1-5                                 [256, 51]                 2,499\n",
       "===============================================================================================\n",
       "Total params: 3,814,755\n",
       "Trainable params: 3,814,755\n",
       "Non-trainable params: 0\n",
       "Total mult-adds (M): 975.95\n",
       "===============================================================================================\n",
       "Input size (MB): 2.41\n",
       "Forward/backward pass size (MB): 4610.46\n",
       "Params size (MB): 15.25\n",
       "Estimated Total Size (MB): 4628.12\n",
       "==============================================================================================="
      ]
     },
     "execution_count": 32,
>>>>>>> 14c8f5b7
     "metadata": {},
     "output_type": "execute_result"
    }
   ],
   "source": [
<<<<<<< HEAD
    "summary(\n",
    "    model.get_model(),\n",
    "    input_size  = (batch_size, 3, image_size, image_size),\n",
    "    mode        = \"train\"\n",
    ")"
=======
    "summary(model, input_size=(batch_size, 3, image_size, image_size))"
   ]
  },
  {
   "cell_type": "code",
   "execution_count": 33,
   "metadata": {},
   "outputs": [
    {
     "name": "stdout",
     "output_type": "stream",
     "text": [
      "Sun Feb 23 22:35:09 2025       \n",
      "+-----------------------------------------------------------------------------------------+\n",
      "| NVIDIA-SMI 572.16                 Driver Version: 572.16         CUDA Version: 12.8     |\n",
      "|-----------------------------------------+------------------------+----------------------+\n",
      "| GPU  Name                  Driver-Model | Bus-Id          Disp.A | Volatile Uncorr. ECC |\n",
      "| Fan  Temp   Perf          Pwr:Usage/Cap |           Memory-Usage | GPU-Util  Compute M. |\n",
      "|                                         |                        |               MIG M. |\n",
      "|=========================================+========================+======================|\n",
      "|   0  NVIDIA GeForce GTX 1080      WDDM  |   00000000:0A:00.0  On |                  N/A |\n",
      "| 34%   42C    P5             30W /  200W |    4034MiB /   8192MiB |     73%      Default |\n",
      "|                                         |                        |                  N/A |\n",
      "+-----------------------------------------+------------------------+----------------------+\n",
      "                                                                                         \n",
      "+-----------------------------------------------------------------------------------------+\n",
      "| Processes:                                                                              |\n",
      "|  GPU   GI   CI              PID   Type   Process name                        GPU Memory |\n",
      "|        ID   ID                                                               Usage      |\n",
      "|=========================================================================================|\n",
      "|    0   N/A  N/A            1148    C+G   ...ends\\LeagueClientUxRender.exe      N/A      |\n",
      "|    0   N/A  N/A            1812    C+G   ...ef.win7x64\\steamwebhelper.exe      N/A      |\n",
      "|    0   N/A  N/A            2120    C+G   ...Browser\\Application\\brave.exe      N/A      |\n",
      "|    0   N/A  N/A            2168    C+G   ...em_tray\\lghub_system_tray.exe      N/A      |\n",
      "|    0   N/A  N/A            2768    C+G   ...ekyb3d8bbwe\\CalculatorApp.exe      N/A      |\n",
      "|    0   N/A  N/A            3000    C+G   ...ntrolPanel\\SystemSettings.exe      N/A      |\n",
      "|    0   N/A  N/A            3288    C+G   ...breOffice\\program\\soffice.bin      N/A      |\n",
      "|    0   N/A  N/A            4112    C+G   ...Browser\\Application\\brave.exe      N/A      |\n",
      "|    0   N/A  N/A            5368    C+G   ....0.3065.82\\msedgewebview2.exe      N/A      |\n",
      "|    0   N/A  N/A            5768    C+G   ...a Thunderbird\\thunderbird.exe      N/A      |\n",
      "|    0   N/A  N/A            6900    C+G   ...yb3d8bbwe\\WindowsTerminal.exe      N/A      |\n",
      "|    0   N/A  N/A            9064    C+G   D:\\Programs\\MPV\\mpv.exe               N/A      |\n",
      "|    0   N/A  N/A           11292    C+G   ...cord\\app-1.0.9183\\Discord.exe      N/A      |\n",
      "|    0   N/A  N/A           11688    C+G   ...App_cw5n1h2txyewy\\LockApp.exe      N/A      |\n",
      "|    0   N/A  N/A           13632    C+G   ...xyewy\\ShellExperienceHost.exe      N/A      |\n",
      "|    0   N/A  N/A           16008    C+G   ...crosoft OneDrive\\OneDrive.exe      N/A      |\n",
      "|    0   N/A  N/A           17996    C+G   ...SAIR iCUE 4 Software\\iCUE.exe      N/A      |\n",
      "|    0   N/A  N/A           18228      C   ...da3\\envs\\med-mnist\\python.exe      N/A      |\n",
      "|    0   N/A  N/A           19188    C+G   ...5n1h2txyewy\\TextInputHost.exe      N/A      |\n",
      "|    0   N/A  N/A           21328    C+G   ...lpaper_engine\\wallpaper32.exe      N/A      |\n",
      "|    0   N/A  N/A           22164    C+G   ...\\Clockify\\ClockifyWindows.exe      N/A      |\n",
      "|    0   N/A  N/A           22636    C+G   ...4__cv1g1gvanyjgm\\WhatsApp.exe      N/A      |\n",
      "|    0   N/A  N/A           26176    C+G   ...IA app\\CEF\\NVIDIA Overlay.exe      N/A      |\n",
      "|    0   N/A  N/A           27248    C+G   ...h_cw5n1h2txyewy\\SearchApp.exe      N/A      |\n",
      "|    0   N/A  N/A           27884    C+G   ...AcrobatNotificationClient.exe      N/A      |\n",
      "|    0   N/A  N/A           31280    C+G   ...tware\\Current\\LogiOverlay.exe      N/A      |\n",
      "|    0   N/A  N/A           31380    C+G   ...ms\\Microsoft VS Code\\Code.exe      N/A      |\n",
      "|    0   N/A  N/A           32124    C+G   C:\\Windows\\explorer.exe               N/A      |\n",
      "|    0   N/A  N/A           33044    C+G   ...IA app\\CEF\\NVIDIA Overlay.exe      N/A      |\n",
      "+-----------------------------------------------------------------------------------------+\n"
     ]
    }
   ],
   "source": [
    "!nvidia-smi"
>>>>>>> 14c8f5b7
   ]
  },
  {
   "cell_type": "code",
   "execution_count": 34,
   "metadata": {},
   "outputs": [],
   "source": [
    "models_dir_path = os.path.join(CWD, \"models\")\n",
    "os.makedirs(models_dir_path, exist_ok=True)\n",
    "\n",
    "model_filename = f\"{arch}_sz{image_size}_d{depth}_h{num_heads}_mlr{mlp_ratio}\""
   ]
  },
  {
   "cell_type": "code",
<<<<<<< HEAD
   "execution_count": 24,
=======
   "execution_count": 35,
>>>>>>> 14c8f5b7
   "metadata": {},
   "outputs": [
    {
     "name": "stderr",
     "output_type": "stream",
     "text": [
<<<<<<< HEAD
      "GPU available: True (cuda), used: True\n",
      "TPU available: False, using: 0 TPU cores\n",
      "HPU available: False, using: 0 HPUs\n",
      "c:\\Users\\J\\miniconda3\\envs\\med-mnist\\lib\\site-packages\\lightning\\pytorch\\trainer\\connectors\\logger_connector\\logger_connector.py:76: Starting from v1.9.0, `tensorboardX` has been removed as a dependency of the `lightning.pytorch` package, due to potential conflicts with other packages in the ML ecosystem. For this reason, `logger=True` will use `CSVLogger` as the default logger, unless the `tensorboard` or `tensorboardX` packages are found. Please `pip install lightning[extra]` or one of them to enable TensorBoard support by default\n"
=======
      "  1/50:   0%|          | 0/1714 [00:00<?, ? batch/s]"
     ]
    },
    {
     "name": "stderr",
     "output_type": "stream",
     "text": [
      "  1/50:  33%|███▎      | 567/1714 [07:02<14:14,  1.34 batch/s, loss=3.539, acc=5.10%]\n"
     ]
    },
    {
     "ename": "KeyboardInterrupt",
     "evalue": "",
     "output_type": "error",
     "traceback": [
      "\u001b[1;31m---------------------------------------------------------------------------\u001b[0m",
      "\u001b[1;31mKeyboardInterrupt\u001b[0m                         Traceback (most recent call last)",
      "Cell \u001b[1;32mIn[35], line 30\u001b[0m\n\u001b[0;32m     20\u001b[0m \u001b[38;5;66;03m# Early stopping\u001b[39;00m\n\u001b[0;32m     21\u001b[0m stop_fn \u001b[38;5;241m=\u001b[39m EarlyStopping(\n\u001b[0;32m     22\u001b[0m     stat_to_track       \u001b[38;5;241m=\u001b[39mstat_to_track,\n\u001b[0;32m     23\u001b[0m     mode                \u001b[38;5;241m=\u001b[39mmode,\n\u001b[1;32m   (...)\u001b[0m\n\u001b[0;32m     27\u001b[0m     save_path           \u001b[38;5;241m=\u001b[39mmodel_save_path\n\u001b[0;32m     28\u001b[0m )\n\u001b[1;32m---> 30\u001b[0m \u001b[43mtrain_loop\u001b[49m\u001b[43m(\u001b[49m\n\u001b[0;32m     31\u001b[0m \u001b[43m    \u001b[49m\u001b[43mmodel\u001b[49m\u001b[43m,\u001b[49m\n\u001b[0;32m     32\u001b[0m \u001b[43m    \u001b[49m\u001b[43mcriterion\u001b[49m\u001b[43m           \u001b[49m\u001b[38;5;241;43m=\u001b[39;49m\u001b[43mcriterion\u001b[49m\u001b[43m,\u001b[49m\n\u001b[0;32m     33\u001b[0m \u001b[43m    \u001b[49m\u001b[43moptimizer\u001b[49m\u001b[43m           \u001b[49m\u001b[38;5;241;43m=\u001b[39;49m\u001b[43moptimizer\u001b[49m\u001b[43m,\u001b[49m\n\u001b[0;32m     34\u001b[0m \u001b[43m    \u001b[49m\u001b[43mscheduler\u001b[49m\u001b[43m           \u001b[49m\u001b[38;5;241;43m=\u001b[39;49m\u001b[43mscheduler\u001b[49m\u001b[43m,\u001b[49m\n\u001b[0;32m     35\u001b[0m \u001b[43m    \u001b[49m\u001b[43mepochs\u001b[49m\u001b[43m              \u001b[49m\u001b[38;5;241;43m=\u001b[39;49m\u001b[43mepochs\u001b[49m\u001b[43m,\u001b[49m\n\u001b[0;32m     36\u001b[0m \u001b[43m    \u001b[49m\u001b[43mtrain_loader\u001b[49m\u001b[43m        \u001b[49m\u001b[38;5;241;43m=\u001b[39;49m\u001b[43mtrain_loader\u001b[49m\u001b[43m,\u001b[49m\n\u001b[0;32m     37\u001b[0m \u001b[43m    \u001b[49m\u001b[43mvalidation_loader\u001b[49m\u001b[43m   \u001b[49m\u001b[38;5;241;43m=\u001b[39;49m\u001b[43mvalidation_loader\u001b[49m\u001b[43m,\u001b[49m\n\u001b[0;32m     38\u001b[0m \u001b[43m    \u001b[49m\u001b[43mdevice\u001b[49m\u001b[43m              \u001b[49m\u001b[38;5;241;43m=\u001b[39;49m\u001b[43mdevice\u001b[49m\u001b[43m,\u001b[49m\n\u001b[0;32m     39\u001b[0m \u001b[43m    \u001b[49m\u001b[43mstop_fn\u001b[49m\u001b[43m             \u001b[49m\u001b[38;5;241;43m=\u001b[39;49m\u001b[43mstop_fn\u001b[49m\n\u001b[0;32m     40\u001b[0m \u001b[43m)\u001b[49m\n\u001b[0;32m     42\u001b[0m stopping_report \u001b[38;5;241m=\u001b[39m stop_fn\u001b[38;5;241m.\u001b[39mreport()\n\u001b[0;32m     44\u001b[0m \u001b[38;5;66;03m# If the model was not stopped by EarlyStopping, save it\u001b[39;00m\n",
      "File \u001b[1;32md:\\AI\\med-mnist\\src\\train.py:158\u001b[0m, in \u001b[0;36mtrain_loop\u001b[1;34m(model, criterion, optimizer, scheduler, epochs, train_loader, validation_loader, device, stop_fn)\u001b[0m\n\u001b[0;32m    155\u001b[0m loss\u001b[38;5;241m.\u001b[39mbackward()\n\u001b[0;32m    156\u001b[0m optimizer\u001b[38;5;241m.\u001b[39mstep()\n\u001b[1;32m--> 158\u001b[0m running_loss \u001b[38;5;241m+\u001b[39m\u001b[38;5;241m=\u001b[39m \u001b[43mloss\u001b[49m\u001b[38;5;241;43m.\u001b[39;49m\u001b[43mitem\u001b[49m\u001b[43m(\u001b[49m\u001b[43m)\u001b[49m\n\u001b[0;32m    160\u001b[0m \u001b[38;5;66;03m# Calculate average loss up to this batch\u001b[39;00m\n\u001b[0;32m    161\u001b[0m stats[\u001b[38;5;124m\"\u001b[39m\u001b[38;5;124mloss\u001b[39m\u001b[38;5;124m\"\u001b[39m] \u001b[38;5;241m=\u001b[39m running_loss \u001b[38;5;241m/\u001b[39m (i \u001b[38;5;241m+\u001b[39m \u001b[38;5;241m1\u001b[39m) \u001b[38;5;66;03m# average loss\u001b[39;00m\n",
      "\u001b[1;31mKeyboardInterrupt\u001b[0m: "
>>>>>>> 14c8f5b7
     ]
    }
   ],
   "source": [
    "from lightning.pytorch import Trainer\n",
    "from lightning.pytorch.callbacks import EarlyStopping, ModelCheckpoint, RichProgressBar\n",
    "\n",
<<<<<<< HEAD
    "\n",
    "early_stopping = EarlyStopping(\n",
    "    monitor             = stat_to_track,\n",
    "    mode                = mode,\n",
    "    patience            = patience,\n",
    "    min_delta           = delta\n",
=======
    "# Optimizer selection\n",
    "if optimizer_name == \"SGD\":\n",
    "    optimizer = optim.SGD(model.parameters(), lr=lr, momentum=momentum, weight_decay=weight_decay)\n",
    "elif optimizer_name == \"Adam\":\n",
    "    optimizer = optim.Adam(model.parameters(), lr=lr, weight_decay=weight_decay)\n",
    "elif optimizer_name == \"AdamW\":\n",
    "    optimizer = optim.AdamW(model.parameters(), lr=lr, weight_decay=weight_decay, betas=betas, amsgrad=AMSGrad)\n",
    "else:\n",
    "    raise ValueError(\"Invalid optimizer name\")\n",
    "\n",
    "# Initialize the scheduler\n",
    "# Uncomment the scheduler you want to use:\n",
    "# scheduler = StepLR(optimizer, step_size=5, gamma=0.5)  # Decreases LR by gamma every step_size epochs\n",
    "scheduler = CosineAnnealingLR(optimizer, T_max=epochs)  # Adjusts LR using cosine annealing over epochs\n",
    "\n",
    "\n",
    "# Early stopping\n",
    "stop_fn = EarlyStopping(\n",
    "    stat_to_track       =stat_to_track,\n",
    "    mode                =mode,\n",
    "    patience            =patience,\n",
    "    delta               =delta,\n",
    "    delay               =delay,\n",
    "    save_path           =model_save_path\n",
>>>>>>> 14c8f5b7
    ")\n",
    "\n",
    "checkpoint_callback = ModelCheckpoint(\n",
    "    dirpath             = models_dir_path,\n",
    "    filename            = model_filename,\n",
    "    monitor             = stat_to_track,\n",
    "    mode                = mode,\n",
    "    save_top_k          = 1,\n",
    "    save_last           = True\n",
    ")\n",
    "\n",
    "progress_bar = RichProgressBar(\n",
    "    leave               = True,\n",
    "    # theme               = custom_theme\n",
    ")\n",
    "\n",
    "trainer = Trainer(\n",
    "    devices             = -1,\n",
    "    min_epochs          = delay,\n",
    "    max_epochs          = epochs,\n",
    "    callbacks           = [early_stopping, checkpoint_callback, RichProgressBar()],\n",
    "    enable_model_summary= True\n",
    ")"
   ]
  },
  {
   "cell_type": "code",
   "execution_count": 25,
   "metadata": {},
   "outputs": [
    {
     "name": "stderr",
     "output_type": "stream",
     "text": [
      "c:\\Users\\J\\miniconda3\\envs\\med-mnist\\lib\\site-packages\\lightning\\pytorch\\callbacks\\model_checkpoint.py:654: Checkpoint directory D:\\AI\\med-mnist\\models exists and is not empty.\n",
      "LOCAL_RANK: 0 - CUDA_VISIBLE_DEVICES: [0]\n"
     ]
    },
    {
     "data": {
      "text/html": [
       "<pre style=\"white-space:pre;overflow-x:auto;line-height:normal;font-family:Menlo,'DejaVu Sans Mono',consolas,'Courier New',monospace\">┏━━━┳━━━━━━━━━━━┳━━━━━━━━━━━━━━━━━━━━┳━━━━━━━━┳━━━━━━━┓\n",
       "┃<span style=\"color: #800080; text-decoration-color: #800080; font-weight: bold\">   </span>┃<span style=\"color: #800080; text-decoration-color: #800080; font-weight: bold\"> Name      </span>┃<span style=\"color: #800080; text-decoration-color: #800080; font-weight: bold\"> Type               </span>┃<span style=\"color: #800080; text-decoration-color: #800080; font-weight: bold\"> Params </span>┃<span style=\"color: #800080; text-decoration-color: #800080; font-weight: bold\"> Mode  </span>┃\n",
       "┡━━━╇━━━━━━━━━━━╇━━━━━━━━━━━━━━━━━━━━╇━━━━━━━━╇━━━━━━━┩\n",
       "│<span style=\"color: #7f7f7f; text-decoration-color: #7f7f7f\"> 0 </span>│ model     │ VisionTransformer  │ 21.7 K │ train │\n",
       "│<span style=\"color: #7f7f7f; text-decoration-color: #7f7f7f\"> 1 </span>│ train_acc │ MulticlassAccuracy │      0 │ train │\n",
       "│<span style=\"color: #7f7f7f; text-decoration-color: #7f7f7f\"> 2 </span>│ val_acc   │ MulticlassAccuracy │      0 │ train │\n",
       "└───┴───────────┴────────────────────┴────────┴───────┘\n",
       "</pre>\n"
      ],
      "text/plain": [
       "┏━━━┳━━━━━━━━━━━┳━━━━━━━━━━━━━━━━━━━━┳━━━━━━━━┳━━━━━━━┓\n",
       "┃\u001b[1;35m \u001b[0m\u001b[1;35m \u001b[0m\u001b[1;35m \u001b[0m┃\u001b[1;35m \u001b[0m\u001b[1;35mName     \u001b[0m\u001b[1;35m \u001b[0m┃\u001b[1;35m \u001b[0m\u001b[1;35mType              \u001b[0m\u001b[1;35m \u001b[0m┃\u001b[1;35m \u001b[0m\u001b[1;35mParams\u001b[0m\u001b[1;35m \u001b[0m┃\u001b[1;35m \u001b[0m\u001b[1;35mMode \u001b[0m\u001b[1;35m \u001b[0m┃\n",
       "┡━━━╇━━━━━━━━━━━╇━━━━━━━━━━━━━━━━━━━━╇━━━━━━━━╇━━━━━━━┩\n",
       "│\u001b[2m \u001b[0m\u001b[2m0\u001b[0m\u001b[2m \u001b[0m│ model     │ VisionTransformer  │ 21.7 K │ train │\n",
       "│\u001b[2m \u001b[0m\u001b[2m1\u001b[0m\u001b[2m \u001b[0m│ train_acc │ MulticlassAccuracy │      0 │ train │\n",
       "│\u001b[2m \u001b[0m\u001b[2m2\u001b[0m\u001b[2m \u001b[0m│ val_acc   │ MulticlassAccuracy │      0 │ train │\n",
       "└───┴───────────┴────────────────────┴────────┴───────┘\n"
      ]
     },
     "metadata": {},
     "output_type": "display_data"
    },
    {
     "data": {
      "text/html": [
       "<pre style=\"white-space:pre;overflow-x:auto;line-height:normal;font-family:Menlo,'DejaVu Sans Mono',consolas,'Courier New',monospace\"><span style=\"font-weight: bold\">Trainable params</span>: 21.7 K                                                                                           \n",
       "<span style=\"font-weight: bold\">Non-trainable params</span>: 0                                                                                            \n",
       "<span style=\"font-weight: bold\">Total params</span>: 21.7 K                                                                                               \n",
       "<span style=\"font-weight: bold\">Total estimated model params size (MB)</span>: 0                                                                          \n",
       "<span style=\"font-weight: bold\">Modules in train mode</span>: 21                                                                                          \n",
       "<span style=\"font-weight: bold\">Modules in eval mode</span>: 0                                                                                            \n",
       "</pre>\n"
      ],
      "text/plain": [
       "\u001b[1mTrainable params\u001b[0m: 21.7 K                                                                                           \n",
       "\u001b[1mNon-trainable params\u001b[0m: 0                                                                                            \n",
       "\u001b[1mTotal params\u001b[0m: 21.7 K                                                                                               \n",
       "\u001b[1mTotal estimated model params size (MB)\u001b[0m: 0                                                                          \n",
       "\u001b[1mModules in train mode\u001b[0m: 21                                                                                          \n",
       "\u001b[1mModules in eval mode\u001b[0m: 0                                                                                            \n"
      ]
     },
     "metadata": {},
     "output_type": "display_data"
    },
    {
     "data": {
      "application/vnd.jupyter.widget-view+json": {
       "model_id": "31e10b67061c4d4583eef2157e2e5866",
       "version_major": 2,
       "version_minor": 0
      },
      "text/plain": [
       "Output()"
      ]
     },
     "metadata": {},
     "output_type": "display_data"
    },
    {
     "name": "stderr",
     "output_type": "stream",
     "text": [
      "\n",
      "Detected KeyboardInterrupt, attempting graceful shutdown ...\n"
     ]
    },
    {
     "data": {
      "text/html": [
       "<pre style=\"white-space:pre;overflow-x:auto;line-height:normal;font-family:Menlo,'DejaVu Sans Mono',consolas,'Courier New',monospace\"></pre>\n"
      ],
      "text/plain": []
     },
     "metadata": {},
     "output_type": "display_data"
    },
    {
     "ename": "NameError",
     "evalue": "name 'exit' is not defined",
     "output_type": "error",
     "traceback": [
      "\u001b[1;31m---------------------------------------------------------------------------\u001b[0m",
      "\u001b[1;31mKeyboardInterrupt\u001b[0m                         Traceback (most recent call last)",
      "File \u001b[1;32mc:\\Users\\J\\miniconda3\\envs\\med-mnist\\lib\\site-packages\\lightning\\pytorch\\trainer\\call.py:47\u001b[0m, in \u001b[0;36m_call_and_handle_interrupt\u001b[1;34m(trainer, trainer_fn, *args, **kwargs)\u001b[0m\n\u001b[0;32m     46\u001b[0m         \u001b[38;5;28;01mreturn\u001b[39;00m trainer\u001b[38;5;241m.\u001b[39mstrategy\u001b[38;5;241m.\u001b[39mlauncher\u001b[38;5;241m.\u001b[39mlaunch(trainer_fn, \u001b[38;5;241m*\u001b[39margs, trainer\u001b[38;5;241m=\u001b[39mtrainer, \u001b[38;5;241m*\u001b[39m\u001b[38;5;241m*\u001b[39mkwargs)\n\u001b[1;32m---> 47\u001b[0m     \u001b[38;5;28;01mreturn\u001b[39;00m trainer_fn(\u001b[38;5;241m*\u001b[39margs, \u001b[38;5;241m*\u001b[39m\u001b[38;5;241m*\u001b[39mkwargs)\n\u001b[0;32m     49\u001b[0m \u001b[38;5;28;01mexcept\u001b[39;00m _TunerExitException:\n",
      "File \u001b[1;32mc:\\Users\\J\\miniconda3\\envs\\med-mnist\\lib\\site-packages\\lightning\\pytorch\\trainer\\trainer.py:575\u001b[0m, in \u001b[0;36mTrainer._fit_impl\u001b[1;34m(self, model, train_dataloaders, val_dataloaders, datamodule, ckpt_path)\u001b[0m\n\u001b[0;32m    569\u001b[0m ckpt_path \u001b[38;5;241m=\u001b[39m \u001b[38;5;28mself\u001b[39m\u001b[38;5;241m.\u001b[39m_checkpoint_connector\u001b[38;5;241m.\u001b[39m_select_ckpt_path(\n\u001b[0;32m    570\u001b[0m     \u001b[38;5;28mself\u001b[39m\u001b[38;5;241m.\u001b[39mstate\u001b[38;5;241m.\u001b[39mfn,\n\u001b[0;32m    571\u001b[0m     ckpt_path,\n\u001b[0;32m    572\u001b[0m     model_provided\u001b[38;5;241m=\u001b[39m\u001b[38;5;28;01mTrue\u001b[39;00m,\n\u001b[0;32m    573\u001b[0m     model_connected\u001b[38;5;241m=\u001b[39m\u001b[38;5;28mself\u001b[39m\u001b[38;5;241m.\u001b[39mlightning_module \u001b[38;5;129;01mis\u001b[39;00m \u001b[38;5;129;01mnot\u001b[39;00m \u001b[38;5;28;01mNone\u001b[39;00m,\n\u001b[0;32m    574\u001b[0m )\n\u001b[1;32m--> 575\u001b[0m \u001b[38;5;28;43mself\u001b[39;49m\u001b[38;5;241;43m.\u001b[39;49m\u001b[43m_run\u001b[49m\u001b[43m(\u001b[49m\u001b[43mmodel\u001b[49m\u001b[43m,\u001b[49m\u001b[43m \u001b[49m\u001b[43mckpt_path\u001b[49m\u001b[38;5;241;43m=\u001b[39;49m\u001b[43mckpt_path\u001b[49m\u001b[43m)\u001b[49m\n\u001b[0;32m    577\u001b[0m \u001b[38;5;28;01massert\u001b[39;00m \u001b[38;5;28mself\u001b[39m\u001b[38;5;241m.\u001b[39mstate\u001b[38;5;241m.\u001b[39mstopped\n",
      "File \u001b[1;32mc:\\Users\\J\\miniconda3\\envs\\med-mnist\\lib\\site-packages\\lightning\\pytorch\\trainer\\trainer.py:982\u001b[0m, in \u001b[0;36mTrainer._run\u001b[1;34m(self, model, ckpt_path)\u001b[0m\n\u001b[0;32m    979\u001b[0m \u001b[38;5;66;03m# ----------------------------\u001b[39;00m\n\u001b[0;32m    980\u001b[0m \u001b[38;5;66;03m# RUN THE TRAINER\u001b[39;00m\n\u001b[0;32m    981\u001b[0m \u001b[38;5;66;03m# ----------------------------\u001b[39;00m\n\u001b[1;32m--> 982\u001b[0m results \u001b[38;5;241m=\u001b[39m \u001b[38;5;28;43mself\u001b[39;49m\u001b[38;5;241;43m.\u001b[39;49m\u001b[43m_run_stage\u001b[49m\u001b[43m(\u001b[49m\u001b[43m)\u001b[49m\n\u001b[0;32m    984\u001b[0m \u001b[38;5;66;03m# ----------------------------\u001b[39;00m\n\u001b[0;32m    985\u001b[0m \u001b[38;5;66;03m# POST-Training CLEAN UP\u001b[39;00m\n\u001b[0;32m    986\u001b[0m \u001b[38;5;66;03m# ----------------------------\u001b[39;00m\n",
      "File \u001b[1;32mc:\\Users\\J\\miniconda3\\envs\\med-mnist\\lib\\site-packages\\lightning\\pytorch\\trainer\\trainer.py:1026\u001b[0m, in \u001b[0;36mTrainer._run_stage\u001b[1;34m(self)\u001b[0m\n\u001b[0;32m   1025\u001b[0m \u001b[38;5;28;01mwith\u001b[39;00m torch\u001b[38;5;241m.\u001b[39mautograd\u001b[38;5;241m.\u001b[39mset_detect_anomaly(\u001b[38;5;28mself\u001b[39m\u001b[38;5;241m.\u001b[39m_detect_anomaly):\n\u001b[1;32m-> 1026\u001b[0m     \u001b[38;5;28;43mself\u001b[39;49m\u001b[38;5;241;43m.\u001b[39;49m\u001b[43mfit_loop\u001b[49m\u001b[38;5;241;43m.\u001b[39;49m\u001b[43mrun\u001b[49m\u001b[43m(\u001b[49m\u001b[43m)\u001b[49m\n\u001b[0;32m   1027\u001b[0m \u001b[38;5;28;01mreturn\u001b[39;00m \u001b[38;5;28;01mNone\u001b[39;00m\n",
      "File \u001b[1;32mc:\\Users\\J\\miniconda3\\envs\\med-mnist\\lib\\site-packages\\lightning\\pytorch\\loops\\fit_loop.py:216\u001b[0m, in \u001b[0;36m_FitLoop.run\u001b[1;34m(self)\u001b[0m\n\u001b[0;32m    215\u001b[0m \u001b[38;5;28mself\u001b[39m\u001b[38;5;241m.\u001b[39mon_advance_start()\n\u001b[1;32m--> 216\u001b[0m \u001b[38;5;28;43mself\u001b[39;49m\u001b[38;5;241;43m.\u001b[39;49m\u001b[43madvance\u001b[49m\u001b[43m(\u001b[49m\u001b[43m)\u001b[49m\n\u001b[0;32m    217\u001b[0m \u001b[38;5;28mself\u001b[39m\u001b[38;5;241m.\u001b[39mon_advance_end()\n",
      "File \u001b[1;32mc:\\Users\\J\\miniconda3\\envs\\med-mnist\\lib\\site-packages\\lightning\\pytorch\\loops\\fit_loop.py:455\u001b[0m, in \u001b[0;36m_FitLoop.advance\u001b[1;34m(self)\u001b[0m\n\u001b[0;32m    454\u001b[0m \u001b[38;5;28;01massert\u001b[39;00m \u001b[38;5;28mself\u001b[39m\u001b[38;5;241m.\u001b[39m_data_fetcher \u001b[38;5;129;01mis\u001b[39;00m \u001b[38;5;129;01mnot\u001b[39;00m \u001b[38;5;28;01mNone\u001b[39;00m\n\u001b[1;32m--> 455\u001b[0m \u001b[38;5;28;43mself\u001b[39;49m\u001b[38;5;241;43m.\u001b[39;49m\u001b[43mepoch_loop\u001b[49m\u001b[38;5;241;43m.\u001b[39;49m\u001b[43mrun\u001b[49m\u001b[43m(\u001b[49m\u001b[38;5;28;43mself\u001b[39;49m\u001b[38;5;241;43m.\u001b[39;49m\u001b[43m_data_fetcher\u001b[49m\u001b[43m)\u001b[49m\n",
      "File \u001b[1;32mc:\\Users\\J\\miniconda3\\envs\\med-mnist\\lib\\site-packages\\lightning\\pytorch\\loops\\training_epoch_loop.py:150\u001b[0m, in \u001b[0;36m_TrainingEpochLoop.run\u001b[1;34m(self, data_fetcher)\u001b[0m\n\u001b[0;32m    149\u001b[0m \u001b[38;5;28;01mtry\u001b[39;00m:\n\u001b[1;32m--> 150\u001b[0m     \u001b[38;5;28;43mself\u001b[39;49m\u001b[38;5;241;43m.\u001b[39;49m\u001b[43madvance\u001b[49m\u001b[43m(\u001b[49m\u001b[43mdata_fetcher\u001b[49m\u001b[43m)\u001b[49m\n\u001b[0;32m    151\u001b[0m     \u001b[38;5;28mself\u001b[39m\u001b[38;5;241m.\u001b[39mon_advance_end(data_fetcher)\n",
      "File \u001b[1;32mc:\\Users\\J\\miniconda3\\envs\\med-mnist\\lib\\site-packages\\lightning\\pytorch\\loops\\training_epoch_loop.py:282\u001b[0m, in \u001b[0;36m_TrainingEpochLoop.advance\u001b[1;34m(self, data_fetcher)\u001b[0m\n\u001b[0;32m    281\u001b[0m dataloader_iter \u001b[38;5;241m=\u001b[39m \u001b[38;5;28;01mNone\u001b[39;00m\n\u001b[1;32m--> 282\u001b[0m batch, _, __ \u001b[38;5;241m=\u001b[39m \u001b[38;5;28;43mnext\u001b[39;49m\u001b[43m(\u001b[49m\u001b[43mdata_fetcher\u001b[49m\u001b[43m)\u001b[49m\n\u001b[0;32m    283\u001b[0m \u001b[38;5;66;03m# TODO: we should instead use the batch_idx returned by the fetcher, however, that will require saving the\u001b[39;00m\n\u001b[0;32m    284\u001b[0m \u001b[38;5;66;03m# fetcher state so that the batch_idx is correct after restarting\u001b[39;00m\n",
      "File \u001b[1;32mc:\\Users\\J\\miniconda3\\envs\\med-mnist\\lib\\site-packages\\lightning\\pytorch\\loops\\fetchers.py:134\u001b[0m, in \u001b[0;36m_PrefetchDataFetcher.__next__\u001b[1;34m(self)\u001b[0m\n\u001b[0;32m    132\u001b[0m \u001b[38;5;28;01melif\u001b[39;00m \u001b[38;5;129;01mnot\u001b[39;00m \u001b[38;5;28mself\u001b[39m\u001b[38;5;241m.\u001b[39mdone:\n\u001b[0;32m    133\u001b[0m     \u001b[38;5;66;03m# this will run only when no pre-fetching was done.\u001b[39;00m\n\u001b[1;32m--> 134\u001b[0m     batch \u001b[38;5;241m=\u001b[39m \u001b[38;5;28;43msuper\u001b[39;49m\u001b[43m(\u001b[49m\u001b[43m)\u001b[49m\u001b[38;5;241;43m.\u001b[39;49m\u001b[38;5;21;43m__next__\u001b[39;49m\u001b[43m(\u001b[49m\u001b[43m)\u001b[49m\n\u001b[0;32m    135\u001b[0m \u001b[38;5;28;01melse\u001b[39;00m:\n\u001b[0;32m    136\u001b[0m     \u001b[38;5;66;03m# the iterator is empty\u001b[39;00m\n",
      "File \u001b[1;32mc:\\Users\\J\\miniconda3\\envs\\med-mnist\\lib\\site-packages\\lightning\\pytorch\\loops\\fetchers.py:61\u001b[0m, in \u001b[0;36m_DataFetcher.__next__\u001b[1;34m(self)\u001b[0m\n\u001b[0;32m     60\u001b[0m \u001b[38;5;28;01mtry\u001b[39;00m:\n\u001b[1;32m---> 61\u001b[0m     batch \u001b[38;5;241m=\u001b[39m \u001b[38;5;28;43mnext\u001b[39;49m\u001b[43m(\u001b[49m\u001b[38;5;28;43mself\u001b[39;49m\u001b[38;5;241;43m.\u001b[39;49m\u001b[43miterator\u001b[49m\u001b[43m)\u001b[49m\n\u001b[0;32m     62\u001b[0m \u001b[38;5;28;01mexcept\u001b[39;00m \u001b[38;5;167;01mStopIteration\u001b[39;00m:\n",
      "File \u001b[1;32mc:\\Users\\J\\miniconda3\\envs\\med-mnist\\lib\\site-packages\\lightning\\pytorch\\utilities\\combined_loader.py:341\u001b[0m, in \u001b[0;36mCombinedLoader.__next__\u001b[1;34m(self)\u001b[0m\n\u001b[0;32m    340\u001b[0m \u001b[38;5;28;01massert\u001b[39;00m \u001b[38;5;28mself\u001b[39m\u001b[38;5;241m.\u001b[39m_iterator \u001b[38;5;129;01mis\u001b[39;00m \u001b[38;5;129;01mnot\u001b[39;00m \u001b[38;5;28;01mNone\u001b[39;00m\n\u001b[1;32m--> 341\u001b[0m out \u001b[38;5;241m=\u001b[39m \u001b[38;5;28;43mnext\u001b[39;49m\u001b[43m(\u001b[49m\u001b[38;5;28;43mself\u001b[39;49m\u001b[38;5;241;43m.\u001b[39;49m\u001b[43m_iterator\u001b[49m\u001b[43m)\u001b[49m\n\u001b[0;32m    342\u001b[0m \u001b[38;5;28;01mif\u001b[39;00m \u001b[38;5;28misinstance\u001b[39m(\u001b[38;5;28mself\u001b[39m\u001b[38;5;241m.\u001b[39m_iterator, _Sequential):\n",
      "File \u001b[1;32mc:\\Users\\J\\miniconda3\\envs\\med-mnist\\lib\\site-packages\\lightning\\pytorch\\utilities\\combined_loader.py:78\u001b[0m, in \u001b[0;36m_MaxSizeCycle.__next__\u001b[1;34m(self)\u001b[0m\n\u001b[0;32m     77\u001b[0m \u001b[38;5;28;01mtry\u001b[39;00m:\n\u001b[1;32m---> 78\u001b[0m     out[i] \u001b[38;5;241m=\u001b[39m \u001b[38;5;28;43mnext\u001b[39;49m\u001b[43m(\u001b[49m\u001b[38;5;28;43mself\u001b[39;49m\u001b[38;5;241;43m.\u001b[39;49m\u001b[43miterators\u001b[49m\u001b[43m[\u001b[49m\u001b[43mi\u001b[49m\u001b[43m]\u001b[49m\u001b[43m)\u001b[49m\n\u001b[0;32m     79\u001b[0m \u001b[38;5;28;01mexcept\u001b[39;00m \u001b[38;5;167;01mStopIteration\u001b[39;00m:\n",
      "File \u001b[1;32mc:\\Users\\J\\miniconda3\\envs\\med-mnist\\lib\\site-packages\\torch\\utils\\data\\dataloader.py:701\u001b[0m, in \u001b[0;36m_BaseDataLoaderIter.__next__\u001b[1;34m(self)\u001b[0m\n\u001b[0;32m    700\u001b[0m     \u001b[38;5;28mself\u001b[39m\u001b[38;5;241m.\u001b[39m_reset()  \u001b[38;5;66;03m# type: ignore[call-arg]\u001b[39;00m\n\u001b[1;32m--> 701\u001b[0m data \u001b[38;5;241m=\u001b[39m \u001b[38;5;28;43mself\u001b[39;49m\u001b[38;5;241;43m.\u001b[39;49m\u001b[43m_next_data\u001b[49m\u001b[43m(\u001b[49m\u001b[43m)\u001b[49m\n\u001b[0;32m    702\u001b[0m \u001b[38;5;28mself\u001b[39m\u001b[38;5;241m.\u001b[39m_num_yielded \u001b[38;5;241m+\u001b[39m\u001b[38;5;241m=\u001b[39m \u001b[38;5;241m1\u001b[39m\n",
      "File \u001b[1;32mc:\\Users\\J\\miniconda3\\envs\\med-mnist\\lib\\site-packages\\torch\\utils\\data\\dataloader.py:1448\u001b[0m, in \u001b[0;36m_MultiProcessingDataLoaderIter._next_data\u001b[1;34m(self)\u001b[0m\n\u001b[0;32m   1447\u001b[0m \u001b[38;5;28;01massert\u001b[39;00m \u001b[38;5;129;01mnot\u001b[39;00m \u001b[38;5;28mself\u001b[39m\u001b[38;5;241m.\u001b[39m_shutdown \u001b[38;5;129;01mand\u001b[39;00m \u001b[38;5;28mself\u001b[39m\u001b[38;5;241m.\u001b[39m_tasks_outstanding \u001b[38;5;241m>\u001b[39m \u001b[38;5;241m0\u001b[39m\n\u001b[1;32m-> 1448\u001b[0m idx, data \u001b[38;5;241m=\u001b[39m \u001b[38;5;28;43mself\u001b[39;49m\u001b[38;5;241;43m.\u001b[39;49m\u001b[43m_get_data\u001b[49m\u001b[43m(\u001b[49m\u001b[43m)\u001b[49m\n\u001b[0;32m   1449\u001b[0m \u001b[38;5;28mself\u001b[39m\u001b[38;5;241m.\u001b[39m_tasks_outstanding \u001b[38;5;241m-\u001b[39m\u001b[38;5;241m=\u001b[39m \u001b[38;5;241m1\u001b[39m\n",
      "File \u001b[1;32mc:\\Users\\J\\miniconda3\\envs\\med-mnist\\lib\\site-packages\\torch\\utils\\data\\dataloader.py:1402\u001b[0m, in \u001b[0;36m_MultiProcessingDataLoaderIter._get_data\u001b[1;34m(self)\u001b[0m\n\u001b[0;32m   1401\u001b[0m \u001b[38;5;28;01mwhile\u001b[39;00m \u001b[38;5;28mself\u001b[39m\u001b[38;5;241m.\u001b[39m_pin_memory_thread\u001b[38;5;241m.\u001b[39mis_alive():\n\u001b[1;32m-> 1402\u001b[0m     success, data \u001b[38;5;241m=\u001b[39m \u001b[38;5;28;43mself\u001b[39;49m\u001b[38;5;241;43m.\u001b[39;49m\u001b[43m_try_get_data\u001b[49m\u001b[43m(\u001b[49m\u001b[43m)\u001b[49m\n\u001b[0;32m   1403\u001b[0m     \u001b[38;5;28;01mif\u001b[39;00m success:\n",
      "File \u001b[1;32mc:\\Users\\J\\miniconda3\\envs\\med-mnist\\lib\\site-packages\\torch\\utils\\data\\dataloader.py:1243\u001b[0m, in \u001b[0;36m_MultiProcessingDataLoaderIter._try_get_data\u001b[1;34m(self, timeout)\u001b[0m\n\u001b[0;32m   1242\u001b[0m \u001b[38;5;28;01mtry\u001b[39;00m:\n\u001b[1;32m-> 1243\u001b[0m     data \u001b[38;5;241m=\u001b[39m \u001b[38;5;28;43mself\u001b[39;49m\u001b[38;5;241;43m.\u001b[39;49m\u001b[43m_data_queue\u001b[49m\u001b[38;5;241;43m.\u001b[39;49m\u001b[43mget\u001b[49m\u001b[43m(\u001b[49m\u001b[43mtimeout\u001b[49m\u001b[38;5;241;43m=\u001b[39;49m\u001b[43mtimeout\u001b[49m\u001b[43m)\u001b[49m\n\u001b[0;32m   1244\u001b[0m     \u001b[38;5;28;01mreturn\u001b[39;00m (\u001b[38;5;28;01mTrue\u001b[39;00m, data)\n",
      "File \u001b[1;32mc:\\Users\\J\\miniconda3\\envs\\med-mnist\\lib\\queue.py:180\u001b[0m, in \u001b[0;36mQueue.get\u001b[1;34m(self, block, timeout)\u001b[0m\n\u001b[0;32m    179\u001b[0m             \u001b[38;5;28;01mraise\u001b[39;00m Empty\n\u001b[1;32m--> 180\u001b[0m         \u001b[38;5;28;43mself\u001b[39;49m\u001b[38;5;241;43m.\u001b[39;49m\u001b[43mnot_empty\u001b[49m\u001b[38;5;241;43m.\u001b[39;49m\u001b[43mwait\u001b[49m\u001b[43m(\u001b[49m\u001b[43mremaining\u001b[49m\u001b[43m)\u001b[49m\n\u001b[0;32m    181\u001b[0m item \u001b[38;5;241m=\u001b[39m \u001b[38;5;28mself\u001b[39m\u001b[38;5;241m.\u001b[39m_get()\n",
      "File \u001b[1;32mc:\\Users\\J\\miniconda3\\envs\\med-mnist\\lib\\threading.py:324\u001b[0m, in \u001b[0;36mCondition.wait\u001b[1;34m(self, timeout)\u001b[0m\n\u001b[0;32m    323\u001b[0m \u001b[38;5;28;01mif\u001b[39;00m timeout \u001b[38;5;241m>\u001b[39m \u001b[38;5;241m0\u001b[39m:\n\u001b[1;32m--> 324\u001b[0m     gotit \u001b[38;5;241m=\u001b[39m \u001b[43mwaiter\u001b[49m\u001b[38;5;241;43m.\u001b[39;49m\u001b[43macquire\u001b[49m\u001b[43m(\u001b[49m\u001b[38;5;28;43;01mTrue\u001b[39;49;00m\u001b[43m,\u001b[49m\u001b[43m \u001b[49m\u001b[43mtimeout\u001b[49m\u001b[43m)\u001b[49m\n\u001b[0;32m    325\u001b[0m \u001b[38;5;28;01melse\u001b[39;00m:\n",
      "\u001b[1;31mKeyboardInterrupt\u001b[0m: ",
      "\nDuring handling of the above exception, another exception occurred:\n",
      "\u001b[1;31mNameError\u001b[0m                                 Traceback (most recent call last)",
      "Cell \u001b[1;32mIn[25], line 1\u001b[0m\n\u001b[1;32m----> 1\u001b[0m \u001b[43mtrainer\u001b[49m\u001b[38;5;241;43m.\u001b[39;49m\u001b[43mfit\u001b[49m\u001b[43m(\u001b[49m\u001b[43mmodel\u001b[49m\u001b[43m,\u001b[49m\u001b[43m \u001b[49m\u001b[43mtrain_loader\u001b[49m\u001b[43m,\u001b[49m\u001b[43m \u001b[49m\u001b[43mvalidation_loader\u001b[49m\u001b[43m)\u001b[49m\n",
      "File \u001b[1;32mc:\\Users\\J\\miniconda3\\envs\\med-mnist\\lib\\site-packages\\lightning\\pytorch\\trainer\\trainer.py:539\u001b[0m, in \u001b[0;36mTrainer.fit\u001b[1;34m(self, model, train_dataloaders, val_dataloaders, datamodule, ckpt_path)\u001b[0m\n\u001b[0;32m    537\u001b[0m \u001b[38;5;28mself\u001b[39m\u001b[38;5;241m.\u001b[39mstate\u001b[38;5;241m.\u001b[39mstatus \u001b[38;5;241m=\u001b[39m TrainerStatus\u001b[38;5;241m.\u001b[39mRUNNING\n\u001b[0;32m    538\u001b[0m \u001b[38;5;28mself\u001b[39m\u001b[38;5;241m.\u001b[39mtraining \u001b[38;5;241m=\u001b[39m \u001b[38;5;28;01mTrue\u001b[39;00m\n\u001b[1;32m--> 539\u001b[0m \u001b[43mcall\u001b[49m\u001b[38;5;241;43m.\u001b[39;49m\u001b[43m_call_and_handle_interrupt\u001b[49m\u001b[43m(\u001b[49m\n\u001b[0;32m    540\u001b[0m \u001b[43m    \u001b[49m\u001b[38;5;28;43mself\u001b[39;49m\u001b[43m,\u001b[49m\u001b[43m \u001b[49m\u001b[38;5;28;43mself\u001b[39;49m\u001b[38;5;241;43m.\u001b[39;49m\u001b[43m_fit_impl\u001b[49m\u001b[43m,\u001b[49m\u001b[43m \u001b[49m\u001b[43mmodel\u001b[49m\u001b[43m,\u001b[49m\u001b[43m \u001b[49m\u001b[43mtrain_dataloaders\u001b[49m\u001b[43m,\u001b[49m\u001b[43m \u001b[49m\u001b[43mval_dataloaders\u001b[49m\u001b[43m,\u001b[49m\u001b[43m \u001b[49m\u001b[43mdatamodule\u001b[49m\u001b[43m,\u001b[49m\u001b[43m \u001b[49m\u001b[43mckpt_path\u001b[49m\n\u001b[0;32m    541\u001b[0m \u001b[43m\u001b[49m\u001b[43m)\u001b[49m\n",
      "File \u001b[1;32mc:\\Users\\J\\miniconda3\\envs\\med-mnist\\lib\\site-packages\\lightning\\pytorch\\trainer\\call.py:64\u001b[0m, in \u001b[0;36m_call_and_handle_interrupt\u001b[1;34m(trainer, trainer_fn, *args, **kwargs)\u001b[0m\n\u001b[0;32m     62\u001b[0m     \u001b[38;5;28;01mif\u001b[39;00m \u001b[38;5;28misinstance\u001b[39m(launcher, _SubprocessScriptLauncher):\n\u001b[0;32m     63\u001b[0m         launcher\u001b[38;5;241m.\u001b[39mkill(_get_sigkill_signal())\n\u001b[1;32m---> 64\u001b[0m     \u001b[43mexit\u001b[49m(\u001b[38;5;241m1\u001b[39m)\n\u001b[0;32m     66\u001b[0m \u001b[38;5;28;01mexcept\u001b[39;00m \u001b[38;5;167;01mBaseException\u001b[39;00m \u001b[38;5;28;01mas\u001b[39;00m exception:\n\u001b[0;32m     67\u001b[0m     _interrupt(trainer, exception)\n",
      "\u001b[1;31mNameError\u001b[0m: name 'exit' is not defined"
     ]
    }
   ],
   "source": [
    "trainer.fit(model, train_loader, validation_loader)"
   ]
  },
  {
   "cell_type": "code",
   "execution_count": null,
   "metadata": {},
   "outputs": [],
   "source": []
  }
 ],
 "metadata": {
  "kernelspec": {
   "display_name": "med-mnist",
   "language": "python",
   "name": "python3"
  },
  "language_info": {
   "codemirror_mode": {
    "name": "ipython",
    "version": 3
   },
   "file_extension": ".py",
   "mimetype": "text/x-python",
   "name": "python",
   "nbconvert_exporter": "python",
   "pygments_lexer": "ipython3",
   "version": "3.10.16"
  }
 },
 "nbformat": 4,
 "nbformat_minor": 2
}<|MERGE_RESOLUTION|>--- conflicted
+++ resolved
@@ -16,11 +16,7 @@
      "name": "stdout",
      "output_type": "stream",
      "text": [
-<<<<<<< HEAD
       "Mon Feb 24 04:04:16 2025       \n",
-=======
-      "Sun Feb 23 22:29:28 2025       \n",
->>>>>>> 14c8f5b7
       "+-----------------------------------------------------------------------------------------+\n",
       "| NVIDIA-SMI 572.16                 Driver Version: 572.16         CUDA Version: 12.8     |\n",
       "|-----------------------------------------+------------------------+----------------------+\n",
@@ -29,11 +25,7 @@
       "|                                         |                        |               MIG M. |\n",
       "|=========================================+========================+======================|\n",
       "|   0  NVIDIA GeForce GTX 1080      WDDM  |   00000000:0A:00.0  On |                  N/A |\n",
-<<<<<<< HEAD
       "| 34%   44C    P0             49W /  200W |    1658MiB /   8192MiB |      1%      Default |\n",
-=======
-      "| 34%   44C    P2             48W /  200W |    3392MiB /   8192MiB |      9%      Default |\n",
->>>>>>> 14c8f5b7
       "|                                         |                        |                  N/A |\n",
       "+-----------------------------------------+------------------------+----------------------+\n",
       "                                                                                         \n",
@@ -46,7 +38,6 @@
       "|    0   N/A  N/A            1812    C+G   ...ef.win7x64\\steamwebhelper.exe      N/A      |\n",
       "|    0   N/A  N/A            2120    C+G   ...Browser\\Application\\brave.exe      N/A      |\n",
       "|    0   N/A  N/A            2168    C+G   ...em_tray\\lghub_system_tray.exe      N/A      |\n",
-<<<<<<< HEAD
       "|    0   N/A  N/A            5368    C+G   ....0.3065.82\\msedgewebview2.exe      N/A      |\n",
       "|    0   N/A  N/A            5768    C+G   ...a Thunderbird\\thunderbird.exe      N/A      |\n",
       "|    0   N/A  N/A            6900    C+G   ...yb3d8bbwe\\WindowsTerminal.exe      N/A      |\n",
@@ -54,20 +45,6 @@
       "|    0   N/A  N/A           13632    C+G   ...xyewy\\ShellExperienceHost.exe      N/A      |\n",
       "|    0   N/A  N/A           16008    C+G   ...crosoft OneDrive\\OneDrive.exe      N/A      |\n",
       "|    0   N/A  N/A           16592    C+G   ...ms\\Microsoft VS Code\\Code.exe      N/A      |\n",
-=======
-      "|    0   N/A  N/A            2768    C+G   ...ekyb3d8bbwe\\CalculatorApp.exe      N/A      |\n",
-      "|    0   N/A  N/A            3000    C+G   ...ntrolPanel\\SystemSettings.exe      N/A      |\n",
-      "|    0   N/A  N/A            3288    C+G   ...breOffice\\program\\soffice.bin      N/A      |\n",
-      "|    0   N/A  N/A            4112    C+G   ...Browser\\Application\\brave.exe      N/A      |\n",
-      "|    0   N/A  N/A            5368    C+G   ....0.3065.82\\msedgewebview2.exe      N/A      |\n",
-      "|    0   N/A  N/A            5768    C+G   ...a Thunderbird\\thunderbird.exe      N/A      |\n",
-      "|    0   N/A  N/A            6900    C+G   ...yb3d8bbwe\\WindowsTerminal.exe      N/A      |\n",
-      "|    0   N/A  N/A            9064    C+G   D:\\Programs\\MPV\\mpv.exe               N/A      |\n",
-      "|    0   N/A  N/A           11292    C+G   ...cord\\app-1.0.9183\\Discord.exe      N/A      |\n",
-      "|    0   N/A  N/A           11688    C+G   ...App_cw5n1h2txyewy\\LockApp.exe      N/A      |\n",
-      "|    0   N/A  N/A           13632    C+G   ...xyewy\\ShellExperienceHost.exe      N/A      |\n",
-      "|    0   N/A  N/A           16008    C+G   ...crosoft OneDrive\\OneDrive.exe      N/A      |\n",
->>>>>>> 14c8f5b7
       "|    0   N/A  N/A           17996    C+G   ...SAIR iCUE 4 Software\\iCUE.exe      N/A      |\n",
       "|    0   N/A  N/A           19188    C+G   ...5n1h2txyewy\\TextInputHost.exe      N/A      |\n",
       "|    0   N/A  N/A           21328    C+G   ...lpaper_engine\\wallpaper32.exe      N/A      |\n",
@@ -75,14 +52,8 @@
       "|    0   N/A  N/A           22636    C+G   ...4__cv1g1gvanyjgm\\WhatsApp.exe      N/A      |\n",
       "|    0   N/A  N/A           26176    C+G   ...IA app\\CEF\\NVIDIA Overlay.exe      N/A      |\n",
       "|    0   N/A  N/A           27248    C+G   ...h_cw5n1h2txyewy\\SearchApp.exe      N/A      |\n",
-<<<<<<< HEAD
       "|    0   N/A  N/A           30300    C+G   ...Browser\\Application\\brave.exe      N/A      |\n",
       "|    0   N/A  N/A           31280    C+G   ...tware\\Current\\LogiOverlay.exe      N/A      |\n",
-=======
-      "|    0   N/A  N/A           27884    C+G   ...AcrobatNotificationClient.exe      N/A      |\n",
-      "|    0   N/A  N/A           31280    C+G   ...tware\\Current\\LogiOverlay.exe      N/A      |\n",
-      "|    0   N/A  N/A           31380    C+G   ...ms\\Microsoft VS Code\\Code.exe      N/A      |\n",
->>>>>>> 14c8f5b7
       "|    0   N/A  N/A           32124    C+G   C:\\Windows\\explorer.exe               N/A      |\n",
       "|    0   N/A  N/A           33044    C+G   ...IA app\\CEF\\NVIDIA Overlay.exe      N/A      |\n",
       "+-----------------------------------------------------------------------------------------+\n"
@@ -561,21 +532,12 @@
   },
   {
    "cell_type": "code",
-<<<<<<< HEAD
    "execution_count": null,
    "metadata": {},
    "outputs": [],
    "source": [
     "batch_size = 512\n",
     "num_workers = 8"
-=======
-   "execution_count": 25,
-   "metadata": {},
-   "outputs": [],
-   "source": [
-    "batch_size = 256\n",
-    "num_workers = 1"
->>>>>>> 14c8f5b7
    ]
   },
   {
@@ -629,11 +591,7 @@
    "outputs": [
     {
      "data": {
-<<<<<<< HEAD
       "image/png": "iVBORw0KGgoAAAANSUhEUgAAA7YAAAGGCAYAAABPHx0cAAAAOXRFWHRTb2Z0d2FyZQBNYXRwbG90bGliIHZlcnNpb24zLjkuMiwgaHR0cHM6Ly9tYXRwbG90bGliLm9yZy8hTgPZAAAACXBIWXMAAA9hAAAPYQGoP6dpAABr0ElEQVR4nO3dSaxt2X3f9//p+3PPbd+rV68aVkNJVIlFm6IoUSBsJYodyHAmQcCJHGcYZBTEgyBDxwPPPNHIQ8EQBKSBYXskJLJDSZRkWrRFUSqqWGQ1r15/u3Pv6fsM6AB21u9XOLvqvnfvpr+f4f+t2mfvtddee606uL9T2Gw2mwAAAAAAIKeK130CAAAAAAB8FmxsAQAAAAC5xsYWAAAAAJBrbGwBAAAAALnGxhYAAAAAkGtsbAEAAAAAucbGFgAAAACQa2xsAQAAAAC5xsYWAAAAAJBr5W0b/uv/5X+X9Vkl3RufLeay7d0XDmS9123JeqFVS2qlTlqLiCh36voYZb13X4/Tc1zPV7LtcjiT9eJGlmP28DyprU6Hsu1maT5zvZb1ciO9/lVJX6O+CxFTc52LWfpfFAr6GJ1GVdYblZKsX16Ok9rZ2UC2HQ+nsv7f/Nb/oE/mOdjZ2dm6bcF0WrGo75Nrv9mkA0zVPolrfxXHflbnERFRq+nn/OAgnUP29/dl20qlIuvTqR5fs1n6nLvzKJf11LlYLGRdXaf6PNc2IuJ73/uerD8vnU7nMx/D9VuWZyDrc7Ra6flO1d2xXd3dKzcOFNcn7thr8W4olfS8exXPdNZn11Hn7e6Zqw8G+p3xPPyf/+Nvy3pBjA33jUG3rdcpZfO+X4v1wWy+1G3N7Tg/7sv6ZJq+71vdtmzb6en60qxfJpN0bmvuNGXbel3P04tBumaIiHj69CKpzZa6T8oV/WwVq/ozy2IttZzoldThnp4P52Id9eNjp8/oYDSRbd0A+vXf/O/1Pzwnq4//WNbPTvpJ7fHjJ7JttaLfqRVzT9RM0GrqsRShx2O1qsfByfEoLZp5bafXlfW9I72vmY3TNf977/1Atj0768t6ra6v843XfyapdTo92bZQ0Nd+cann0o8/vpfUTk/PZNudHd0nr776mqwv5uk89/DhY9l2NNLP/3/23/23sv4f4htbAAAAAECusbEFAAAAAOQaG1sAAAAAQK6xsQUAAAAA5NrW4VE/mug/NP6pl19NajvuD/ZnJsSjrIMv1FHmJzqEaXms66uJDvGoHKSBVZWe/kPt4kr/Mfn0QRoSFRGxFEFJ5ZoJKzjQAQSNug5nUhETw0sdQDAz4QsXJ2n4QkTERLSvunvZash6taeDwMqiD9tVfY2dIx2wcZ1ceIySNTwqiywhO89alut0AT7uvF2gjgqEcsE5TpYwHHeNzlUEgamQnZvAjV/V/+5+Z30G1HHcsd2YySJr37v2WY6T9TPVuHF9klXW8a5cxVx0Fedx1eqhr2smypOJfidPTGDLrZ5eBywXaSjSxUSH3732hZdlfTXVIXXzeRpylCX8LiJiMDChmCLJqrTRa4b+sV6PrOb6XKpivahCnyIiRiagz70xOu10DTgr6bF4eaGvfSSCsyIi1PApFnS/Vs1nXru1XrOVS+m9bbf2ZNtWS6+zFyZ0trBJ57a2uE8REZOJvicXF31ZLxbT61mbFLaCuVebjQ4uK5TS9i2zbh6M9Hm7eeT4+GlSWy5NeKI+vRiY/cF0nL6PyiW9rq9Vdahqpazbt0Ug8Gqp+/X8/ETWt8E3tgAAAACAXGNjCwAAAADINTa2AAAAAIBcY2MLAAAAAMi1rdM23vrln9P/IMKcqnMdhlFY6Hp5qP/YXgWNmL8zjvJhW9YbR7q+vkwDGJZPdLDD/Oml/tC5/qvsyk76h9OFmgthSv+YOiKi3Nb15Tj9A/vNqT6/8Zm+nkl/JOsqf6FR1eddq+j4hflUBwCECAPZ2deBGartdVOhRRHZAodccI4L5riqQJhtZQ2myhLw4tq6uutvVXfnp8JRIrIFpLhgHxdYVa/r4DN1nVUTnubO+7otl3q+U6FNVxX+o47jnqOreL6yhpw5V3H9WeaRq3hG3bGdLCFsn1T/rOfxvNRMkOJYhBzV2noeuP/ex7LeNe/TciWdIwoma+zSBGsulvo/WIhAx9VCj//FTM9J3Ya+zrEIUBr1TUCOObZMW4qIo8NeUqs19Fw6Hm0f5BQRMZmm68L5VAf4FIv6npUyhNi59VW1ePPWQBERsTEhqCI8qhAmnGiq37/lsnvm0/E7Hut7Ehvdb52ODjkaigClxVI/A5WqPnZJhERFRCzFgrphwqPaHb0WXq91H56eniW18Vi/n10403ym2y9XaX836/q8ux1dr9X1vWw202fmsKCDphrNT78OunlvDwAAAAAAMmBjCwAAAADINTa2AAAAAIBcY2MLAAAAAMg1NrYAAAAAgFzbOr5tc/9c1ksqvdAk1C1N2tiqovfXlXKaQlau67TgkkkVXJ/oBODpg/R6lhcmac0lNO7pxOXhJE3WGx73ZdvFRzr5q2YSJDvl9DqXJmWuMtP1Q5PY2Ow202O0TMqrSe1bV3Vq3kSky5owuQiTzHidXNptFi7p0yWxqvRe19aln7pUXyVr8qujPtOdd9aEW3WdLq13MtHPs2uvju3OWyUBR/hxouruPEYjPWddtyxJtVkTvV3KtPrMrEm/V5EYnPUYWZKis9bVuWR9drM8X477TDfnZJmLbqKF+xUE8U6emcTRdlevGQomIb0u1juVum67Np9ZdAnuTTEnrU2CuFm7lUt6vKzEu6va0+mnL792JOtNs77au7Ob1DYm+XlikqLX4tclIiIGj9O02aJZX61Nvy7MM3Q5TN9HHXcvr+ZVfOUKBT1vlESica2u14LrtUue13X1KwHLlT6Psvppj4hYjPT9nolE86IZ04WyvleFik4GLhfS9rs9k35e6ppjnMr606cnSW000r+C4oeSfmYaLXHeu/rae3tmHdTQ/V2opHNUs6Ofr2pTj59t8I0tAAAAACDX2NgCAAAAAHKNjS0AAAAAINfY2AIAAAAAco2NLQAAAAAg17ZORV7e3ZF1lTpX18FfMTf1hklLLJ6kKV8rk0w4GusE1MVwJuvlVppktqnp7uhP9bGf/OiBrK9Fil7TpMm1TLpqq2bS8kSK20TUIiKmJrWvu9uR9YZKsTPpx3NzH1ajNBE6ImIsEgGrNZ16VjF9dZ2yJJc+y/TTrLIklGZNVnZ1lbjqUm8rFT0GsiRIX1XiskoudunHWZKVI/R1umNcVTr186LSu901ZE1LVv2ZtX+ytHfj1N1XN5bUcdyx3fllqbtnMWua81WkImep52msb9w8I/qsXNT3+uDWvqw3mubXHsTtKJn348z8CkJRpDZHRLREKvJwrNdL84Weq+oVfd6t3TQB+cUvvSrb7r9yKOvDvk6HP7kUa04zbo8fp+mxERGzM33sWjmdpwsm6d6Oc/du2KTP6HSi+7tl1kbXbRM67bZYSp+N9Ua3PTvX96RsxmlZ3JMQicMREW46Wax0f5bK6b3tdtPU7YiIckGndF8e67l3Okmvv1Qyv5pQ08fe39dJ4vVGL6mNxpeybaGox2O5bFKRG+maZ6en+7vd1h1equk9k3xMS/o8yiJBeVs3bwcBAAAAAEAGbGwBAAAAALnGxhYAAAAAkGtsbAEAAAAAucbGFgAAAACQa1unIv/f/8c3Zf3Vg720dueWbPvBgyey/vjpqax/6aUXk1rHpA1uwqRz9XTaWPlWN6kVTDLhnklD7B6kx4iIWDxN08kKlzolrGzSLKcTnS78eDBOj20S9Nrtpqx3KroP66K+WOhrLy+z1XfFZVZX5p7dwEDALGmuV5E46rgUVpfQmLW9chVpzlnPTyUUR0S02+nz3Gzqce5cXur0QMXdd5UEHBExnernVvXVxcWFbDuf6zTJmypLwnbW5G3FjSV3jCzn4pKLsyZsqzTtrKnIboxleXavoq+yprZn+cys9+w6LU2C7botErCr+iV2Kd7fERHrle6Hw910vhuJX12IiBhcmmNP9XyyEPPMxBy749YSZn3VvZ3+isbBz9yRbfuP+rL+8bd/IOsP/vxH6eft6F96WJvvbvb39NptVRDPqPlliJK5ZyUzdifiXVJySdvLm/mdU7Gsz7cq4rs7XZ2kOxy5X9rQ47QgUsAnY51qvVrpOXavp/ck7XaagLxZ6TH95396X9a//44ep1Px3N26fSTbHhz2dN3sMe5+7qeS2mp1LtuuN+mvy0RElCq6vyuV9B7X6mY8mkTj5VLPRbNx+plL8wyUzEd29K38j9zMpwcAAAAAgC2xsQUAAAAA5BobWwAAAABArrGxBQAAAADk2tbhUb94966sT4dpWMrZAx0GNT7Wf8RcWeiwib4KQzBhBYc/nQZNRUS0P6//0rjSaSS16WMd5jL54FjW44kOoSmpAAYTKDA2YUtPxzqoYiaCOQ5NeFTPhETFWAfcjAfpH+QXyvoYLgilZNrXWml9bUIZQgQRXLerCGxxsoTbuLCaqwjOceft7rU7tgpcWi6Xsq0LWxqPdfiACoqqVnVIhQrwcceI0OEVLtDC9YlrP5mk4XGq9knHvm7uvNTYc+M0y5hxx84aWuSoc3TnnfWeXMWz62RpfxXzQtbzyzJfuOfF9dV1KtVNGI4IiWk1dPidC4lamnXAUoXOifd0RMTFuV6PzEd6nlmtRcifSWx5+dU0JDQiomLCbc6G6Wdu7ut14aSvz2/hvndppmu3C7EOjYiouDnLjX+xJhmbIM+SeS7KoY9dFWNCR3VFHF8Ozb9cs6J5XkV4a7Ol37/7+2mwWETE0NzDzTpd31ZMwmilrI+929PBZaNhege+8+2PZNs/+Oafy/q7f/lDWReZV/Hiizrgqd3RfXV0R4eifeUX0vCoL7ylr7G7uy/rq01f1jfl9B4Xui3Zdnqp93T9J/o6B/30Hl9e6LVetabn2y9+Xpb/Izfv7QEAAAAAQAZsbAEAAAAAucbGFgAAAACQa2xsAQAAAAC5xsYWAAAAAJBrW6ci90c6De3kLE3iG89020ZFp1zt7fRkfSwSBHdv6RS++is6+atsEoNnD9PUrtEPn8i206c6+Ws11UmvKm3QpSIXK/r87rygUwjrVdHeJV+adOGCCbksiFRRFzRaLOv/J7IxiYAy89EcwyV2Xid3TiqJ9SrSWSN0qq9LF3apslk+0523SxfO0ifu/Fx9sdB5kbNZmhbu+qRinq1GI03VzMpduzsXdT0uPfYmJsJG+PNS1+baunqW8Zs1oThLMnDWvnfHVnU3Hh2XGKzqnY5OzxwM9LvL9WGWZ9dxz4bqE9d/7jm6TicmXbisUtlNn5XM+Do91YnGlUZ6bPd6rJh/mNv3UVrv7etfndh/+UDWG+LXJSIiyjtpAvBsruf0tanXzRi9dSf9pYvLoU6K3kz0r0vMzWeWxa86uO67NCm+i7n5THF/bt/S/fr4qU6QvnYbfW1Ksaif7bYZM5Wq/rWCYqSJvKWi3ges5jqNfDzSz8af/9nHSe2Pv/WebHv/Q1mOavEVXa+m66bjx3qcPnqkf5Hl6bGeF87P+kltMvuCbPuLX0sTlCMi6ubXIdS2cHmqx/rJI51+fHKsk44Lq1pSmw70eVRCv9O2cTNXUAAAAAAAbImNLQAAAAAg19jYAgAAAAByjY0tAAAAACDX2NgCAAAAAHJt61TkwblOV1yKBOTdpk4ma7fSdLOIiIlJQG220vS03V2dhla41Glto4/OZH36qJ/U5iblbjzWxx6bVOSlSHqsN9M0sIiIZl0nRW+WOlFusEr7e2PSj0vm/1s0VGpzRFTUR5pjb4ommrGkP7MkEuIKRZMKW8uWevo8uLRUlSKaJSk162e65GKXXFpViZ2hk0vdset1/Ty75GJ1HJes7I7h+kolwroE1Swpvq7ujpE1ubspEghrNT0nTCY6ffW6tcz8PZ2m86a7f1meowjdz1nThbM8d+783L1yDg8Pk5rrPzd+XXr36WmamHpxoVM13TjNWleyJhqr9lnns+v08ktpGm9ExPHZMKmtZ+aeivdgRESpYxJhxS9DNM1cujG/ALFZ6rGr3sm3Xz6SbRtmLTE1qajRSI99+bAvm9Yr5nqGeh4cnKdJsTt39a9iVMcmcbmm34tjkaJcKrhfgDDMP6hfo5gv9TivmV8QuW6Fwva/+FAw47RW0+uJWkvXl5P0OBfn+jzee+dDWf/en+n6D/7yYVJ7eF/vAzbL12R9JdbkERHzRTqXzpd6PNbqO7IeGz3Hlsu9pDYZ6v5+/0fHsv651/Qvr7R76R5rcKGf89NjfT2Tgbn3ZZFwbV458+nW29ME39gCAAAAAHKNjS0AAAAAINfY2AIAAAAAco2NLQAAAAAg19jYAgAAAABybevYqVd2dGpf/YU0WatU1el8o6lO0BrN9f764Gg3qVUmOm1wNtKpXeuJTiwLFUZnEn3LJtF4p6dTLquN9PpLJZ30OxzqxOXLwVjWzy5GSa1j0hB7HZ2qWW+YhM9Keo4FUYuIKNZNuqNJeS410vpmoRMBVyYR+jq59M4sqchZE0BV+6xpoSqNN0Iny7pjuzRXN6ZVsqzrk8FAp627+nCYJpC6fh2N0mclwvdJlgTeLOMhQidLu6Rdd+3X7eDgQNZVP7t+cFxqtho3LunbJQO7dGF1b91YPzrSabGOun6XLt5ut2V9b0+nVqr6w4dpumdExPm5eS9mTK1W3D3OMv9l+bzrdtHX84m63rJZS3TaegzUzXtzLfrs8kKvDWpm3eVSeg9fScf07iv6GT+/fyLrU/NrGbWdTnpsk4Y7HOn049FMrxfPxa9U3DKp0rNL/asYxbq+P+tFei+XIok/IqJp1kZR0vPNyWU6fpYF/c4tmvTs67ZeuzT1tLYxv76xNPe1XE/HTETEfJYe/Fvf/Ney7R996y9l/d3vP5H1gXhlHO6/rM9jodOSlyYVuVVPx2RxY35loWj2TGYNsxZJ5x99kKblR0Q8ePiRrC/mPy3rX3jr1aS2Wenna700v5gx03NUYSXei1V939cmEXob+XmrAAAAAAAgsLEFAAAAAOQaG1sAAAAAQK6xsQUAAAAA5NrWf6G+d1eHZ5TFX40vhjoMYG1SDBpd/YfJLRHaNL80f5TswlzMH7Cvyul5V7tdfR4HOtyjsqeDRjbqD+n7pk8e9mW9qv9GP261xB9rmwCOSkf/YXdjz1yPCLaYm/Ct0Xka4hMRMT+5lPWSuA11E3axmOtwgeuUJSjFhae4ugttUiE57hgufKdrxrQKspmbkAwXqONCb1QoUtbwqLMzHfqh2s9mOoDNBS/s7+/LuuoTFSgV4e+Z68PxOJ23JhM9J7jAn+vm+k0FFy2XOuTPcUFkqp+zHtsFFPV6vaS2s7Mj27oQMXcuakwuFnpec9fuwqayBL+5Z8CNvayhX4p7Zlw9L9y7UGm2dDBczYzF2VCva4YicLNU0MdYLfUYuDDHfmE/XXdNzdrt8Y8eyXpnX78Dzi/Tefoi9P1vtHTY0txlM7VFOKcbc/oQMTLXuSmm/0XNBIFVzfplaZ7Fjro/U/1ebJhgwes2HupnoCKCtKotHQpUXusbOz7X96RUuZ3U/vRP35Vt3/vBfVmfT80eo5UG8RUK+rwLFT2XFst6Xt+Uxb1d6QCqxVKP1OlUt3/yJE29OuvrdVChqNfkLrCu202vv9fT76JqRdeLJX0vo5D2Vbmqn5dS+dN/78o3tgAAAACAXGNjCwAAAADINTa2AAAAAIBcY2MLAAAAAMg1NrYAAAAAgFzbOhW5ONPJX/NJmsRVMEnELgW3aBJd58f9tGiOUTAphKWmTu2q99KUtEuTHnh2Ks4jIqb3HuvPHKRJZjsm5a5h0jarLuWvkvZVWaRHR0QUqrpfZ32d7nZ872nadqLv+3Ku00DVeIiIWK/ShLimS2Xr6AS76+RSR7OkiGZNC3XJpYpKIo7wycUqRdmlx7pjn5ycyLpKbXUJr+7aXZqzSpC9uEgTAiMiLi91GuDp6amsq+t05+36yqXkDodpirgbU6rtTeDGgbqHLqnapQs76vly6cLNpp43Dg4OZP3WrVtJzd1Xdz3u+VeJ5u4YKjE7wqclq5Tyl156Sbbt9/uyrpKsI7KlvDtZ0o/zlJQ8HbnU1vQ+NZq7su3xiZ6rRubXHnbaaWJw2ayByma8vPDmC7JeKaV9f/yXOlV2ac5vvNFjo3Qk5m+zTmm/oPuqvKef5/2VmGNX5lcLTFJ0FHX7nVtpSm67q38VYD7Q42E+Nb8uUE/76nig+7VYNpHQ1+zBR09kvbubpsl3Vnp912jodH33bnh0L/3MYsGsEdf6fV2rmV+HqKX3O9b6vCtVfa/KZbdOE+PA3NbNxuwDqvo6R8N0LLWL+tovLtJ1fUTE99+5J+svil/A+dm37urzq+n5u1TRz8Bmne6NBmO93imJ+WlbfGMLAAAAAMg1NrYAAAAAgFxjYwsAAAAAyDU2tgAAAACAXGNjCwAAAADIta1TkdejNM0qIqIYabpcyaQcr4s65WplEpdVKpZLrdyYVDyX5vfgRw+S2tmlTgsulPRntkyqb7OeJhnWC7pPyub/LazLJm1MpEhuxjptc2VS+9Zz09+TNMmsJNKMf3weshx1c++r7TT1rdnQKW4lk/p4nbImgyouAdSlAapUX5dy3Ol0ZN0l2aq0VPdsuZReV8+SdOoSa1999VVZV4m4H374oWzrUmVHI/2cqxRql0ytUqUj/LWrtGSXiuzq182NsV6vl9RcOrR7jlx71Reuj91YconB6npcirC7J41GOte79m7czec6QVIlK0fopO47d+7Itq6vnj7VSZnqXNy9ccd284ji+vUmpiWbJUZ0WukYGI71emlprrdjfgmg1U7rG/MM1U2S7t4racppRMRKvHbGJvm5YNKPV2ZdOH+YztOHP6WTVSsiVToiYjHSn7l4cJbUTp+ey7a1ub5pvRf1XLH7ubSvlpe6Ty7e1wnBxYV+XtQvdLi1zsasLa/b4FLPVYvlIKlN9dI7dvfML5VU9T05PUuPbaakqFT1fLxZ63qpmPb/aqPf7cWi2S7VdJ/MJmLslfRzXjRJzM1mT9bVPL2Y6nl3tdDXftl3Kf3pM90Uc1xExGJp9l1rnf5eEXupjZlbqubdug2+sQUAAAAA5BobWwAAAABArrGxBQAAAADkGhtbAAAAAECusbEFAAAAAOTa1qnIdge8SdMLV0ud/Leu6o/b1HQynEpGXJoUvs3YpCiaJObDSpoW2+2Z8zMJjbW6Pu9aPT22S/7bmL6Kha6XxbnYdFWTNl0wScdVkVhWN9dYqrhUWJNaLdKzi6H7dSOSb6/bZmMiMTNwSZ8q6TdCpyVnSUqNiBiPdTThbJYm4rk001arJesuJVelqLo0XNevg0GahBih+8olFO/u7m59DFefTvV8447hzkVdp3turyKB+1lwCdFqLLn+cfc7y/hwadcuXbzZ1EmUqv/VtXzS+bnxkeU8XHK562/1TLvkYpeiniXN2fWJm8+y1pWrmG+vmnuHq6TP8dAk6Z6nSfcRERUzb6jE5bVNo9b12YV+B3Re3k9qdZN+Op5nW6cUZ2l9+MPHsm1poe/1xbl+BxQu0meuMNHjf2TWV72mfo/23ryV1MYfpynMERH9D3Wy+NR85kz04aZs3rntT58I+yxNxnpen8/T+XE+Neu7tX4G9vd6sr4U/XZyrO/J3CRSx1qf93KZPqfVkvlVjpUeM27dtFiKtUpBzyGrtX4HFAtdWV/O04T9x5e6T9w6bT7XSeID8Wsqi4VOfl6tdd31SSHSdWpxpdeX875+d22Db2wBAAAAALnGxhYAAAAAkGtsbAEAAAAAucbGFgAAAACQa1uHRy1MgESxlv5BdcEEEBTr+o+vKy39h9MFkSmwmpg/Yp7rPxoviNCi/+9f/v9qLsjJhbmYEKa4GCalhcnNKBT1H5OHCc+Yivpyo8+jIEKsIiIKJqyr3kzbl0zglwuNWJv7sBLt1yY8x1zOtXJBP1m48BQXTOPCcBQXWjQapSEDEfp65nP9bLlgKhtaJuou9Mpd+8OHD2VdhRK4UB4XmnByciLr6v64EBt37a59lmNnCdl5nh49eiTrl5dpGEjW58X1hRrXVzEeIyIuLi6SmguDcgFq7tgq4Oro6Ei2dc+uex5VX6lriYg4PT2VdRcqpa7fhXVllSUQ6iY+A1MT0DWdpyExVRPktLOrw2DUeiQiYrZO+2xqAnJqLqDSvKuHIpzp/j0diPTiC4eyPj3T466iwiXX+hpH5/odNTpL11EREfNZ+lzs93ZkWzfiSiacSb2PJiYIbGiCTM/Guj4WYZ6Fsr5nbq183Qpmy7BaivAoE146HOr7fXioj91up/e23+/Ltoul/q6uY8LCZrP0vF0gUqz1+VVX+n0U6/Rc1iI8KSIilvr8pnroRWzS44yHerS3mnqMjc04Vfud9cLsMcy1NysHsj6fpsfZrMy8tfr0IbJ8YwsAAAAAyDU2tgAAAACAXGNjCwAAAADINTa2AAAAAIBcY2MLAAAAAMi1rVORSybNbzZJk7XWJrVvblKE12Md/VUSIV9tk7hcaZmkzNCfuZikKc+FtUm4FMmEn6QgkludjUkdLpnr2dTS9msTIzyd6lSxal2n7VY6ad+uzbVvTGhl0SQzFlQyo0mhXmdIz3xeriIV2XEJoCpFdLHQ9zRrSq9KKXYJyi4p1qW5qmO75OLxeCzr5+fnsq6Sjnu9nmzrrt0lMWdJbX2Wx1bJzzfB2dmZrKuxV6vpRHY3TpcmcVb1hRt3WVPHt/28CJ/q7erqWXLPkTuGSyOeiV8oePLkiWzrniM3j6hx6vok65yj7oO7NzcxFbkqfgEiIqLXE+nr5vSbDZfOqu/H2bn4hQXTv+4Y5bZ+Fh9/93FSK5l7ujhPk88jIlZmrTebp+fYapp5zaQOu3VkQzz/q6KZX1U6c0RM+/pd9+S795La6Km+9vOBfneNTQq1um+dhl7nFc2ccN2qVT0nLRbptbl5wKUlL0wKfLebJtLfuXNbtp1MjmW9WNbzTL2QXo/7VQ73Cl/OzVpdpICvRFJyRETJLKg3G/0MlIppX+30zPmt+7JeL+ljr1dp3c3HDfFLKhER47G7nvTZmJl9ymdZct/MFRQAAAAAAFtiYwsAAAAAyDU2tgAAAACAXGNjCwAAAADINTa2AAAAAIBc2zoVeWFSegfzNEHr4mwg265cOqXZXrea6WdW6zotrlIyyZIFfYllkdBXMEmeLkHSp22miWCFsk6Ti6pOKJ6ZPjnpp337+NGpbFvv6gTpOy8dyXpZJDauJjqpblPQJ1gUqc0REYVKGnFWqulrH5nUvOuUJVnVcclyLv1UfaYbiyopNSKiUtF9rFJrsySlRkQcHelxpI7tjjEY6LnCnYtKxHXHvrzUaZZZnmd3z7Kmtqpju/POkqD8PPX7fVlX/Zn12lzyruq3uUnPzJqwq5K63TFcArDrE5WK7BLA3TPq+kq1d3OIS2LOkk7t+iTrnKiu56qer+dhp6OT3SdTkVDa1uuluUkAnYh1VERESawPRhdpUvInmY3187JTSo9drus10HSsx9HC/GpCuZQ+z0UTNzub6neXS1yuiHMsumfcrBdPPtIp4qPT9H2kUpgjIubmnlXNuqbdaCe1ujm/m0vf75K434Wie7b1kScTnVTdaO4ltZ/5wudl2w8+eCrrJ6f6fjdqh0mtaZ6BzVrX1/rxCnVrl3P9DBRDzwulkkkMXqd1+ysVdT1vdTr6XrY76Thtd9Jk6oiIovrpmohYrvT8V2+kN3801HOL+ZGarfCNLQAAAAAg19jYAgAAAAByjY0tAAAAACDX2NgCAAAAAHKNjS0AAAAAINe2T0Ve6IiqpkhLXs11klfBpChWTTJwt5cmcTXbOul3vTRpljMdWaZSITcm8W2+MklmJhm43Eivp2jS79YuAdUkx43HaYLg7TfuyLY7R11Zr85MX11OktrG9OvUJBeXzb0fi+TI/jD9vB+fiO6Tt3Xr5+I6UjqzpPSqFNaIiE6nI+sqobRe10l27jO7XT2+VCryxcWFbOuSVRsN/ZyrJFuXHjuZ6PHlEqTVnOCu3aX4unNR1+mu/aamIrvzrVbTuc2l9GbpH1dXyb0RPgH43r17sq7Gkjtv95ku0Xh/f3/rY2RN3Vd1l4jpxm+W+3BV41GdS55SkRvmHa4SeV2XuXXU2qQLq2OrBNqIiLVLVjYn07m9m9T6c/0MzY91wnzRXGdFJOJWzbPVbeq02b4Z/51m+m6YmoDu0ydnsj4c6ITyO2JOODs+l22fnul32t1X9HpMrZXdnFBe3rxfhoiIWG+2j6otmPV0seAS8/VNbLbT5+5n3npJtn3nL3uy/t4PTvSxxTNdLugU4flCj1P3/eBqkz4z67Vua14jUTQP2FykIq9WJp7ZPNOVin4e77x4O6nVd3QqcqGgP3M/0mTliIjVJn0GJiP3izamU7bAN7YAAAAAgFxjYwsAAAAAyDU2tgAAAACAXGNjCwAAAADIta3Do9yfTVcr6SF2Dnqy7caEAaxMTkS5mP5x86Kv/+h/Zf4I38VeLFV4lAlfKHR0kE2ppXulKEICSg39B9IFEyZRLuv/53DnzkFS2z3UIT5hQq+mw4Gsr8W5bEyKVdH093pigrbEsXsF/cfrxcrNCw5xYUFZuBAWFyChAlTceVxe6nAPR32mCtOJ8AE5LqxHheEMh0PZ1l2PC6ZSBgM9nrOcX0S2sK6s4VGq/U0NicpKXZsLPspyDMf1m7uvbhyowCUVfBaRfRyoZ8kFvLm+cs+dCrhyfeKuPcu5ZA14+kkZ1/9/tZq+H/pyzVwv1h0REeOxDmEpioCXuhmjS/O+d6FSZRFC9cWf/2nZ9oPvvCfrpyd9WZ+KYM29jg6gcQGfNbH+i4ioiwDR40fHsm3JBOR0DnZkvSD6pGDOo93U17Nc6P7un6dhUwsTwume/etngp/EVLAMfV8rFT33lJo64KlQTz/z82+n4XwREb/45Auy3r/4E1k/fpyOm52WDtxsd/T6aDrV42NVSt8vo7kJs13r+swEvW4K6TxSq7u1lA5y+tm37sp6p5te53Km912lsg7orLdMmKEY1/Wmabv99jTBN7YAAAAAgFxjYwsAAAAAyDU2tgAAAACAXGNjCwAAAADINTa2AAAAAIBc2zp2qmqSGzeTNNXNhPPFpqRTFFcu5XKZJjq6xLkQSZEREVWRoBcRUaykycW1XZ0eVqyabqro/y9QUO1NUGRB9F9EREx1SlpbHGd571S2XUxnsq7SjyMiCuI+bMzNdAOnaJIyVcZfSSRqR0SUTPpkXrhUUFd3qahZ0mZdsrJLI1YJsi6JUaXHRvhkVXXes5kei9WqTgt3n9nv95Pa+fm5bOs+0/WhqqsE2ojsya8qQdYd26XN3lRXkYJ7FcdwqcjuGcjC3avxWKdFzkX6papF+GfAjQP1me48zs7OZN09M+q5yzoeszxfLlX6KlLor9rMpAsv1unYdeuUyUiniC7MO7lZSdcv7kcDyk2dljwx5716nKb01tvpuigi4ujzL8p6/VZPn4tIRT7+6JFsOzruy3rVPHMhfnWi2dNrt7L5RYudPZ26P1e/ujHW75GWeUetzFSmhnRnR5+3GQ7XbrbWJ1atpAnRi6X+tYKKC8wv6H+o19P7Xe/1ZNtf+OqXZL1/qufe3/t/vp/UxoPHsu16bZ6jtR6ns2U6lkRQ8o8V9LwwHOlU+2Yj7ZNqXZ9Hpa77tbdr9kbF9B7PZ/odWivqfo2SfghKYg9Yqprn3P1czhZu3tsDAAAAAIAM2NgCAAAAAHKNjS0AAAAAINfY2AIAAAAAco2NLQAAAAAg17ZORZ5NdPrVYpUmha1MLFy1odMfKybNb11NU1rP+jqdq2WOUTdJx+V6euxCSe/z1yZxtrA0Kc/DNEXPJREXlyb+bqoTPtcjceyxTk5bLnUa2sRcz1IkINeL26ccR0SUy+b/lYhkzaU57/VUj5Pr5JJBryLNNUsC6GplxpE5hkuKVQmlDx8+lG2zpqKq9i5x2aXNumRVlXTs0mYddy6K61d33q69uh6XZH0VY+pZuI60ZtUXWfo4wqd3u/aKu99u7KnPdPfVpSI7l5eXSW0y0amabow1GjoRczpN5+SsycV5S/Xe1tPTtN8jIibzdI51vw5QML8y0Gro9cteK62XzDGW5jNH4vwi9Drt4qm+xt5LB7K+8+otWS8106XlpmPS9b+j1wFRNM+cGHZHL9+WbVuHOv3Y/ULHY5GKXHLvC5N8XRPr1oiIRiOtF02y8nKc7Z32vIiw6x/XxdgrmO3FcmHWpSYBeDJK1/y10HPm7Tv7sv6f/xe/LOs73aOk9if/+gey7YOPdcL81LwDZsv0ueuaNOdaWb8bViudyN3baya1116/I9tuIk0/j4gYjE5kfbHaSWrFcpp6HRFRdu+uglnDiAR594sxGzPYtnm78I0tAAAAACDX2NgCAAAAAHKNjS0AAAAAINfY2AIAAAAAco2NLQAAAAAg17ZORZ6bdNzRNE1pdVmT5VZd1is9nbhVKqepeLdvpYldrm2E37kvRALbaqITyEom5dklHcu0zblO0CuZ5C99NREb8ZnDmU497I90UubCpCXPRGJZySRF72RIcYyIqIrhs3H9apJ/r9OzTPrMks7qklWznl+WtFn3mS6hWbUvm/RHlzbrqL5y1+6O7eoqLdkl1ma9HnXeKuE5wvfrTwI3lrIkQWdNKHf9qZKEs44llzpcq6XzYNbUZnds1d61dePX1V2KupIlzT0i25yT9djPw9qkEXea6brGpiKbMVo079kL8WsULZPoa9N4a/peT0Wq79q8k8ciLTgiona3J+u7b6ZpyfUdncTd6ehfrqh29HpxJtZuw2P9axnrpzoRdmrWY08enSa1ckOfR2GV7X1Zr6f3oWjuzcz8KsaNJa65YFaxSzPHjIZ6vToWv55RqZi1ekk/A3fv7sl6p/3lpPbiizph+zv/5h1Z/9F7H8r646dp6vB08li2be7pNOe7r+i90RtvvJjUfvlrPy/bdrp6nJ6efyjr+wfp81hyO8Wy7u/C2oxfNYWu9ThxqdrbuHlvDwAAAAAAMmBjCwAAAADINTa2AAAAAIBcY2MLAAAAAMi1rf86t7an/8C/0E0DAeomJGrlwpZMmFFEGpJQChMyMtNhAOulCbiZiD9uNiFMcxGyEBExNNezECEhHRFMExHRMFFbLqhCxUY0RFBJRESYAI7JXF9nWwRY1ETgQUREQwRmRERUa/o6N+I+TE241WyxfZjS83IV4VFZAnKyts8anKOuJ0uI1Sd9pjqOC7dxn5klVCZrQE6WQKisAVQuVEr1d72un6Gs9+F5yRIWdlVUP7tn0dWzhKK5QK+sgVXqHrr+c8+Go47txoy7HhWcFZEt+C3rfVfHydqv16lr1jXyTM3pF00IZ8GEX87Fe3NiAidr5hjTSx38tBHtpya06PLBsayvGvpcOp9Lw3C6rx7ItvU9HZBT3Oi+Gtw/T4uzR7Lt6IkOj7o8vpT1kny/6DWNW191Ojokq6AGhQlSKlVu6HdO5tW0WKchZ+4RLpokonJZr2PLqv1Gn8hkKMZGRIzGJry12Exqb3/pFdn26FCP0x+8q4OfPrp3P6m99/7Hsu3hQU/Wf+6tt2T9c6+9nNReeTUNbIuIaJrQtjt9/Xy1u2l/r9f6eQm7d3Nby/QzC2Y+i022YNH/0A19egAAAAAA2A4bWwAAAABArrGxBQAAAADkGhtbAAAAAECusbEFAAAAAOTa1qnIZZMCqlKxNpc6cbFoUtJWFX3sgkijq7V0oulirNMfiyZ1sbSTpqFNJ2myW0TEqD+S9eFEpw0uJum5qATCiIhyOz2PiIiqaa+UTMe2azrFsVPQKWkbkfJXNEmQFVNfm4TPi/NhUntq0hpnM30frtNVpHRmTXNV9atKVlZ119alyrpk4KtIkM6SluzOz6UfuzRidd4uyXZh0izdudREcrk7v7xx16xkHRvq2FnGdIQfp1mO7ZKL3fXM5+kcpmqfxJ13Fu45cvUsc07W9O4sac5ZxtTzUqrq5dJ4mK53fP/q6yrXdfKu+kWGlYmmrTf0fNI3vz7QaqTz4MmlXuu0zBrt4Xc/lPVqK53vbr/5gmxbMEnRF/fPZP3s/TShefBIp+GOzVp0bJ7nivgVCJWUHBFRq5oxutLPy0LNCVOTwm7Wbtet0dDJwMNB2s9uqdIxx+h2dmW9XEr74uxMj42RGevDoV5rlorp/W419LG7vR1Z/+ov/ZSs/+wX7ya1WuNXZdvVWq8nbt/WSceFSNclm42+xljpZPBWx8zfhbQPiyWzRnXL0YJJEpft3Xvu078Dbt7bAwAAAACADNjYAgAAAAByjY0tAAAAACDX2NgCAAAAAHKNjS0AAAAAINe2TkVeL3Q6aMzTdLn1TCd8hUmXM6F4MlZtOtMpcuWaTuEqi/TjiIhCJb301VJfY3Wur6e1MYmT4thlc5Frk7paNAmMql6s6TTEjenXtUkdXodIxFzr83PHWLp7L8ZPr54mJ0ZE1EQy4XVz6adXkZZ8FQmgWZNis6Qiu7pLDL4KV3HeWRONP2vbiIhKRc9DKgFZJSXfZFeR0utkud9Zn0V33uWyeAeYMeNSbrMkBmd9vrJ+ZhZZktizpEp/0rHVebvnK2vi8vMwEwnFERHrdXpdrZb+5YHhaCrrY1Nv7aQJsr0jnc5qgktjd9GV9ZX4JYmOWXdUzL3e6JjTOPuLh0nt5M/vy7buVyeWKz0GVL1gFjtuHK3M2q0s7mW1pK/drRfHA51OuxHt3fgvL27e+I+IuP3CHVl/EmlS9eXlpWzbbuvx2DH1udhjnJycyLaDgf7MRl0/j1WRJP7g0Q9l21ZTn9/RoU4u3hHPbq2t55BSxawBi/o6lYJJSw+RoPzj/2D79VvBPOch9gyfXFfX6dYVn/7XNfjGFgAAAACQa2xsAQAAAAC5xsYWAAAAAJBrbGwBAAAAALnGxhYAAAAAkGtbpyKHSZFTAYgutdGlH5dNCm6xmSaMuvRjl6C1Nsl1q8EkrZ0NZdtmWad21XodWZ+LBOCyiSxsmBTVgktcFulka5OstzKpgiWRBhoRUa6k1+lSQuenA1nfmPYl0YcT0/bxUKcKfkVWnw+X9HnTj50lWTVraqujridrgqqjkmxV4nBE9hRfdY5ZE2Fd0rE6x2eZMvwsZEnBzjqWsqT0ur53x14udRKlup6s49E9X1eRipxF1vPO0t7dd5cA3mqlaaARerzPzK8cjEY6Kfc6zUQ664/r6fu31jSJ52YdsFpt/1zsHOp1R6Ou70dxohOXT8/SBNnhMF0XRUTU6nVZr1T1Z47F+mA20fd6Zn5xo2AWjGoc2TlBpBxH6PVIRERD1ItmHTUc634tmOdioVK1zfxRNr90cd12d3ZlvVRIr7le02NmZ6enj1HU/XZ+dp7U1kuztjXzWrWq77cavnfvHsi2I/NsnJ48kPVlt5fUdqtt2bZSy7Y+UnWXUB6u7n42Re6l3FrF1O2xRdMMZ7EtvrEFAAAAAOQaG1sAAAAAQK6xsQUAAAAA5BobWwAAAABArm0dHlUyoU3FVvoH4gX99+URLkCmZk5DhAesJ3PZdH6iw4zChAesRSBG0fy58sL8ofrChH5UxGEq5o+p1yZQYWlCJqrNtL/dH8yXTCCFDSvJEChU3mnqz6zoe1kQIV47JhyiVd0+0+x5eZYBT8/yM12ohgu9uYrzUJ/pziPrZ6rAmroJNmk0GrKeJbRpPtfzTZbzi9D9PRzqsLqsffW8ZBkzVxGI5D7THTtLUJpzVeFRKnApS/99kizneBVziAuPyhrWpZ6lyUQHsrjn7jrVGzrQZ7lKr3cmahERLfPerEx1AGRRhEiuhzq0aGzCL2fnOoirKL7XKJu5dGSCs9ZTs34RQUm7LT0ft7u6T5bmse330+scT3WfuPCoW7tdfXDV3DxCnY4+78FY98lONw1VW0xNMGnDhI9ds7kISouI6HZ2klqloq+hbN6/52d9WR8Oxfg16+nujr6vdROsVq2kz0DBHHspwlUjIoZT/XwNLvvp59X1eKx39dyyKejPVMFqhe2X9f+eW2eoz3Rt3cHdu06ct2n5WeKjbuYKCgAAAACALbGxBQAAAADkGhtbAAAAAECusbEFAAAAAOQaG1sAAAAAQK5tHT9b7ekEOJl9ZQKxCibpdzkwiXazNBmxONJpieWFTm4Mkcb74/L2aZslk2ZZMeluKolvvdRpcgVzjFJVp7ipM1TXEhGxNollBVdXyYcmmKxQ1kNnY66nIs6xVNVJcAWT5oyro9JSn2WSbdbEWpcMXDVjRnEJxe4YKok1a5+461THHo10mmKW1ObnKUsa8VWNpW0/75M+81mmIj/LPrmOJHZ1jmUz17v7MB6PZV2lK7sE5Wc5fj6tdken+q4X6bv96MUD2bZo3r2zgU6HnlykfXnxwWN9gmatsy6atYS4r+2Mc89goBOAa+X0OJ2WTskdTvWarmh+YaFUSt8NzYKe08vmlxfmM70eW4k064U5RqVuUn/r5h0lfu2hWW/LpkXRfzfB48d67KkE5MPDQ9m2bO7r9FQ/A1OReF0zv6TSbqXJ0xERlbK+h8Wieh7Nr52YVOSNmQen8/TZGA/1uDvYmDHjoo7lwty9L7KkH0dsZN2kM9sNgjtvVTd7t8+Ab2wBAAAAALnGxhYAAAAAkGtsbAEAAAAAucbGFgAAAACQa2xsAQAAAAC5VtjcxPhBAAAAAAC2xDe2AAAAAIBcY2MLAAAAAMg1NrYAAAAAgFxjYwsAAAAAyDU2tgAAAACAXGNjCwAAAADINTa2AAAAAIBcY2MLAAAAAMg1NrYAAAAAgFxjYwsAAAAAyDU2tgAAAACAXGNjCwAAAADINTa2AAAAAIBcY2MLAAAAAMg1NrYAAAAAgFxjYwsAAAAAyDU2tgAAAACAXGNjCwAAAADINTa2AAAAAIBcY2MLAAAAAMg1NrYAAAAAgFxjYwsAAAAAyDU2tgAAAACAXGNjCwAAAADINTa2AAAAAIBcY2MLAAAAAMg1NrYAAAAAgFxjYwsAAAAAyDU2tgAAAACAXGNjCwAAAADINTa2AAAAAIBcY2MLAAAAAMg1NrYAAAAAgFxjYwsAAAAAyDU2tgAAAACAXGNjCwAAAADINTa2AAAAAIBcY2MLAAAAAMg1NrYAAAAAgFxjYwsAAAAAyDU2tgAAAACAXGNjCwAAAADINTa2AAAAAIBcY2MLAAAAAMg1NrYAAAAAgFxjYwsAAAAAyDU2tgAAAACAXGNjCwAAAADINTa2AAAAAIBcK2/b8J//838u6wcHB0nt6OhItt3d3ZX1brcr65VKZcuz8zabzWduWygUPvN5ZHUdn6nM5/NnVs96jDfeeEPWn4d/8k/+iayr8f/iiy/Ktqenp7JerVZlvVxOH8/JZCLb3r59W9bdudy/fz+pfetb35Jtz8/PZd2d99nZWVJzz/K/+3f/Ttb/5t/8m7LebreT2kcffSTbPnz4UNZ7vZ6sN5vNpPbSSy9lOoY6v4iIxWKR1Nwz/uDBA1n/u3/378r68/L3/t7fk/UPPvggqf3bf/tvZVvVDxERpVLp05/Yv1er1WTdvV+++tWvJrWvf/3rsu0v//Ivy7p7Nr7//e8nNdVPERHHx8ey7sbvD3/4w6R2cnIi27ox5ubY9Xqd1Ny9ce9L114d253Hr//6r8v6P/pH/0jWn4ff+Y3/S9ZrjXTcLaZL2fb+B/qePrz/WNbbrVZSu/PiLdl277ZeX9U7dVmfDmdJrTBfybaFhalX9b0ut9M+WZnxMhrqd9qgP5L1EIfp9NJ+iogoV/QSV43FiIjx5TipTcdpP0VEdHb1XF+t6XfddJQep1Qxz8pKn99/9T//mqw/L//b/6TXQdWquOaCvt8bM8YqJX2v9l/YS2rzqZ43PvyBXgs8uPdI1m+//EJS+6mfflW2LW70XKrGekTE7ufT51TNFRERo8cXsq7GY0REVTzTs0v9HJ3c0++X0XAq65NJOk6rTT2HVMp6/Ha6+nls7aRrrMHpQLZdrfQ4+S//1/9a1v9DfGMLAAAAAMg1NrYAAAAAgFxjYwsAAAAAyDU2tgAAAACAXNs6POpv/+2//Zk/7KYEImXl/ojZUaEaLjQla/0qQpiy1F0oydOnT2XdBaGo9q6tq/+zf/bPZP15cGFBe3tpsIELVbp3756s/9Iv/ZKsq5CYel3/Ef+f/MmfyLoLVmo0GknNBR+5MDh1fhE6PEYFM0VEfOlLX5J1ZzRKA0WGw6Fs6+6ZCw750Y9+lNS+973vybZf+cpXZN0FnKm+7XQ6su3Ozo6sX7ff/u3flnU137k504WIufbqnfHWW2/Jti7gyQVCzWZpSMY777wj2/79v//3Zd0FPKkxqULVIiIuLy9lvVjU/99Z9Ykb08ulDjFy72I1d7lju/Nz4VFqDnDHePxYhynlhVvqFM0/1Ko6VKbVSufpkumz5Vzf6+VM11VAkRsvK1Nfm7VEq5yeY62l34v1uq5PKzrcZiHCh8omhKlW1/PNcqGvp9FK36+btQ5Bmk30tS/MfVgv9XOUJ2rOjIio19J7OBnrMKNORwcLNUz4n5ojXCRse0evYTpd/a6dj8Wa92lftj26la71IiLmJoTp+E/T9V5RPBcREUUX0Gfmi4X4zLMnOsjw3of6HdVo6/uw20vDFgcDHeRWMqFSJRMqtxDP3dlTfd6zmX6+tsE3tgAAAACAXGNjCwAAAADINTa2AAAAAIBcY2MLAAAAAMi1rcOjVEBIxLMNhFJ/qK7CYyIiJhP9h+ruj91V3QYnmGATF/A0naZ/2O1CmE5PT2XdtVf1LIFNn1RXx3HX6PrEBY2oepa2180FoqhgAzeO3HW5vtzd3d362K+88oqsu3H07rvvbvV5ET5851d+5Vdk/Z/+03+a1P7wD/9QtnWBWm+++aasv/baa0mtXNbTmAvOqpmQCnWPDw8PZVt3H/7sz/5M1lVY1+c+97lM53fd3Dsgy7PtgrHefvttWf+FX/iFpOb6x4WZ/cN/+A9lXc137ll07xf3PsrSJy5AyY1rdRw3T7v3s5vP1PW4EDYXKueeGXUu7l62WjrY5DqdPerLerWRBue4gKdqSYcZ3To6kPWmCDMqV/W4cPd6MdNjYynqD+7r0K6RGf8HBzpQZxXpGO0WdIBPs5vOjRERy7WeY48fpCFs/eML2baUMaynK8KHVnU9J4zHOjSoUNT3oaLum0tBuqEadfO8dtJ7WLYBdfoZGJiwqbF41/ZP9f2uN/X5vflzr8v6xUka3Dc3wWLzjCGyy2l6nFZDn99ioseSCzmbqYAy09/tff3OXa/04GuKe3lx1pdtz870PWvt6xCvvXY6n9Vbuk/mc7132wbf2AIAAAAAco2NLQAAAAAg19jYAgAAAAByjY0tAAAAACDX2NgCAAAAAHJt61Tk3/3d35X1i4s0nWw8Hsu2LhXSJU6qetZ0ysFgIOv9fj+pnZ2laXsR2RKKIyLOz8+TmkssdHWXQKrqWdN285RGfFO4FFyVaOrGnEr0jfD3ejgcJjWX8n1woFM1XbKqOm+XZuqSS3/nd35H1l9++WVZV9y1u5RndY4u4fXXfu3XZP33f//3Zf3+/ftJrVpNE08jfJ+4JGaVFO3G1Je+9CVZd9fzvKhk54iIW7duJbU33nhDtnX96dLhf/M3fzOpuXnapQu7eVD1vzuGcxVzZtb5W52j61d37EpFJ5Pu7+8ntdu3b8u26r5HRHS7XVlXvxbg0pzdPHedxn29xjh+kK4DaiIpOSKi2WzKerWm74ea21QKc0RE50inDpeqen68fJomwjZb+vzqjTTNNCKi3dbth4N0Dbhc6bG4XLpfndD1VidNzF6plNiIGA/1etGtu7rd9NjVmnuH6vlwvdbvtLlIoV6bPrmpYcm7HZ12WxXrjIJJKJ5N9LP95IH+tY6yGHtublRp3BERnbZOWW+J+z26NHuJS72v2T3QqcMh5umhGY8T8bxERLRNYvjpWbrvmq11n9S6+hmthH4Glqv0WXLHbu+apPO6nqNK4jN7B/p9sTH3cht8YwsAAAAAyDU2tgAAAACAXGNjCwAAAADINTa2AAAAAIBcY2MLAAAAAMi1rVOR/8E/+AeyrpIOXXKxS4tVycoR2ZIRs6ZZKi6h9araP29XcX4uPfA/Nd/+9rdl/Rvf+EZScwmvd+7ckfXj42NZd4nGyqNHj2TdpYWrdOGXXnpJtlXpzBERnY5OxFOJq1//+tdl27t378q660OVovr2229v3TbCJy6r47hrd+mmb775pqz/jb/xN5Lau+++K9t+97vflfXr5lJwVULlH//xH8u2KjE+wo/1ej1NxHRz0nw+l3XHpWkrWdOPVUqxeldG+IRP1ydqXnfvSpdQ7Oaiz33uc0nNJYC763HJ4Oq8XTqze3avU7enk1UHl+kcMR3r+1EumjndjOlGOx3/1brus5VJF56M9X2aiyThg9t7sq1LsnXrrt5+Ou7mc31PpyN97NlUP8/FcvqZbpnSbOlU2ZI574VILlb9FKFTjiMiiiV9bJeArBvfzLVlqWrmJFEbjPU+YG7Go1uvjvvp81Wu6/OYFPUz4LQ76Xt8Y+Z6V1/M9Dh98NHjpNY06eLjge4rlzrc3knnosFDvY4smlTvnnk3TIbp8+jO++hgV9bLJnF5Jp519z6vm1TtbfCNLQAAAAAg19jYAgAAAAByjY0tAAAAACDX2NgCAAAAAHKNjS0AAAAAINe2jl11qbBZUnOzpvRmObZLlrwKWZOBf5KShH+SruWzODs7k/UPPvggqT18+FC2dUmkv/u7vyvrX/3qV5OaS+nd2dnJVFcpqi719unTp7L+2muvybp6zlstnSj6la98Rdb/8A//UNbfe++9pKaScyOy90mWBN4sibUREUdHR0nt4OBAtv3CF74g69ft3r17sq4Sg12KsEsidnWVdLxc6pRSl9B6FYn57vxcqq8aSy5J212PO7ZKKW40dPqrG+suLVmNX5es7n79wKUoqxR19+y687tOKuk3ImI+TdNxpyZFuFzW46hcMSm9q3RsLJf62Vpe6PuxNGnJ6hktVfWYa7T0fVrO9bGXi7TeqOljDETqbUTEyWOdjF8Qz3N3T6fHuvN2K9HJZPv5ZtDXz0WrrZ/Fbq+d1FxS9EyMqZtg565Jze6nY69jEqk3dT0/VM18N52l/V9v62OcXupfWClW9HNXFN/t+XeXfucPz/WvvcxE+vPunp5DRpd6LC3M2FNnWCroOaQW+tpHZ5f6M6fp3DU357G5rdcw5+f62Gq2KJgfJyhl+yGC/wjf2AIAAAAAco2NLQAAAAAg19jYAgAAAAByjY0tAAAAACDXtg6PcrIEQuU1hOkqzsMdI2ugVpZj4+q48Kjf//3fT2q7u7uy7b/4F/9C1l0oz8nJSVJzYTCvvvqqrI/HY1lXYUau7Xe/+11Z7/f7sv7GG28ktS9/+cuyrQuVcsFK7777blL7vd/7vUzn98orr2xdv337tmzrAiZc3QXwKDf1ec4yV7lwLRfC5I6tglvcsbP2m/pMF8K0t6dDU1zgmjpHF3Do6q5PVOCSCmaK8P09GOjAExUIpQK8IiIODw9lfX9/X9bVeS8WOiTHBWddp6YJvTk4Suf72VyHrYyGeo5dbfS8cXGR3qd6UwciLURgU4QPstLPiwvLMwkvRd1+PEyDc6p1/dw22vp6evs9WZ/N0vHYNH3iwqPGQx20pZ64csWcd8OEINVMoFyzmtRqohYRURYhVjdB70U9D46r6TgtrvSYdmOp29bhesNROn4rDd3HGxNmtjLv5fpOuv44MsdeLvQzfe/dj2W9VE3HTc3MIa2uXgctpnocVESA2u076ZouImJs5pzBpa6HeO80e/reLEyfrFb63TUU75fjh8ey7a1D/R7ZBt/YAgAAAAByjY0tAAAAACDX2NgCAAAAAHKNjS0AAAAAINfY2AIAAAAAcm3rVORnmQz8LD/zpriK9OPrOPazvAd5ur8ujViln56ensq2Dx48kHWXDKqSmF1bl7o7m+lEzMvLy6TmklJdQqlLUf6jP/qjpPb+++/LtiopNSKi2+3K+ocffpjU3nvvPdnW9ZVKm46I+Pa3v53UXKrsW2+9JesuRfmLX/xiUiuKZMMIfx+um0t8VlSacYS/J66f1dhz/ebOz7VXidwu0delIrtxqs57Ok2TYiN8X7nzVvOmu3b1nEf4+9BspumXP/3TPy3buiRmd51qXnSJyy75+jrVl/o9uxD3o3mkx8WmqI/x5KF+ZyzE2Bg39bxbMym9BbM8WG3SBNnFUo+L1o5OC+/u6jTXXXH9i6k+9twkAJdMeu5QpLm6malo5pVWV6e8btZpZxXNOsWlZBdL+rlVy7RyTY/zWoa59nnamOTt5mE6F8zP9JrErftcP68v0yTdlUk/Lix0v01O9Dt1b6ed1CpVl4qsPzMK+n63O+kYMyHisXeg15f9UzN/L9NzqdZ1wnalYZK3B9unlDfN3DI40+d3cEf/qkWxnPbVoKaPUaiYJPYt8I0tAAAAACDX2NgCAAAAAHKNjS0AAAAAINfY2AIAAAAAco2NLQAAAAAg13KXivwsE4CfpetIAL6Oe/asj3NdXOro22+/ndRUKnCETyJVx4iIOD8/T2oucdkd++LiQtZV8u5kkqYPftKxX3jhBVm/c+dOUvve974n21arOrHv7t27sv7mm29uVYvQqdIREY8fP5b1d999N6n9wR/8wdZtI3zKs0qQdffdJcJ+4xvfkPXnJcsz7K7BpR+750uNPTceVcpxRMTh4eHWdXcMd+1ZUn1dsrpLEXbjV52LG3eu7tK7b926ldRc+rFLXHap3qru5id3j69Tp67TUmOc3r+lCbWtNXW66M6BTlFWScIbc/DqStcr5pk7G6Vj995Dndzf39P36ae+9IY+l1r6mcNzndA/6uuUZ7fSU6nDLv2/uTTJxSaeViXzlkzK8dL090ok1kZErMVHrs1XS6ORnhOu2+WjvqwfvJnOJ7UdnTy9nOo5c6PD4aMk7tXCJGm7JPmZeEYj9PPVNInZFXPs/f2ePpdq+gycmRTh3X39bpiY866KeaR7pM+jZF7bRZM6vvdC+gsAH/25/lWLmnm/jC50IvZ8kd7kgyP9iwO7d/QvFGyDb2wBAAAAALnGxhYAAAAAkGtsbAEAAAAAucbGFgAAAACQa2xsAQAAAAC59plTkZ93SvGzTNfNeuws134d6cKu7VUc4yrkKSn5F3/xF2VdjYFaTScxvvrqq7L+q7/6q7L+8OHDpPbtb3976/OI8CnKqu5SW994Qydfvv7667KurvNLX/qSbOvShV1S7NHRUVJzqa3LpY5ZdEms6hxd6u03v/lNWXcqlTRR9Yc//KFs65J5f+M3fiPTZ141lzip6m48uvRSl4qs0oX393VaoqsfHBzIukoMdufhxtjLL7+89bm4NG6Xfuz6Wz2nLvnZPdMunVp58MAk5fb7sq7S3F3dJbG7+3CdXLpoTZzq+lJfV6WiD3J0V4/dM5FCq5JcIyIGI50ufLSnx0C120hq5YpeEm5MRvHT9/WYfvo4fb/Mp3o+PrytU1FrbZ242mimSfqzsZ5X7v/okawXzLN1cNhLP6+lz6NgkpUHl/o+LMT7qHeo781ibiKCr9nH734s6+2jNNW7dbcn246e6GTgtbnmajUdk+uFTp5u1vWvLDRqelyvVYK1eXcV3XrfjIONWN9OTZrzwiRpt3f0WqDWEKnIpq2bS1368+BymNTOzvU9u/NaW9bPTvr6M8U51qo6bb70GV4BfGMLAAAAAMg1NrYAAAAAgFxjYwsAAAAAyDU2tgAAAACAXNs6PMpxARdK1rCgqwgXuikBRTcphOk6+vWm3IdP68tf/rKsDwaDpOaeCRec44J2VOiNC7FyIUwqfMcd+4tf/KJsu1rpYINqVQc1fPTRR7KuqDCoiIh79+7JuupbF/DUaKThKBE+ZEhd51/7a39Ntj05OZF1dx8WizTw5fj4WLZ19ZtKhVO4wAo3D7TbOoRChR+5+9fr9WTdjd/hMA3JcGOm2dRBGy746fvf/35Su7w0ARx37si6C2dT5+gC0d5///2tjxGh5yJ33u7aXSCUCoTLU3hU9HUoUEXMSS64rrbQ1zU3ATQrEZKzWOhjn1zo+1Q3ITHVUjp/7/T0c+hCb+YmyKpeTQOXdnb0+6LZ1mOxUNEBZ41mGpyz7OrzuDxP388REbWmDqwpltPPXG/0PXOhUovjvqyfPEnD01oiwCsiopxhXf08XQz1M3B8L30fvv4rPyPbbkr62som4KnWTft5cE/PPcNTc79r+n4XRDBVUdQiIkruvMu6Xmuk471jxnpThEFFRNR29fMow//MnFnv6HHqPBKBa91uGg4WYXO2Yj7T80V5lt6HgknluzzR89k2bubTAwAAAADAltjYAgAAAAByjY0tAAAAACDX2NgCAAAAAHKNjS0AAAAAINe2TkWWKVwZuUTMLIm5Nyld2KXZZjn2s0wodnWX2qvSQ7Omm7pxoj7zWfbJVfut3/otWf9bf+tvJbW7d+/Kti6J1N0Plbzr0mN//ud/XtZVanNExPl5mtA4Go1kW5fm7NKP1XW6VFn3mZWKTjFUz5zrE/d8upTcVquV1N566y3Zdjw26ZAm0fjp06eynie1mk5uVDqdjqyrlOOIiHpdJzeqVG93Hi4d280nKhl8d3dXtlWJvhE+HVvdb5WM/UnH7vf7sq760LV1z797vlR/u/N284JLOlbtXXqw+8zrtF7q+aQsUlTrNfMeHOsxOhro622b5HmlMNDvEZdCO52nn+nevMuNScav6/NbLtP2tZZ5bmf62vUIjQjxPO+9pJPSZ3N93pu1vpfDgZrX9Rpobb4W2pTMOBH3YWlSpccjPSdct25bv8eXEzGWzLhr3+3JesmkEcvoXX1boywSsyMiVibVWz0bO2/oX2oYP0rXTBERK7NGLom5tHik3y9qDonwieZFkSC9XJlU5Fs60Xh2lv4qQEREo5Y+0597TSf3X5qU7Oaufv+vNul8vwr9vLT39TG2wTe2AAAAAIBcY2MLAAAAAMg1NrYAAAAAgFxjYwsAAAAAyDU2tgAAAACAXNs6Fdkltz7LVN8sba8i0ThrirBLdFTJwC4t+FkmALvzdnXVJ1mSn7OeS55Skf/KX/krsr63t5fU3n//fdn29ddfl3WXLqz64Wd/9mdlW5dEOhzq5DuViuoSax117RE6Xfjy8lK2dePLpaKq47hnSyW8Rvj03KpIIFXp0RERX/nKV2TdpdD+43/8j2U9T1599VVZVynYbo5x3DhQdXf/3GceHh7Kuhq/7jxc+rFLBlYp4C4B3I0ZRyUgu2Rl9xy5Z0PVXTK+u3ZXV+eSp1TkYVG/l7oq/bWg+6zW1unfMdD3b1VPU16X5vV4cKSTgd38WG2k74CSucZlU8fQrmYmYb6TXudCJCVHRJye6+di1yTcrkWK6nSkx1y7l76LIiLmUz2HDB+ebfV5ERG1hj6/cln39/5h+n51z2HLpOFet4MdnVTbvi2uTYyviIhiVffP4tKkrJ+na5ulSbXun+m5tOTeDa+m74ZKUyd9d1/Tacnlln6mpyfp2qvZ1KnIx/f1rynMxnpdd/ulNKV41dcJxYNTvQas1vX9qe2kz0zNzDmzhZ6/93t6/B7cTecouw8Yf/p3AN/YAgAAAAByjY0tAAAAACDX2NgCAAAAAHKNjS0AAAAAINfY2AIAAAAAcm3rVGSXrJfFVaT0Zk3SdYmOq1Wa0OeO4a69VtOpeOo4WVI/P0mWYzuuT7b9vKuqZ0nmvG5f+9rXZP3sLE1RdN577z1Zv7i4kHWV2urSTx8+fCjrrv2v/MqvJLXbt2/Lti5xeTzWKXzqXDodnaZYr+tEQffMqeOolNhP4j5TjTvX1vWrS3/+SaDSriOyzScu0dj1p/rM3V2dLOlSulVqs/vMJ0+eyLbuGXXpveqZcc+RmzNde5UkrBK9I/z4deetnmnX1iUaq3erq2c9xnUaFPV7di3GUc28k0tdfT8qO3qM7lZFSnVFr5fqoY+xyvB8lirZ1nmrjb5/k8t07K5W+jzKKlU6IganOuF2PknnkHJNrxnc0mgx1+fd6qRprgWTFN1s6nu5MSnKpU56nEJR93fdJO1et+4rB7K+/3N3k1rZpO7OTQL45Im535dp+/lArz1GFzph2z0Dnf12Uus2zPrTjKWqSVEO9Uybsb5/q6c/0gzg+WOxzjDPV72m70PBtG8dpX0yvdD9Xd3Va4KD12/pY4u075k59sX5qaxvg29sAQAAAAC5xsYWAAAAAJBrbGwBAAAAALnGxhYAAAAAkGvPJDwqa7CQCwtSoRUuVCJrMJWqZz2GC75QdfdH4FmDqVRIiOtX95lZ7oM7P3cMd3+yBIG5/r5O77zzjqyr63Ln70KOXLhNr9dLav/qX/0r2fYv/uIvZP2tt96S9aOjo6TmxosL9nF1FULlQmxcWE+zmYYMROjx6J5D169uTM9ms61qEX7s/vW//tdl/d/8m3+T1H74wx/KtjeV608VHuXmr0pFB1m4urpX7thujLmQs9PTNJxiNNLhI24cuGOr9lnfI8PhUNbVdbpju7CuLIFQWQOe3Dyi2rtjuM+8TuuODok5PUnvU2Oq+7du+r1x1JP1jQh4qZlQntlU3+vC2qTeiPtUNuFR5bKur5b6/g1EIIwLYdrppWE1ERFrM44Wi/QzRyZMqLfXlfXpWL+71DlWKnp9WnTrFxH4FaGfi83SrdFk+drt/dyLst56YSctmqCk1UKHFk2H+p5U6ml/zs/1Mbp7eizFWnfo7CINOXv4nQ9l2+aBHkurgQ75K27SzyyN9DhtiEC0iIhCXb/rZk/T8KiV6e/lvg7ubHZ7sl4XAWojcx7jsX4vtkUoV0TE+GkaEDY51e+5tXjOt3XzdhAAAAAAAGTAxhYAAAAAkGtsbAEAAAAAucbGFgAAAACQa2xsAQAAAAC5tnUqskuiVGmMWVORs6TjuhRFl6ysUoTdZ6p0z4jsicZZjuHSQN15q+t05+2SLx11Pa5fXT3LvXT95/rkOu3t7cl6q9VKajs7IiEwIj744ANZd/fp8jJNvnv//fdl25deeknW79y5I+tnZ2dJLevzqa49Qt9rl87qjuGe83v37iW13d1d2bbd1sl87v5MJmm6oXu23Hm/++67sv7xxx/Lep688sorsq762Y1plzrsxoeaN92x1f2LiHj06NHWn+nmaXd+Li1ZHce1zXKMCH39WVOE3bh+lqnIqu7Ow9WvU6GsvwcoddO08EVNv8MK7l090308F8mg5bZeG1Tqul5a6GMXCun1bFYuQVmXy+Yd3t1Jk1XdLa02TF+ZcVQup9ezWuux6JKYmy2d8N4/S1NbRy711iSRVzbmetS5LHWnFM15X7f2Lf3udONDWYuk7wjfn2pINk3qbl08ixERE5F+HBFRq6XrWJXcGxExn5m9hxmnXfGrEbUHT2XbxdM0oT8iovBi+gsTERHtlkguNuu0iUkun53rd/FKzDkupfvxu/dlfXR8Ies73fS+LedmfvoMzwDf2AIAAAAAco2NLQAAAAAg19jYAgAAAAByjY0tAAAAACDX2NgCAAAAAHJt61Rkl9KbhUtXdQm7KjXXHaNer8t6o6FT0lwCm+I+M0sq8lWdt0qndtfi6lOR1hahUytdGvZVpCVnPe/r9Oqrr8q6Snl1Cbjuur7zne/IukqHfvvtt2Vbl/TrElfVsS8udJKde/Y7nY6sD4fDpNZspil+Ef4ZcvU33ngjqbnUVpeu7ZJ5VdqsSz92Cbyur/7qX/2rSe2P/uiPZNubyqXdPn2aJj265GJXd6nDKnnXjWmVIh4RMR6PZV3NVW4sufudJTHYtc2axu/6KssxXF2do0s/vork4qzXfp3c/N3cTeeIjUgWjYgoV/S8Nh3pe7rYpP0zHenxvzT3qdvVc6+6msG5foZmJrl077An641yun6ZjrcftxERUdL9vRGnotJWIyLWaz2Omk29rpmO077Vve2PvZ6bhOZSugZyabPzSca+ek5mA712HJ2k7/zWkV4fbFwSuknvVvNPqWzW3gN9t2pmLKmjVEyi+fpCv0eaZX0Ta+O0r4oiiTwionF0KOvTke7vinh3NcycuTZz0cSMsVUlPba7Zy0Thz29fyzrjaP0OLWW3gOtK6QiAwAAAAD+E8XGFgAAAACQa2xsAQAAAAC5xsYWAAAAAJBrbGwBAAAAALm2dSqySylVyZIuSdclALtjq8REly7sUoRdqqk6l6zn7VIS1Tm6hFZ3DNcn6thZUytdXX2mO2+X8Jkl9dSllbr6dfrTP/1TWX/48GFS++CDD2Rbl5j70ksvyfrdu3eT2vn5uWzrkmKzJKi22zpZ0t1Tl4qskovfeecd2daNXZdcfHBwkNRcgqpL/3bpzyq52Y1zV3fp1L1eT9bz5MMPP5R118+Km3uuYvxmnZPU2HOfl+UYrp6lbUT2+fsqqGO783PPnXtHZznGjUxFNommJZG4OpuZhFeT/Foom8TlnXTtMTo378eluU8mvTdEQrMe5RFnF2nqbUTE3p19WRcBwNF/eirbvvjybVkfnOvPLIrzrogk14iIkUmVbfV0UvRhZTepLaa6V9wQXa3087kU935p2q6XOoX9ug0e6XfnWKQir6d6rLuE3flQ36tyK103rcf6npw97ct6xfRzb52e4775um8x1e+GqkkdL4h5Yb2n1wer076sL9f6mVZhxMW5WafV9LqzbI5d2OumHyfSwiMiDo/SthERS5O4vG6lz2mhbpLiC5/+Pcc3tgAAAACAXGNjCwAAAADINTa2AAAAAIBcY2MLAAAAAMi1rcOjXnzxRVlX4UIuVEaFs0T44CcVZpQ1ZMSFUKiQDHdsV88ScJElaOqT6uq8swbcuOtRgT2uX124lQubUu2zhIxct7/4i7+QddU/n//852VbFx7lxv9kkgZIHB4eyrYubMkFv6hn0Y1RF7b0+PFjWVd94s7DjcW9vT1ZzxLK40J2VABVhB6PT58+3bpthO9DFTLmjnETg3MiIs7OzmRdhUe5fnDX5sKZVHvXb1nnQTU+3JhxY8wdO8s4zfKOcnXXNuv7RZ1L1rCqLOP3WQZhXbWiua6VCIpau1CghQlutO/C9DlqdPT7olDW7+TT04Gsz1WQlTmNalm/1xcmDGs6Suf1ZkOv/1xf9S/0eS/n6XO0t6vXnIWivqDJWAcV1cQ7utXW4aHLhX6eXZ+oQK2iCfxyx75u1bYOWN2I851fmAAsE2ZWa+l+Vh03PNdrkrV7L+/qsVeupO3Xp/rYm44+v1Pzrqv20uDa8kpfe9Fde00/d+NlepxNmDnHrNXHA31/SiLEy5xdlJpmvW/qi3r6fE3NWB9P9NpwG3xjCwAAAADINTa2AAAAAIBcY2MLAAAAAMg1NrYAAAAAgFxjYwsAAAAAyLWtU5FdkqhKNSyX9WFdguTp6amsn5+fJ7WsCcVZ0jldQqM7dtaET8WlCLsEXVV31+i4RMxWK01xc0nWjjsXlYrskpVd/Trt7u7KunouXHpsu93O9JmDQZoK6Z6Vbrcr6+5eZ0mydcdw16PGqBpbERHD4VDWXRJzr9eTdeXy8lLW+/2+rKt0avcs12o6HVL1a0TE66+/ntS+973vybYvvfSSrF83ldIdoa85S6p7RLbE4CxpwVmP7eZ0d4wsidxX9X7Z9vMiriYVOWtqs6M+8yqu/Xkp1/W7WlIRuBFRLOg5tlzW9ZXo47MTPa/NZ3quWph1lwoMbph01lpTz3cuzblcSdeAy5U+j4lIYY2IKJvvXU5P0nVhzayj6ibR+PJYv18Obqfv+Vpdp1Av5yYReqrXqGXxfm2afl2YeeW61Xf0erBSTft/ODMp+v2xrK+nevyqZOu1GdNhUqYff/hEN39xP6n1XtC/PDEZmr2HWTeNh+mvQwz7+tcrNuY52r/Vk/WqSkDf6HXz2u1TGvrZWIuuXe/rtV7DpE3PTKLxaJiuIYamX5fzT5+Yzze2AAAAAIBcY2MLAAAAAMg1NrYAAAAAgFxjYwsAAAAAyDU2tgAAAACAXNs6Ffnk5ETWVWpo1nTK+TxND3PHcWmOLl3Y1dW5uPNwKc/1uk4VU6m+7tpdArBLI1Z1dwzXV+56VF+5YziuvUrKVSm0EdnTg5+HF154QdbV9b755puyrXsuXHqvuq+3b9+WbV26sKPSxV3ys0sid/dPpZ+78Zz12VLcs7W3t7f1MSJ0CrvjnjmX5qr69stf/rJs+3f+zt/Z+jyeJ5eKrN4BWdKCI7Kl4z7LVGQn62dmSRd2riIZOGty8VX0t5PlXXITU5FdTq26rtnMJBGbtORSw/z6gDjMdKLXKWOROBoR0d3ryHpvP60vTDLtaqnvdbGkvxtpdtL5u7ij2z756Kmsjwf6etrttK9WJg13NtbvrtlM9+HwIk2trYiE54iIYl3Xx2f62KVNeu8L5j1SbehfxbhuJRWlHRFr8QxUOjrxeTbQKdhLk6S7FGnfx4904vJioZ+77uGOrNcb6TkWm3rtsXOgj6FSmyMiCpHWe+b52sx1veimWLU3MuexdHOR/QWA9NiXT3SK+PCprq/MD5vMxXVulvo8auVP/wzwjS0AAAAAINfY2AIAAAAAco2NLQAAAAAg19jYAgAAAAByjY0tAAAAACDXtk5FfvpUJ9c9SyptsFjUe3GXUuraq2O7lFeXrOxSQj/++OOk5lIeXQJwllTILAnKn1RX6bcqzTjCp9a6lFt1PSo9NyLi+PhY1q+T6wc1Bp48eSLb7uyYVD2TFqr6bDrViYKu38fjsawrLp3ZnV+/35f1Wi1NGnRj7tatW5nORY1RN47OznRyorsPaky7tGnX3yohOEL34de+9jXZdn9/X9avmxtLqv+vKhU5S9urqLu2V3HezlWkJV9VivDzPnaenB+b9PpyusZYmCRS1wPlul5jFMW80dnN9qsBjZb59YZKumaamCRit45SKcIREccn/aS2t6fn3YZJoS1XdZ+UxXlv1rpnFyJRNyKiPNXXMxOJ0zNzjEpNvwOaXXM9kZ53saDPY22u57oth3r9sRql/VY0/bMOPZcuFia9vpL2UaGt12PVtR4zjY5e2xfEOapU4IiIzVSnXa/Ms15upuugalsnRa/deLzUz2MU0vHhntG1SUuemv5er9P6xhxjbtLS9149lHW1Dho86su2E3ftW+AbWwAAAABArrGxBQAAAADkGhtbAAAAAECusbEFAAAAAOTa1uFRLpwpS8CT48JpVADJ4aH+o2QX7uMCT1Qg1O7urmw7GumAhPv378v6YDBIai58xJ2fOkaEDuHpdDqybbfb3foYERFHR0dJzQV+uHAfV1dBPlkCgq6bCyhSsvaZo+6rCmaK8EFOjhob7hpdSJoLUFL3z91Tdz1uTlBziwsqyhKSFqHnOBc05UKi3Nz3xS9+cetju2C26+b6LUt4VNYAITcOssgSHpU1JOonLTxq28971se5ivt+1aZjPf7VudYbej1SLG0fZhkRUaml65RGU4/Rclmv0VzI0VqE5Mynel5zAVTVmr7Ozk4rqRVFCFBERKzc+s9cZy29zoUJ9jk9Ppd1927o7qbvXHceF4/1sXcO9Hpsp5eGfi1EWFVExHys78N1W53oNcz8OA1ZXO/pkLPqjg5yGptgqv3X04DJF37+Vdm2KILcIvz+JcRzNz7VgZHTUxOeONDzwmYj6nO9xiqYcKbmS3pPUhN9WDTT6+jRhayXN3pcD0WA3OJcX/vcjd+JCVwT66ONCaByz8Y2+MYWAAAAAJBrbGwBAAAAALnGxhYAAAAAkGtsbAEAAAAAucbGFgAAAACQa1unIrfbOuFMpY25hL8sSacR2VKRXZKoSx1Wx3apn48fP5b14+NjWVdpsS5t06WHDoc6mU1dz8WFTj1Tyc8R/j6o83bn57jkS5Ui61J4n2XC56fl7rU6V5eY2+v1ZN2lC6tU5AcPHsi2ri9dXY0NlxTprse1Pz9P0yLds5U1QV31YauVJnBG+BRqlziujuMSx13Koptv1D12c5br7+s2n+uUQjW3ZU0XzpKC69pmTS5W53gVCcVX5ToSl5/VMbIe5ya+AyrVrZdLUa3rd2+trlOEbTLoOn3m1qZtwXSZa6+up2rOT6XHRvgk5lt39pPaRKStRkT0+3o+rjV1Yn5D1M+epr+6EBHx5LF+b7/8+kuyXhHXPzOJyy7Ft2oSsdvd9P1Squj+q+ng4Gs3PNf3cHKRvvdKJgG81tPrBjevT8/SXyWptXQfVztmDWPu4VIk714+0GnX97/3kT7GWB/71iu3k1rdrPXGF3q9Xx3q/m7sp/uxqpmfJiM9TksmLX1ynPZ30cwh9Yo5xlO9JxmL41we67ZnJoF7G3xjCwAAAADINTa2AAAAAIBcY2MLAAAAAMg1NrYAAAAAgFxjYwsAAAAAyLWtY/4ODg5kXaWaupRXl9Lr6ip51KWRuvRXl7qqklEfPnwo2z558kTWXfKnqrvzqNV08p+jUopdimrWdFWVSuf629UdlXLp+iRrUu7zMJ3qZDmVvLu/nyZCRvhkYJeOq9q7BGA3/qtVnR6oxoZr65KxXYqhSkvOeq9dunCWFGo3D7m6ug9ZUr4j/H3odrtbn8dNHP8R2ea7rAnFWetZZDn2VaQ2f9Jx/lM9xk+CZltH1ar+KZm0UJeCWyrp8bVapHPvcm7WOrIasV7r+zcVxy4WTeK4efYLJvl2vUg/czXTx3DzXbOj+7suUpHLpr/rLf1urdT0mnMxS+f19Uqfd3dHv4uLG92H436aNutSqLMkcD9PZx+dyPp8kq5VyiJxOCKiOdDroMpcrzOWJ2li8NnQ/MpCVZ/f2ryX1yLR+OSePsbH73wo6ztHu7K+EInG7nkJkzq8meh1xvhBP6ldjE2/9vRzNBTjMSJi+CRd09bM2rDW1M/RYKCPrZ6lwbFOP3bP3TZu5goKAAAAAIAtsbEFAAAAAOQaG1sAAAAAQK6xsQUAAAAA5BobWwAAAABArm0dvbazsyPrLulVccmSLnVRJe+6tNTj42NZV+nHEREXFxdJ7fz8XLZ11+iSgVVKqEsUzUr1Ydb01yznnTUl1NWzpCjfxBTOo6MjWVfX65KL3di9e/eurKuU7nfeeUe2PTw8lPVeryframz0+/2t20b4ZGCVcunGv+sTl5SuUoddErE7hpvL1HVOJmmyYUTEcJgmNUZEPH78WNZv376d1FR6dIQ/7+vm7qF6XrMkKN8kWdOZs77TruJcnvcxrkrWZOmbZilShCMiQvSxu9SFSR0ezXSC7EYkGpeL5pchXKqsSPqNiIiamNer+ruO0cCk1JvPrNfSFNVyWZ/3zm5b1ism6Xg5T+eQXfOeazX1u7jW0r9GMRPJsiuTWNto6GPYUS4exbU59rJ4M+fJ8wdnsr5epuOgZlKRS+L+Rfj5Yb5I3+9TkwxeMynTZZO8vRbHnl3qsV4166CmSd4OcY4LM4es3B5oYn4xRlxPwRx7OdbP/3Sg1zYq4TrMcCzW9DN9fHwq6wXxTC/N/qppfi1kG3xjCwAAAADINTa2AAAAAIBcY2MLAAAAAMg1NrYAAAAAgFzbOjzKhaKocCYX5pI1PEIFX7ggJ1d34S+q/Wql//g6S/BRhL7OrMfIEtTijq1CfCL8/VFccJALJXHnneXe38SQEXe9KojIjaNutyvrp6fmD+1FP7hjOPO5DnBQddfvdfNH/NPpdOvzyBqIVK3qEIhGo5HU3L1xwXGuvRrrrq0LmvvmN78p69/4xjeSmnsOs84Vz8tXv/pVWf/Wt76V1LLOD44ak1fxHnHn4s7PzaVZP/N5H+MqXNV8fBPn9SwWJuBJWYpQmk8yGer1S6GU9lmxpvtxMdUhMYu5rpfEWC8V9DzdaqXzbkTESuffxUJc/2Kj34sFE0BVtqGAYk1ihlal4oK29LFVuE+lqtdAxbKeE8om9Kq1k/bhdKTv+8qc33UbmsAhNW+WTJDTsD+S9cFA12eqL8x8XDWfWTHr2Ok6PfZwoIMhlyr9KyIe33sq68NWuv7odnVQ2sa8dwZmzqnX0ud0aYLIqua8aw29rhusL5Pa8FL3iQubK5v13mSRXs9qrZ//jTnvbfCNLQAAAAAg19jYAgAAAAByjY0tAAAAACDX2NgCAAAAAHKNjS0AAAAAINe2TkV+7733ZF0lo7o0x6zpverYLonVJbe6JMas6ZxZqOtxfeKu3dWv4rxd0rHiEn5dv2ZJvnTX8izvzaf18OFDWX/55ZeTWtY0ane9Ki359u3bmY6hUoQjIoZDk3KXgbselTheq9VkW5fy7I6t6qORTlN0840bo2dnZ0ntX/7LfynbuvTjLNfjzuPBgweyft3efPNNWf+DP/iDpJY10TfLPJ01udgdO8s5Zr2en6RE42eZZvz1r39d1j//+c8/s8/8tNo7OgK4LJJ3R5d6nbIwabdlk7xbb6YprzOTpDs1CaoNlxQrPnOz0uPWpQhvzPqg2U4/s/figWw7mejU5vOnaTprhH62NiZZtWCuZ7HU7aeTtG/dvGIfcfe4ZEh4/yyJsM9SqWbWjiKR16Uiu3Txfl//isFadGipqN/tk7F+7spVndK7EIepNPVapdPWz//5iR6nM5GwXTQp3ZOh7pOiGUvqeZyZNVOnoa+9VtfXWRDjfb3Wz+h8os+7UtafKc+xlO29vQ2+sQUAAAAA5BobWwAAAABArrGxBQAAAADkGhtbAAAAAECusbEFAAAAAORaYXNT4hsBAAAAAPgU+MYWAAAAAJBrbGwBAAAAALnGxhYAAAAAkGtsbAEAAAAAucbGFgAAAACQa2xsAQAAAAC5xsYWAAAAAJBrbGwBAAAAALnGxhYAAAAAkGv/L8bmp+A/GqjuAAAAAElFTkSuQmCC",
-=======
-      "image/png": "iVBORw0KGgoAAAANSUhEUgAAA7YAAAGGCAYAAABPHx0cAAAAOXRFWHRTb2Z0d2FyZQBNYXRwbG90bGliIHZlcnNpb24zLjkuMiwgaHR0cHM6Ly9tYXRwbG90bGliLm9yZy8hTgPZAAAACXBIWXMAAA9hAAAPYQGoP6dpAABOzElEQVR4nO3dyW+kWX7u90MyggySwZmZycqhsqp6UHfflmxAQkPQQit5p5W9MKC11vofLrz0TlvdvTbaaGcYkL1rwbDRLUt1G1IPNWcyB86MOTh4IQju2+d5suNXPMGIU/39LH916sR5z3ve4SQRTyzc3t7eJgAAAAAAKrU46wEAAAAAAHAXbGwBAAAAAFVjYwsAAAAAqBobWwAAAABA1djYAgAAAACqxsYWAAAAAFA1NrYAAAAAgKqxsQUAAAAAVI2NLQAAAACgao1JG3744Yeyvrg4+d745uZG1q+vr2V9PB5nteFwOHHbd31mZBzOwsJCqL3i5m9paSlUV9yxR86Dm5Pb29uJx5GSPk43f42GXpaXl5ehzyzpx//r/ybriyvNrHb08q1se3HWlfUHu1uyPrrI269srMm2q092ZD019fpa7V1ltXF3JNsurK3I+suffS7rveu8793dbdl2aXVZ1o9OTmX9F7/8LKu1V/T4/vsffFfWPz/U5+fB4/2strenz83tSF8X7toapLz+/h9+pMf3f/1C1v+H//w/yvp9+X/+y/8p6ydvzrNav6fv04+e7Mn6ddL3k5MTdc3r+0ZrWd83Bl09liXRfm1dr6U3X72R9UcfHMh6Esujc9qRTZvL+p7evejJurpvDsZ6Pa5vtGS90dLX3eFn+XE+/9Z7sm3PjO/1K33trm7m965mwzz/GnpO/qf/5X+W9fuwuroq6+p8RJ+PjurbvTNE3nVSir1LuONxz3DVd6l3nch7V/Q8qL7dvLp30aur/PkX7dvN1SzfgVJK6a/+6q9k/W/+5m8m7qPEe7PrI3q+VXvXR4lrOnrsJeaqBLceo3V1PD/60Y9k2+9973uy/td//dey/t98/m9tAQAAAADAHGNjCwAAAACoGhtbAAAAAEDV2NgCAAAAAKo2cXiU+xJzJNwgWldf1nZhRtHgBNXe9RE59pTKfCHd9a3mys2fC2Fyn6nCGkqEcqUUWyfNZh7INGu37lwP86CIvT0d5NRs6ONqNvV5uhHnb9GtRVlNqbWlw6ZWlvLzej3U19bCkj5PG/s6WGlHHM/G1rpsOxzpoI12S4fyLIuwqU8+/Uq2vTHrfPtgV9bf/+NvZ7XGuQ4IuTg8k/VbE5o07OTBQasr+ryPzi9kfdZO3+hxqWt7xYSCDc38uBCxRbH2Lo50gMq16ePm2oTlicCqmyt9DTRNcNDNgr42BoN+Vlvf0dfi7Y1epy0TCHUljmfhygTcjPT9+9aMu9XKw7POznVI1KIJ/Fo063osQuU2tjf1+MzxzFKpwJqIEn1H3j2mGVZT6v1KvTeUCA1ynxkN4YwEQrlxRN+v7svPfvazO/cxzTVdop8SgWPRttO8t0T3GJE+SuwD/vEf/1G2/fGPfyzrhEcBAAAAAL7x2NgCAAAAAKrGxhYAAAAAUDU2tgAAAACAqk0cHuW+JBwJILi60kExrr0KEXLhUdG+1fG4viMhBinFvpDu5tUdT+TL5NEgiEiglhMJCFNhVSn50KtZWjDzvriWh60cvXgr27744rWsP9jRASpNERLz+u2RbPv+Zj6OlFLaf7In64OTPBBm1MkDb1JKaWGs1+Kjjx7J+s11PlfdV2eybTLBPlcmUOf999/LaqtrLdn2dqCv5/fe35f1x997nNWGb/LQp5RSul3Wa/TlT34l64NOHpr09leHsm2/N5L1WVto6Gt7/2EeInZtQpjemnXQPdXzvNjI7xGb223ZtmFCztwds9cdZLVjE9zVauvwqM6lvmYG3bx+9PpUtt3c3ZD1jR0duLbQzwOhGuZ62d7Tc3V+1pX1WzFbm219fZ0e67ly514Fvy2Yk9MQ533WSjx7pxk0VatoqFQJkUAt917ouPcadTyu7byuExfoo44tGpjqTHMdlBANhLpr26gSayl6jUYCq6Zxr+QvtgAAAACAqrGxBQAAAABUjY0tAAAAAKBqbGwBAAAAAFVjYwsAAAAAqNpUUpFLpchFknRdgpZLF1bJuysrOlk2ms6l2kfThd1nRuf2rp9ZKg0tkp49j06+eCPrb8/Os9qDDw5k21uTKnt4qJOOnz95mNVOL3Wa6cK/finrTbNcFtW/aZklOurmib4ppfT6E53q+973n2W1hklW7b8+k/Xmhm5/IxKat1ZN3z2dtNt/m5+zlFI6/zI/D+6e0DLHs3mgU6h/9fnLrDb8v38u216c63M8a2OXLyzu09dJL7zeSCc+X5t/Yl1u5cn4NyIVOKWUblzCthn3lWjfauXJvSmltLm5JuvuyfDgwXZW2/qO7uP1oU5LfvPyRNbHo/z4XRp9r5/PX0opDcx5ODk+y2oL5ihby7rvdXPNLKb8fj82ieud/nwmg08qkgr6rvbT7Huaz+R5SfV17y+RunvnKpHmHHmvnmeRVORIH++q3ze3DiK/BBLdB5Q49sivt5T6zMi14cZ3F/zFFgAAAABQNTa2AAAAAICqsbEFAAAAAFSNjS0AAAAAoGpsbAEAAAAAVbtzKnIkpdclGkfS0FwfLr3UUccTSQ+ctkgyWYnU5q/Tz11F0wZn6fhUJ+lenOfJux8cbMm23zeJuS8+/kzWr6/yedgwCcArC/q6uBnpOV5o5Od6ZBLEXx3p1Nbzy0tZX9zMx7jR0uNOt/pcj7sDWV8Yi9TKG7eO9HruvNTH8/P//Z+z2s7jfdl286k+l5vPd2X9e6PvZbXlVZ0q2znVac6zNhrq9fHVF2+z2sKS+TfThl6nB4/1vC2Ia6B3pdfd2Nw32jttWb/4PE86XzYJjasmLfnsRJ+r616eJN676Mu2x2/PZL1h5rDVzB/b7in82iQrr7dXZX1jcz2rXYljSSml60V9LlfX9bU+HOT9DDp6TtbEOL4Jaku7/Q/RpFT1bHfpp+6dzom8H5RIRY4mF5dIm53XdVIiMTeaflwicTliminM0fWofr0lJX0tlVqPJVKKZ71++YstAAAAAKBqbGwBAAAAAFVjYwsAAAAAqBobWwAAAABA1djYAgAAAACqNnEqckQ0VezKpLGqfpaXdTql45J31WdGE8siaWMuaSyaQKaOp0QK37v6iXCfGel7HlOR2w+2ZX33cZ6Oe/DRI9m2aZKLFzo6AfhUpM1uNnT69/qKvi5uzLyfHucpz0sjPe8tk3LqkoGHZ72s1tyQTdOS6Xt8qdNSFxfz67axpvu4vtbH0zOJy2/eHGe1m2uTNCjSelNKacmk/h6/zBN4377VibWNYErofXl4sCPr3W6edttY0veB5lg/chZMevdAXBuD/ki2Hd3o58iz//RM1l+9yM/3ohn3cDiW9d5lvtb/vX0+xo2Hev5cevfBc53IvSLW2NtjnRR9eaHHt3Srj7O9mSdIDzq6D3eXvjLX3XIzH3fDPM9V25qUSlZVz033fIy+Y6i6SyiOJhqr9q4PN1eRX+KIvgNF3lOi70WRzyzxvnSfIuONXgORvqPviJGxuHXq9h6R8+36dufbHWdkLUVTx9UYS+0lIr9Gcxf8xRYAAAAAUDU2tgAAAACAqrGxBQAAAABUjY0tAAAAAKBqE4dHRb6A7L4gHQlycp/ZaMTyrrrdrqyrL0O7Y4yGG0REA6siX74uFXoQUSLIajzWQS2ztDg2AWdizVx8kYfSpJRS06zdJXOaGivNrDY0oSqLazpUamjGfTXMr8VWM/+8lFLa3s0DZVJKaevDB7I+EuFMZ5/nQVgppbSU9LpwwU9X/TyoqLWqQx1WtlZlvdHWc7U0yAOrTo/OZNvzUx3Ws7uzKetb6+tZbXFRn8t5DY/qn+tAL3XNLy3ptbTZ1udk2MvPa0o6/MiFLW3sbcv6Zz/7StZvRVjayk5+nlLygVXJrNMk7ncucKxtrt1bE1x22cvPw425zp8+1QFU/Z4+nmsV2GjO2ViEhqWU0pUJZ9vezud2d1unyl2buapdqVApxb2/uLp6l4q+A7n3MVV3baPBOeo90rV175ajkV7/kVAe/P8ioVvRELFphppGznf0XT0SwlRiTlzbaOCuuk5d3+76cvWIu5x3/mILAAAAAKgaG1sAAAAAQNXY2AIAAAAAqsbGFgAAAABQNTa2AAAAAICqTRwxHEk4K5UqNunnvaseSfNqmlRYV48knLn5cwnAw6FOnLxvpRIBVZJhTWmD/UudCHt9lZ/X0399JdsuLevLbdmk+q5v5Smizc2WbLv7dE/Wb0c6iXxpIV+jTRdCZ5Jfz788kvV+L09FHV7m6bYp+aToBZOWrBKXr5Me3+b7OrX5yQ+fm74fZbXbhr6vvPlKH/tXr3Qi9qMHu/k4nj6UbVWi7lwwSYc3Y3Ftr+jzut7W63d0pdfpSNw310RaeEop9U50UnVPrMeUUroZ5+vm6PWpbLtkni+Nhk6Rff7RQVZbb5l0SvP8e3usj2co5qpp1kx7Tc/38eszWe+JtORHJlm5c3Qh69s7OkV9RdznLs70fWFxcf6ugWn+akCJcbj0U5dGrN5r3HtU9NcOVLqye48q8UsKrg/3HuXaq/cU92seJc6lM82+78LNhVLq/S7yCybRuurbzb1L0o78Konb60SvaVWPzre71iOpyJHE9ZT08UeTyyfBX2wBAAAAAFVjYwsAAAAAqBobWwAAAABA1djYAgAAAACqxsYWAAAAAFC1iVORI2lekZTjlHyClkrccqlsru76Xl1dzWorKysTjyMlnxSm0v/cOFxqX7fblfVOp5PV3LG781AihdCJpPlF0uRm7fm3nsr6kkhFvbnW419q6VTIm6Tb39zm5299d1u23XySp+6mlNKSuRSvLvKk2N5bnXI67OnUurSmj+dskPd9cZmv25RSerChE1Q32mv6M0VKcfdSXyvpzZks7z7XacRr74k5XNb/9rfazu8fKaV0+rlORV5eyVMMr0QydUopNUx69qwNRzrB/foqX2S35t4zGptkZXvrya8NlyK+tKLv070rna7YEwnbg4G+H29s5AnlKaU0MomOnUuRxGzvd7KcOh2d5twQqdDtTX29LJh7y2LTpIcu5/UFk1B8c2P6Ns/LsVgn45Gev8WlulORSz3bVHKpSzN17ykujdi9kyjRdwzV3v0ChBM5Hndu3Hy7JFY1xmgabon3qHn9xYgS+wC37iK/vOL6iKQIu76jv+rirg21bqJryY17fT1/HkX7jt4vlGiKumrv7gtufBON62v/nwAAAAAAzAE2tgAAAACAqrGxBQAAAABUjY0tAAAAAKBqbGwBAAAAAFWbSipyJBErJZ9+perRpF+XdKySv1wCmeOS9VRim0sai6aKqc90aWgubaxE6nCJdMeavDx8K+v9q3yOn71/INuuN/X6uurr83c9ztP2WkmnCLtE46ZJ2B0N83HfmjRnl/J83dHj3l7Nr7n1/W3ZdtEELi+a1MONR3k/N0cmcfyyJ+snn72W9SUx7v5AH6NLm97a2pD11Y08tbaxYtIhddcz1+npxGD1DLg6uZRtzzp9WV9qmvR6kQB8a+5rew+3ZT2ZgNFhLz+3DZMW7M6VSoROKaW3r06y2mBDJ2nvPNiS9Y0dfa3fXOX3hWUxTyml1BAp4imltCHWY0opLdyKczkwqZVN3Xevr9fJsrimr250omi/F0vQvQ+RZ3WpZH91bbn3JTe+SMJuNPk1kv7s+nDjc8ep+o68Q6aUUqvVknX1fuV+ucIdT+Q81P5eVJJbS+r91p0/lRackt8HqPMdTRF3+wAlcozv6tutvQg3FnUPiKZ0u3Wt5jCa2jzR53/t/xMAAAAAgDnAxhYAAAAAUDU2tgAAAACAqrGxBQAAAABUbeLwqMgX+aNhAO5L2aof96XpEsEE7gvP7gvcLpxJ1V0f0blaXdUBJEokgCqqRDhG9Avps3Q10nN2ORhktcFlXksppSUTiHIlgpxSSmlRBMIM3uiQqLEJeLkx/3R1LQKhFk1ATmPZfIl/Qa+Bze88ymqPvv9Etn3zT1/IevfVuayvbOfhEI/2dWDTxVfHst4xwUbDk25Wa6zp0ImtR5uyvryg52rYyYOsjj7Xx3hjAon+O1m9P62WDj9bXMoX2XBk7o0mgGpnVwd27IhAqJMjfQ188atDWW+19T3z0Xt7WW3hRq/pi/OOrF929fEsNfJ14K7RiyO9Hm+W9P1xrZWvybG5h3Qv9H2ruazne+8g73vBpG9dm6ChjgltW1RzIlumlBbn79lQKhAqQj0j3ftSNIhIvTO58KhoaGekbTT0SoU5uTlxoUGurt7d3LtYNMAnEqg1i7U2iUiAmjt/0WOLBL268xpZY258/b4OPnTtt7byUMCdnR3ZdiDeI1NK6ezsTNY7nfx5VCJQKiV9rUeCplLy863q7tp19UnwF1sAAAAAQNXY2AIAAAAAqsbGFgAAAABQNTa2AAAAAICqsbEFAAAAAFRt4tgplUyWkk7Lcgla0ZQ0ld47Go1kW5cq5sbdbrezmku/UwlkKel0vpRiab/uM11dpb5FU5sjyXZO9FxG1sk8evosT/pNKaXnm3ni6lXPrFGTrNp0qXBLeX3c0WvuJum57J7pz7wVicvrW/k1kVJK7Yc6dfimqdfosuh7wSTCDs/zJOKUUhp19fV8JdKFV3f1uJdNovGymauTT/NU3b01nb64LJKAU0rp2hznJ7/4Mqu9eXOq+zbzOmtDk7y7s5evj5VVPff9vj6vq+stWT8X62Nk0h/HY5M839fX46Nn+1mtd6bX461JS063OhVy91GeuDwyidCXXZ222RTXUUoptdtrWa030MfYvdAJxcsmKXp4kffTv9Tjc8+ABZNoLGfKPCpvRWp7TUolwqp+oinCjkpRjSarlvhlg+gvQ0TeJdw7mntncu+RSqlzXJPIL4dEU7rdfKp3XpeK7OberWs1xuivt7hkYHU8LrXZ7VPcfqfXy+/rbr7d+CLp6q6PKDUn7ryTigwAAAAA+J3FxhYAAAAAUDU2tgAAAACAqrGxBQAAAABUjY0tAAAAAKBqE8dOuVSxSCqe68PVI6nILv3OpZCpuhuHSxd2x65Sxdz41tbyhMuUYsnSLsUtmkpXQmQ9RBKUZ21lQ58nldB6fHou2375+UtZ/+DZE1l/7+F2XjRrsdnWKYGHL9/q9iLNdfdpnhKbUkqNVZ3Yt/3+jqyffHaS1V7/y1ey7dvPXsv6tUmhvf1Ffk9ouHRmkdabUko7z/PE2pRS+uUvPs9qV8dnsu3LQz3upwc6PfvxB4+z2uqqTqZtmTTcWVsw52RJ3GeuRvpeutzUj5zzM53eOxJpv8ORTjTtmXTh8ZUey6lIDO+bFOH1HZ28vfloW9affHiQ1Y6/OpZt37zQ9caCvn83ROrwwNx2F0x6d7+vn0cqLXnPHHv/VCdILzXc8ygf5JU5lw19O5upeXku2TTqYF29H0SfyZG+3fuISz91SbEqodWltkbfOVU/0WP/JivxyxnRunpXd2vGpV1Hfn3E9R1N6VVzdXys7/VunxK5viJto+1dH5Ffy3H9TOP64i+2AAAAAICqsbEFAAAAAFSNjS0AAAAAoGpsbAEAAAAAVWNjCwAAAACo2sQxX72eTouMJO9Gk+tUwplLPYuk3DnR1EOXtKY+043PfaZLYlaf2Wq1Jh5HSn4OXV2JJtspkXMza8tbOhV5MeXn7+GDddl2uK4vt3bSiXhqDSyIZNGUUmrt6wTg/rVeR7fj/LptmnThs891svKtSb7dfC9PSz7v6BTWVbN2XxzlycoppbTzaDcfh+n79JXuY+8/5QnFKaX03rM80bhzfCnbfv6rL2R9s6GP572P8mTZB491OrM+C7Pn0qdvRfLu2emZbLu5rRN2r7sDWV9fz+NxVVJySin1h7reMMmNR4f5+jh4qs/Jxpa+vl59oa+NV5/kqdnnxxey7Wig129rXd9zFsSzpC3SjFNKaSnp+0VvoO8LO1v5vatrkqKTScluuhROsU6uxvrYF67n79kwzaTPEr8Q4BJK3TuaeicplfSrPtO9L00zXdi9Y7j3K/WrGzW9p0ybm4sS57BEGrG7Xty1UeJXPCLt3a+6uHdvl5bcbufP0fNz/Wsc0b2RGrebJ3dNO2os0/h1FP5iCwAAAACoGhtbAAAAAEDV2NgCAAAAAKrGxhYAAAAAULWJv5U9GOhwj4jol4QjX2J2XzAfDnU4haq7L0K7L55HAqHcMbo+3FhUKEM03MCFSUSCwJzIF76nGRpRWv+kK+srm3lY0OaaDhD6znMdWnTd1YECXRFctLJqwgQ2dWDV3u6mrI/O+lmt8/pMtl3e1iE2a3s6UGfvo/2sdirCdFJKaVEEyqSU0qO9PIAqpZQ2tvPjPO3r+Tvv63vWtQng+r0//r2s9tX/+5lsO36rgxqaLlRtKa/f3ui2o76+Z83amgko6nfz8Y6v9H2tc6Gvo0ePtmV9sZnf1y/F56WUUnNR3zOvhzooZkUcz8qSfo7cDnW4x6K59w5FGNbNtenDrMeVFTMWUbs868i2Z6d6vgdjPZaDZ3l4lp69lDojE+RojmdBnEt5MCmlJRNUNkvLy3mQWUr6+VviXcfVoyGcrq6e9+4Y3bM6MhYX2OSUCKJ0oTwuxEeN0fUdfV+6SxjOvHDHEAkRcn24d3jVd3Qcrr06t27NRMLjolwfbu8ReeePvu+r43f3EGcWYV2/jr/YAgAAAACqxsYWAAAAAFA1NrYAAAAAgKqxsQUAAAAAVI2NLQAAAACgahOnIkdSfaMpvY5K0IomkLkULnU8LlHNJQX2+3myrOP6cOlhLiFOjduluDnR5LhI28h8R9rO2vg0TyhOKaXO65Os1trSCcXjoU5i3PuuTkseq7Rfl3B3redsd1unIl8MRJKnuWx7lyZd+JcvZL3/5iyrnX15JNsumnM9vOzJ+hf/8mlWu2roORks6QMaJ53w9/g7+XlorOrrc81ct+OePsfbzx9mtc4bnaz8q0++kvVZ67u05kZ+P2mu6/TuJZeuapJ0O2IdDAd6jncf7cp636ylm3G+Dt58odfprXumiWNPKaXuVf5sWF11qbr6Gjg3495bzp8NC8ncS03qeOrra+CLn+fX9KZJXB+PdMqtex6ti37G5vrvnutjn6USif/u/SWSiuwSSt0vQLRaOqVfvWO49w53PO5cl0iKjrzXRBOhXb3EuH8XqfURSSJOyV8b6t052rdbS2rc0dRxRx1PNKHYpXer43d9RH69xXFzEk2nVmOcxvXFX2wBAAAAAFVjYwsAAAAAqBobWwAAAABA1djYAgAAAACqxsYWAAAAAFC1iVORHZWWFU1Fdol7ikv4iiYaq/YuEdD14RLLFJdM6OpuTtRnusS3EmnJ0cSySOqja1sqVbuk4WlH/4el/DyNbvW5a7R1Umz3zYX51Lyf67E+p5evdcKuW9Mr6/m6WzIJqqcmEfrtf30j60vX+flrtXWy6ppJkO6biOaFxXwdbZjU1uGpnpO3//yFrO+urma19v6GHscPn8r6xVensj4SicK9vk6bbpnjmbVOV4/3KuXnqrmiU6MXTZr06YVOwV1Zza+ZW3NvPDvR19Gop9Nil5v5tXFjxr1k0o+XTSL3Wrud1YY9PX8uGX801qnD5508cblh7qW655Ram/n4UkqpJe4Lwyt9LTZb+rl4daXHfSbuoatb+TWXUkrtZX3dzVIkpTOafuqo9x33DuTeR6KfWaIP9f7i3tGiSbaRX4YYm2so8o4ReT99l29CirKbNzXPbs24dxJ3H4ysPXe+HTUWt06dyC+ERK8jt64jv0YTTaGO7AOiCdKqXur6+nX8xRYAAAAAUDU2tgAAAACAqrGxBQAAAABUjY0tAAAAAKBqbGwBAAAAAFW7cypyJOnNpV9FknRdCpdLMnPjU2lj0aRfl+6m6tHEt0j6nEtDdPXIcbpzVqIeSZObtWs3JpEA3FzW66K1rdNuxybp+EakK4tQ4JRSSoNznSrbMMmlLZVGbNbi6saarD/+tk4Gfv35YVa73dLp31uPd/VnnnZlfVu0b7hbUF+v/6tDnfL8+qef5+N4sCnbjocmibyjE3gXRQKvG9/B031Zn7Vn335P1nuD/JgvL/Lk3pRSurnWJ2to5uJ6LNIV3f3L1ZO73+XX1+a+Pt9XJhm4f6mvu01xfa2Y50Wnq+eqsayfGUNxvxiYa2Akzk1KKd3cmJTLlfw5ur2n52R51aQim+fO6XF+3Y2HOsW0aeZqliJpqaVSkdUzMpI4mlJKw6FeA6q9S2EtkRQbHXckubhUKnLk/ER/MeKbIDI/0WvAnavBIE+Td+/T7t3RrTHFrfXo/kW1d324NePmRF3T/b5+jri+I78YE30nd/Md2XdF7zm/jr/YAgAAAACqxsYWAAAAAFA1NrYAAAAAgKqxsQUAAAAAVG3ihIbIF6fdF/mjIl++dmEA6ovnKekvWrswKNe3+/J1JCjJBTy5OVTH444xGgQxzdCmEiFjs9R+okOObkUIy+C8I9sumxCPhVsTsiBCb1ygzNKKCVMQATkppbSwlH/m2Jyixx89kPUVE5K1vbeR1R7+UAdNra3rUKm3//WlrC+JS3HRBBLt72/L+pUJKuq/zcNtRl1zzsyxLy2awAORpeDGff7yVPcxY5dHOnSr2c7P4Vp7VbbtvL2Q9ZuBPidr2/laujaBaC6IaMkEjTRX8nPY2tRBaSdv9Dm5FuFxKaU0FGMZXOpwj4EJeGrv5MeeUkptEUKnrueUUhr0dd9XIxO2I47n5ZdvZds1Ex61pYLpUkrvPcvXRPdch8S5QL1Zcu8HkedVNDwmGjaluOe9Op7oe0okQCkaHhUJl3TvOtF30UiAZpQ6nhLn9z5F5sKdv0gwakopdbv5PWJra0u2XVlZkXW3xtS6dmFr7n0/GmSlREKiUortA6LUfSESvpVSLMzNtXX320nUdVUBAAAAAPAb2NgCAAAAAKrGxhYAAAAAUDU2tgAAAACAqrGxBQAAAABUbeLYqUjCWSQB1/WRkk6Mcyly0bTkTkcn1younculoakUQpdYViIV2bV1cxJJRXbzV0J0nczSiklLFcHFaSHpeR9d6oQ7t6aXGvl5cumnNhXZtFdzP+ro1FaXWHtrEpc3tvI015ZJfr42c5KuTMr5mRijSVC9Hup6zxynSiBsNk3KsTg3KaXUMKmMC+L8DK500uCiSVyeubEe79mbs6y2daBTxJNZj82WuZc28jV28PSRbHv0xRtZH5lxX1728rYjk8xp0nuXbvU1cHmR931rkiUb5tpdNgnordU8hXo01NeoShFPKaXtXZ0qeqmOc1WPY9ukNg96JuF6I7822m19vaQ5TMaPpCKXSPpNST+r3fPC1SNpri6F1aW2lnh3c6JzOOk4SnF9R5Kl7bPfvKPNqxJpye58q757vfz+mlI8ubjdbk88PncNOOocuuvFXXdun6LWkps/t8bcZ6q+3bij+y61V4ncQybFX2wBAAAAAFVjYwsAAAAAqBobWwAAAABA1djYAgAAAACqxsYWAAAAAFC1ieM3I+m4LikrkpwW5cbn6ipd2KWKuTTEaEKz4lKRHZUq5lLc3Lhd4p7qx81fNLWvpgRk5bVJXL25zufHJfOtreh6ujVrV8zZrVlbdn5dwl8/X3cnL45k29N//VTWN7c3ZX13fT2rDT5/K9vemOPRV2JKScz34Ewn1g77OvVvYNINF0TS8ZVJLh6a9NzdPZ0Uu7Wbz9XCuU52bLbMOpmxoUtwH+X3pGuTVD261vVvfes9WV8Rc/H5vx3KtqtrOmF3NNDJksOuSMe+3pZtN/f0Wh9c6IRtdZ/eMCnCi+bSdXPYv8jX+/nJpWw7Gup1emWSzhfFv3XfumBwk9598ulrWb8Wc3Lw/KEen0myniV3j1XPQvcuEU0AVe8Srm30ea/GEn2PirwXunG443FzGOnDmeb7SCS12p2zVitPPq9NdB/gzom6l3a7+pnv3qddKrKqR68jR43FpTm7X01x7ZVoSrdLeY5cG9FU5Mj94i7XKH+xBQAAAABUjY0tAAAAAKBqbGwBAAAAAFVjYwsAAAAAqBobWwAAAABA1e6cilwiXa5EWnI0nSuSLqzavuszI6IpiUok9TAlnxynPrNUknWJpLVZ6pv0U3lceShwSimlZZG6m1JKSy49MOV1N43XJkV08casaZFke3Ot23ZMeu/lqU4mHG+0s9quSVBOJin62qTnXom1Oxzq9OOG6Xt9S5+gVjtPorw8vZBtb02S9dam7rsh5nZFnN+UUroR52YuLOnxbj3azmqnR+ey7bmpn+3o9XFzlbdvJHNP7+l1sLaiEzEPDnaz2qK59bz34YGsf/Lx57I+6uUplysmiXhtVac535p1MO7na2l0o6//lXXdd3NFP/pvhnk/wyt9X3j1lU5RvxSpzSmltCzOw9sXJ7LthUl5/mNZvR8l3nVcHy4BOPIsjKafRlJeXVs3PvUu4d5pIkmpTqlf4phmWrL6tYSVFX19zmsqsksMVvPm5jI6x2p9RFPH3Tu8endwaz1aV2Ps9wPvke/oWx1ndA8UEfkllZRiyeAlEpSzz/na/ycAAAAAAHOAjS0AAAAAoGpsbAEAAAAAVWNjCwAAAACo2sThUSW+CF7ii/zREIPIuN0XzJ3IZ0ZCFkqJfkk/Mm73xW53fprNPDikVLjAfWg09XE1FvLzNzDBBteDPFAmpZTaqzooYlXNvQmDurnW56NhQmJaG6tZbf/ZQ9n2dln3cXbWkfUrEYp0Y4KzGiat5/SNDhnqjfMAntbOhmy783BP1l0ClxrL664Oe3hxdKzH19cBRvtbeaDWZdJhQo9/+KGsz9qiuIZTSkndNbtm3hbN/WE40gE36Sq/lvbM+R509dyPzH19b387q11e6qC009ensv7BD96X9c7bPHTsqmuu/+01We+e6OvrRtwX9h7o8K1n33qi+xjqOfn8377Kapvt/F6RUkq35hmw3NT3i639fIydS71OdszxzCMVEhN93kcCVKLPZPeZLoBHKRHO5MYXDQKKiL5jTPN9NhIepd6X5sHamr5XqXPoQstKvWcrJQJgo2GxkX1ANIQ3sh5d39F1qtpHxxe5/0X3bpPgL7YAAAAAgKqxsQUAAAAAVI2NLQAAAACgamxsAQAAAABVY2MLAAAAAKjanVORo4lbd1UinS+l6abflRjHNJOBI3PoxhFNd7uvNLRp2f7wQNYXUz7WZZHkmlJKrz89lPXuhU4/fbS/m9U2VnRa4pJJF15aMimcYu5X2zqd+dHivqzvPdH1hkhFXTTjGJlU1HR8JsvtrTyVcf/pA9m2eaXX0flb3Xca52mIyws6xXdjfV2Pb00nyDbF8b94eaT7MPM6a/2BTnFuirW3tq7XUveqq+sXOo1YJeweHp7ItmutPHU0JZ+4vCiSzrd38vTqlFI6PtPj/uzfvpT1M5GivC9SmFNKKV3qa3rR3afFfL/3WF8Dg1M9r6MrPSfqrn4trouUUlpq6NeHTTOHfZFa3b3Q89pqzWcq7DyIvjNE0ohLJL+6eqlkVXU800w/dqJ9NMT14lKG5zUVud3W13YkFXk00s8Rl0Zc4nxHlPg1kRqUSJuO3nMiKe932XfxF1sAAAAAQNXY2AIAAAAAqsbGFgAAAABQNTa2AAAAAICqsbEFAAAAAFTtzqnI982lbZVILo6mc0XqKjWulOj4VELxu+olPjOSuDwva+3XbT3akPW3//pFVnvyh9+VbVdXddLhFz/L+0gppe4gTxHd2NbjcOnH1z2dQHgzyhMIbxs6AfjaXHM9k2ja2MiTgZ//0bdl25NPXsv6+Jd6DTwSx7+9pROKTz97I+svX7yS9XSdH+eTR49k0+1HeWJ1SintPN6R9fHlIKv9Xlefm9ZbXZ+19tqKrHc6+bGpNOOUUrpp6T76FzodeyTW9caGThJdNonhg14+vpRSuji+yGrr5hi3NvVnunvmwjC/vnodfYzNZT1uN4dj0ffxqzPZ9tokjd429LjbDzazWu9Yp7bf3upnWsMcj0o9XTLH2O/l975Zc+8eEdNM7y2R5hr5VYN3tY+kn84TdTzR96XIcaqk5JRSWlrSz+JZc4nG6jjWzS8HtFo6Mf/8/HzicUSvxVm8a0aurxJK7V8iczuNROP/cJe54i+2AAAAAICqsbEFAAAAAFSNjS0AAAAAoGpsbAEAAAAAVWNjCwAAAACo2p1TkVX6VTQpq0TfkT6iptn3NJVIRXbH7lL7pplOPUvDbk/WP/uXX2S1/d97Its+/v1nst5c1SmBvRcnWe3WJdbd6PM0PNfjVsnF7cdbsu2aOR+X//yprL/45cus5tKcr0xaeGeo0xfbov54Q8/faDSW9cFQ11Wa69KKvkU2zfofmPkeiHTqrR0934vN+UzEvB7oeWuK5OKBSPROKaVzkUScUkqr7Xw9ppRSs72c1caLeq2PXKKrSR69EWtpwQQxLpn6qkli3t7Pz+14rBOK11Z1EvNQpE2npBPNL070vF6bOdk50OndDZFS3N7R6aYNcw2MByY5Vaxrc9tKY3GMsxZJAI72UcI0fzEimiqrErDd+CK/xuA+M/o+EjkP0fdZNxZ1/MOhvk9O81c07qLT0Qnp6pjdeY3MT0p6nl3f0XkrcT2WSC6fp32Nqs/jO/m78BdbAAAAAEDV2NgCAAAAAKrGxhYAAAAAUDU2tgAAAACAqk0cHjUvXx6OfpG/BPcla/dFdTWWaHBC5Evj0WCHyJfd3TGW+NJ9NDRilg5/ooOSRmf9rPbJ//GxbPvBn/5Q1vef7cr66+PLrHYz1gE+1yN9KV+bEJb13TwQZsGEFq2a+qiXH3tKKb158TqrPTvY0+MzaT2LJmBiSYxloaUDfK6v9TX3+EMd7tVaz0N8RibEKl3p87De1iFZi608BGl0qcOBTt7koWHz4OpKz+etuIzd7eHmRt9Pdh/qIK0lEc7kxjE2H9ow66OxmN9Lh0N9vQzHetwuNmhtcy2rNU0Q2diEmfW7en2oZ8D1tQmPMwFqx+LeklJKGxv5uLdF0FxKKS2Y5KclEUCVkg6PujV9NObw2VAi/Giaz+roZyruGBsmgC0aEDQtJQKooqLvnOpdys1Ts6nvWbM2GunnYeS91K2lyHxOM4Qt2vd9X6OlTDP0rsR+7E/+5E++9v87f08PAAAAAAAC2NgCAAAAAKrGxhYAAAAAUDU2tgAAAACAqrGxBQAAAABUbeJU5GmKJB27JK9oCleJ1C6XFBZJG4u0daZ57NG0xhJJa/OSwP3rjt6eyvqaSME9OtZtL//hp7L+6LFODG6If3datmnBJmmwof/tqtnOE4CT6bt70pP1k9dnsj4WCbJHX76RbZdWxDhSSssLJi1yMT/OsUkXXmroPhZNWrJKp23c6rW4aNbo4ELP1UikUzfMpbL/QKdkz9q1SBFOKaWFpXyNNUyo58KiPidnRzqlt7med+RSNddbLVm/vtJJx/LKMOmqN7e6j9evj2V9ZT1PF1681Sd8ZU1fA9dJz/eNOA9LZtzrJon56bcPZH1wniedL1zpROiL046sb2zo87CURKK5WVOjvkkjn0PTTBeN9OGem5HPdOnCLqXXXYvqM90vLLj5G5tfALgy1/Ok4/g6dSU635H32Vmk5E7iL//yL2X9Zz/7WVb78Y9/LNuWeodXppku7kxz3JH20ftC5FddnGm+q3//+9//2v8vf7EFAAAAAFSNjS0AAAAAoGpsbAEAAAAAVWNjCwAAAACoGhtbAAAAAEDVFm7nNX4NAAAAAIAJ8BdbAAAAAEDV2NgCAAAAAKrGxhYAAAAAUDU2tgAAAACAqrGxBQAAAABUjY0tAAAAAKBqbGwBAAAAAFVjYwsAAAAAqBobWwAAAABA1djYAgAAAACqxsYWAAAAAFA1NrYAAAAAgKqxsQUAAAAAVI2NLQAAAACgamxsAQAAAABVY2MLAAAAAKgaG1sAAAAAQNXY2AIAAAAAqsbGFgAAAABQNTa2AAAAAICqsbEFAAAAAFSNjS0AAAAAoGpsbAEAAAAAVWNjCwAAAACoGhtbAAAAAEDV2NgCAAAAAKrGxhYAAAAAUDU2tgAAAACAqrGxBQAAAABUjY0tAAAAAKBqbGwBAAAAAFVjYwsAAAAAqBobWwAAAABA1djYAgAAAACqxsYWAAAAAFA1NrYAAAAAgKqxsQUAAAAAVI2NLQAAAACgamxsAQAAAABVY2MLAAAAAKgaG1sAAAAAQNXY2AIAAAAAqsbGFgAAAABQNTa2AAAAAICqsbEFAAAAAFSNjS0AAAAAoGpsbAEAAAAAVWNjCwAAAACoGhtbAAAAAEDVGpM2/P3f/31Z//TTT7Pa7e2tbOvqzsLCwkS1r/OZkb6d6FhKmGbf6niin3d9fS3ri4v5v6GoWkopffDBB7L+8ccfh8ZS0vLy8sw++y4i528W6zmqxBqdZt8lxuLOw3g8vnPfd9FsNmU9ct+8ubmRdXcvWF9fz2rtdlu2deNrNPRjbmlpKauNRiPZdm1tLVRX98HBYCDbujlptVqyvrKyktXcujs+Ppb1s7MzWe/3+1nNrbvoM9cdZ4R7vtyHZ8+eTdzWrWdXd8el5j46B9H3GsWNO3LNuT7cunD1yH062requ3Gr+4cbn+s7Or6XL1/K+n35i7/4C1n/+7//+4n7iN43VL3EXsL1U+o9aF7em6LHE9kblbi3PH36VNb/6I/+SNb/9m//9rf2yV9sAQAAAABVY2MLAAAAAKgaG1sAAAAAQNXY2AIAAAAAqjZxeJQKiSqlxBeTSwQ/RfuoNSRqmp8ZCc1w8/3ZZ5/deRyIm6cQJud3IexhXsYxDbO4x0aCb1zbSABVSvo4XRiU62N1dXXi9i6YynEBRJGAm6gSQSOz5NZAZH5cW7fOI89Nt3adaYbRRd6v3LgjgVCR9fyuvtUYS/ThRPuetZ/85CeyPs33aVWP3pMi81nivJZSYh2UCPON3J+ivvzyy1B9EvzFFgAAAABQNTa2AAAAAICqsbEFAAAAAFSNjS0AAAAAoGoTh0eV+KJxCSVCokopEVozryEBv02t48a/KxHwVCq06a59sxbnT6n7dIngEBf6s76+ntVckFP0M1WoxvLysmwbrV9dXWW1brcr2/b7/Yn7cHV37NHQx0jAzDwGTUWCUtyclQgicm3dOXXBSqpvt/4jIWkpxULIXD2yRt0xljieSIhVSn6dqM90fbvjmbXDw0NZV8dc6n0ict+IBiVNM5xpXu5h8xRyGwn/vAv+YgsAAAAAqBobWwAAAABA1djYAgAAAACqxsYWAAAAAFA1NrYAAAAAgKpNnIrsRFJK5ymhODKWEolq85Q4O02ReY0mjc6jeU8XdqaZBhgxzZTzWVwr85KEOK9cYmjkGnCJoe58u89stVpZbXV1VbZ1qcOdTkfWI4mz7j44Ho9l/eLiIqsdHR2FxhdN571v8zKOXxcZk1vPbg1E0nHd+h+NRhP3kZJOC3dJ3NFnVCS52NUjKcrRa9+JpDk7kXvcNNN6p8GtD3UOo/eYSL1EIvu7PlOJpIs783Rep/muEjnOaOr+JPiLLQAAAACgamxsAQAAAABVY2MLAAAAAKgaG1sAAAAAQNXY2AIAAAAAqjZxKvI0k1tLpA2Waj8v5ik9TYmmENaaHPfbRBL7ZmFe0rVnkX48i2Ofp3Nfk8i5cmnBKuU1JZ9m2e/3s5pLlnWpyIPBQNbb7XZW29/fl22bzaasv3r1auL65eWlbBu9NlxqrxJNiy2RID9LkdRWNzclUsFV4vC76pHE5VJJtqqfaPpxZK5c22gqconnTuQ4p5EIO03uXqXuvSXmx9Wj941Z/FJLZBwlEpdrcF/vy/zFFgAAAABQNTa2AAAAAICqsbEFAAAAAFSNjS0AAAAAoGpsbAEAAAAAVZs4FblEemGJZFTXxzwloNaU9PjbzCJ9bh6T4GYx/kiKaPQ83fccz1Oa+Tyur98VkRTVlHSqqUt/HQ6Hst7r9Sbu26V+rqysyLpLOl5bW8tqLkH5008/lXWXiqwSNF2asZtXl8IJz607JZoY7dqrBHCXCh5NVlXXokoKd22j9VLJtC79fNJxvOsz1XXkri23HiJJx67veb0+3dxH1rtLqi6xlkrUS1xHTjQBPLJ+o9dRifl2InM1jf0Sf7EFAAAAAFSNjS0AAAAAoGpsbAEAAAAAVWNjCwAAAACo2uTfwjdmESqluC9fuy9rq3FHvxz+TQqJSikWVlTii+o1zV+J8KgSc1ZrYNk0x11qvkuY9/NwFyWOLXo/idw3XKhOt9uduO9WqyXbLi8vy7oLrFJjGY1Gsm2n05H1SCCL69sF3EQCeJxSYSUl+p430dAuV1fn1Z3T6LWlxliq74hoH+pdL/qO5kKbIqE80wz8ceObNReip9aSW9Pu2ijxrh6l+nbPkegaiwbIRUTe1SN9REXO2bvqpfEXWwAAAABA1djYAgAAAACqxsYWAAAAAFA1NrYAAAAAgKqxsQUAAAAAVG3iaMR5SfsslUCmEsFcEp1LkIwmHColksxKnRvVj5uTaaYkzsta+3UlUpGn+Zm1+l04xm+KSNJhNKm6RLK1ewa4lMter5fV3L273+/L+mAwkPWTk5Os5u6lGxsbsu6eOyqJ2bV1KaZu3CXS6yPnbNbpmRGRX15wa9GlDrs1ququ72hKr1rr0b5LnOuoyLue+0x3HpRmsynr0XejyHzP63Ox3W7Lujo2N8fRupqjab7zRkVSnkskabv20X2Km2/VvtT7folE84k+52v/nwAAAAAAzAE2tgAAAACAqrGxBQAAAABUjY0tAAAAAKBqbGwBAAAAAFW7cypyJBEzmnKlUudcEp2rOyqdy6WKueOJpIpFU5td+0himTPNJMMS6WkuOW4ezSItOdJ35PxNM4l0XlMeMbkS17ZrG0kYLZEgmVJKo9Eoq7l02ui18Z3vfCerPXnyRLZ1qauvXr2S9U8++SSruZTjtbU1Wa8pjXheRBKNo7+YEHmXKJEgnpI+16WevSWeOyWSi6PzXSKFukTf0ffF+/LgwQNZV0ntqvauurv3qnPozmt0PiPzHE2wVutjmr8WEB1fZM8UuT+9q31kv3gX9ewgAAAAAAAQ2NgCAAAAAKrGxhYAAAAAUDU2tgAAAACAqrGxBQAAAABU7c6pyBElkr8iCWQp+eQvlaK3srISGp9K1XzXZyqRBL2UdKJcqSRPlarmktaifUcS4uZRiVTn6PGq9iXOaeTzSilx7FEl7lmkxN4PN88qdTF6ry+RAOz6Pjg4kPU//dM/zWpPnz6VbV2i8du3byccXUoff/yxrF9eXsp69FcE7ts8Xnfuea+e4aVSbUskjrvrRb3vrK6uTvx5Kfl1FPn1BvcO5K4L1X6az0WX/Orm27VXY3RpzvP6brSzsyPrao2566XX68l6t9uV9civjLg145KYI++8kV8qcXW31qPXrmrv2pZIina/GOPqbi+ljt/NSSQV/TfxF1sAAAAAQNXY2AIAAAAAqsbGFgAAAABQNTa2AAAAAICqTRweNU2R4BDHfXHafTlftY8GELgvTi8vL9+5D3c8ivvieTT4yYVQRUS+kO6OMXLs9yUSthINj5pmUESpEJO7ih5jJAgoGg4UqUfvCZF7ljOvwSElRO/1kXNSYt7c82J/f1/W/+zP/kzWP/jgg6zmwqBcsMn7778v6ycnJ1ntk08+kW1dmErk2TDN+a7J2tqarKv7vQvI6ff7st5ut2Vd9eNCVVywz+bmpqwr7r7r+nAhMZH3KzdX7npR699dQ9E1qsYYuTe9q72aW/f+N6/hbmruU9L3TXcv3d3dlfWPPvpI1lWolLuO3Ny7IKtOpzNx366PyDqIvh+4a12NJfq+E3lXL/WOpdaEW+uRfdRvmr8dBAAAAAAAAWxsAQAAAABVY2MLAAAAAKgaG1sAAAAAQNXY2AIAAAAAqnavqcguKatECq5L1oqky0VTgd24XUJfhJsrdTwufS6SepaST31TXNpgNBFYmZck318XOa5pzk2tSqUiK9HUv0j7aOrfN/lcRlK9o/MQueajzwvXtxqjS3l1qbAffvihrKu00/Pzc9l2e3tb1p8+fSrrX375ZVaL3uvd+VHr2s13NDE8Yh6vI5faqlJU3bl2x6WSX1NK6eLiIqu5e+PW1pasHxwcyLri1sv6+rqst1otWVcJ0u495fLyUtbd+oq8X7kUWpc2G7mXRevqOoq+K8yaSwxW69edP5d27ai15xLKV1dXZd3Np0rejf5SiUueV+s0+gsmbq2rdGq3f3F9u2tAXTPR50vk2RDtexLzefUAAAAAADAhNrYAAAAAgKqxsQUAAAAAVI2NLQAAAACgamxsAQAAAABVu3MqcolEzEjCqEssc+l8KvXMKZGimpJOJyuVIKn6cfPt0hNLpFNH0zYja2KaaZtfl0t0VHPs1mg0Ec+l1k06jnfV1VjcvLtkSVePjMPNletbjTuSoPwu6vhLJYurvudxnZcSPTY3n2p9uOvIzb27dtUac308evRI1t01+qtf/Sqr/cEf/IFs6+qHh4eyrlKUXWqtS+x01DMgei4j7ecx/dhx9yqVpL23tyfbRt8lIuvf1d36V+OOpr279a/egdz7RfT5EnkHKpEu7Poo0bebv8iz/z651PjIvTTy6xuu76OjI9nWJWy761GlK0ffm92cqHty5FmUkk/jf/z4cVbr9XqyrUtcd3Olkq+j59Idjzr+EsnKv4m/2AIAAAAAqsbGFgAAAABQNTa2AAAAAICqsbEFAAAAAFSNjS0AAAAAoGr3moocTYWNJCaWSMWLjlsl/7n27hidSCJYNJ3PHY9KYIwcY0rf3KRXl3xXYv2786fOh2vrkvxUwp3rp1Sa+aSf967PjF4vSjSBVImeM5dOG0lFLnHs01AiwTbah5pnN/du3iKp2ZGk+5R8sqRKI3ZJp+4ade1VIuj5+blsW+J+7PqI1iNJ7PNIpVGnFHven5ycyLpLNFUpoi5x1KWfumTsjY2NrBZNP44869w6d2vXHY9aM6XuCap9NCnaUeetxLvvfXLPN3Uc0XdHJ/I8fPDggax3Op2J6+76ir5nq2vGrbt2uy3r7r1T/dqLS1ze2dmR9adPn8q6uhednZ3Jtqenp7Lu7jlqDt183+U9iL/YAgAAAACqxsYWAAAAAFA1NrYAAAAAgKqxsQUAAAAAVG3i8KgSQU5OJFjGhRgMh0NZVwE80b6jwQSqb/el8RKBPW7c0eAENVeuj2mGfsxjcMLm5qasR0KBnMjxuvPh6i7sISIaFKbG4gICXH11dXXisZQKMlPjjgYYjEajicfi+o6GVNyXyHhLhPlFub4jzxe3ZlxIlHvuqGAedy264CBHhe24deeef+66U6IhUdF+lHl8Bqytrcm6ule58BRXd8e7tbWV1dxadEEuai2mpJ9p7t3Ara9WqyXrkfcUdw056jPdOo8EULm6u++5c1n7On+Xn/zkJ7Kurg13v3PXUYQKT0rJvze4cKbI2nPrN7JviD5fXF1xQVPu2nDPRXV9uXP20Ucfybq7ZtT16IK9XNjcJObzDQoAAAAAgAmxsQUAAAAAVI2NLQAAAACgamxsAQAAAABVY2MLAAAAAKjaxKnIJbgEuEiqqUvbcslkLoVMpae5ti45LZJG7NIGo2nJqm+XbuaOJ5ISOk2l0jbvg0qndKLjj6S5jsdj2datUXdOVSqqG3c04TaSiuyOJ7JGSySLu3ok+fld1BjnNf3Yidy/o/cYl9xYImHU9aHuvW49usRZlxa7v7+f1VyC7PHxsay7a0Zd69H5i8xrqfTj2hJgf5M7LpXe6dJ43Rx88MEHsq7Wl7v3nJycyPqbN29kXfXjklWbzaasu3WnUmvdu457j3Lt1VjcuXHjdtdWJBk/+gz4Jjg7O5P1i4uLrBa93t3aU2vJPV/cenQJzWqNubVRYp06LuU5cl+Ppne741Qp/e75586DOx6VxH5wcCDbRuYvG9fX/j8BAAAAAJgDbGwBAAAAAFVjYwsAAAAAqBobWwAAAABA1djYAgAAAACqNnEqciQRM5p+PM1UZJdaqZLMXMJXNPVMjSWaTjnNBEk3h9NMI57HpOOIyJy5ZFW3Rt26cymBSvTaUp8ZXYsusS/Sd/R6jiTwuuvWjUV9phuHSxQskbg8r9eKSzq873tVNKU7sq5d2/Pzc1k/PDyUdZX+6NKPXWqtOx6VcumuRZXYm9J0z1mJd4V55N4l1Plw8+7uSSpF2/Xd6XRkW5fE7Oqqn7W1NdnW/SqAewdSa9etUfcMcM9RVY/epyP16P04+iz+JogkREfuaynpayn6PuGeXZF3leivGKjz7ZLx1fMiJX9fiLwbRt8z1PXl7n3RX7s4OjqaqJZS7Bh/E3+xBQAAAABUjY0tAAAAAKBqbGwBAAAAAFVjYwsAAAAAqBobWwAAAABA1SZORS4hmgoXSVF06VzD4XDivl1ioUvnKpE4G013U8fp2kb6SEknC0bS7lKa7pzM0sOHD2VdzY9Loby4uJi4j5RiyZJu7bo0QLUGogmSjjqe6BqNJNm6tMJo3c1VhEtDjSS8R6+5++LWmBK9tl3f6ny7+3Gkj5T0teTWukvs/Oyzz2R9dXU1q52cnMi27n7h1mmv15u4bYkk1sivFryrfe2pyGreHZd+6tZo5P7dbrdDn+nWl/pMd++5vLyU9UgyfomU+pTKPF8i667Ur3zg35V4v3Nz7NaYS+lV69TdS92zIfL+5vpwSeevXr2S9Y2Njay2s7Mj2+7u7sq6S0BX9xz1PEspvsdQ7Uu9d/46/mILAAAAAKgaG1sAAAAAQNXY2AIAAAAAqsbGFgAAAABQtTuHR0UCIaJfGldfvnZ9uy8xj0ajiccSDY+ZZvhR5DjdsbsvzLtALfVl7UgY1LtE2s9jeNR3v/tdWW82m1nNnQ8XLOS+JK9Cctw8unPt6kqpdaSuuUgQiOvD9RM9djffat1Fg0DUenB91xSellIsiCUa5OTuveozXeiFG59be+r6cuNz6/Hw8HDivt2419fXZd0djwoaccfown0ioW0lQqJcvaagHbdG1TXvAs7cOnLhZJFxuM90wS/qvEbC71Lya1dd/9F3t0jIZXSNRu9P01LbMyCi1D5gmkFf7r6pRN951ftRNNDSrVMVROoCqL766itZd2FzW1tbWc0FU6kQq5T8uNU1HX1GTYK/2AIAAAAAqsbGFgAAAABQNTa2AAAAAICqsbEFAAAAAFSNjS0AAAAAoGp3TkVWXMJXJIHM9eP6dklrkQTUaCpsRDQNzSmRiuzmRHEpr9FUQXWc7pyVmO/Ser2erO/t7WW17e1t2dalWbq6Sq1zc+bSNt25Vkl0kUTflGJpxO7ad327Oel2u1nt+PhYtj06OpL1k5MTWVfn2M1r9JqLJMLOa1KsSy9U9UiCbEr+PqjmOZoi7M6hGmM0ydMlUb5+/TqruVTkg4MDWXdr6fz8PKtFnnNfpz4tpVL378PTp09lXc2ZSzl259St3cg9KfoMKPFLBe4zI/cwd1+JvDO5eXXjdu8vqu9oOmuJa2teU5Fn8WyK/FpBNB1brb1Sqc3q/c1di5EE8JT0+o2s6Xf1fXl5mdVevHgh20aSlV3dvS/f5Rkwf08PAAAAAAAC2NgCAAAAAKrGxhYAAAAAUDU2tgAAAACAqrGxBQAAAABUbeJU5BKpvi75y6XOqb5d8pcTTUtWppmKHE13iyS2RedbpYS61LNogm5k3NFzfB9+/vOfy7qaMzc3ru6o8xdJIk7Jnz/VdzRZ1aVZqjlZWVkJ9bGxsSHrKkFvf39ftn3+/Lmsu2tOJZC+efNGtnXJyq9evZJ1NbfRxM5ZW11dlXW1rtvttmzrji2SahpNZHfXnVqTLrnYfaZKkExJJ3W79O4vvvhC1t19OvLrAq6PEgmt0YRU9QysKRn89PRU1tXajb53uPWl7qXRdeESmtX5cGnmbnwl3iVcgqpLP1dcOrlKEE/Jz4k6nmm+o7m285gKXkr02lZzNM3U6FL3HjXGUr+OEnl/i/xSgxuLG5/7tZB+vy/rh4eHWc3dW3Z3d2V9Et/cqwcAAAAA8DuBjS0AAAAAoGpsbAEAAAAAVWNjCwAAAACoGhtbAAAAAEDV7pyKrJK/IqmNKfl0LpVQF00Pi6Qulki5c6KJs5F65Nyk5FPIVGqhS0J1abbu3EeSpaPpwffhO9/5jqwPh8Os5hLhVNuUYqngLi3YnY9IOqfrw9VdIp5Kf3Xn36Uln52dybpKkB2NRrKtm1eX2Pvo0aOJaiml9O1vf1vWXRKzmiuX2Onqs+bOlaq7RNNIimpK+j7t7unRdTDp572r7qjPdOMoUS+VXKz6ic7JPCYal+ASsNW6c88wl7rt7uvqWeISfV06vFsbqh83bpdovLm5OfFY3PhcH+4eotaXe158+eWXsu6SyNW9N/qO5q7bSDL+vF5DJcYVfZ+OvKtHTbPvEiLJxSWeUSnp44+8o7o+on0fHR3J+iT4iy0AAAAAoGpsbAEAAAAAVWNjCwAAAACoGhtbAAAAAEDVJg6PKsGFFjnqy9Dui8bTDLIoEcBR4gvzUS70JxIC4/pw44t8adz1PY/hUT/60Y9kXQWHuPCoTqcj691uV9ZVuIcLyHHhZJGQL7cuXLCP+3L/69evs5oLznKf6YJD3FgU95luDtW4X716Jdu6+9APfvADWVchbM+ePZNtP/zwQ1mfNRd8o9aYW3dunbpngwqncEFkkdAWV3fjiD67VN8lxpdSmYAnZ5rhUZEgsHnkQudUMFw0EMyda8Vdh++//36o/eHhYVZzz++HDx+GPvPJkydZzQVkuYBKV1fPABfs5e5D7pmrzqUL64qe48i1VZtpHsc0A56meU7uO4QqGkQWCeJ1obDRUClVj4awTYK/2AIAAAAAqsbGFgAAAABQNTa2AAAAAICqsbEFAAAAAFSNjS0AAAAAoGoTpyLPe3pbNKFRJW5FU8WiycCRPiLtXR8uXdgl0aoEwWiKozt2lYZWIq3tvvzd3/2drKu5dOmPW1tbsu4SgFX7aDqrO38q6dGlP56cnMj6ixcvZP3ly5dZzSVFHx8fy/p7770n62qu3Dp3a9SlJUeSbF39n/7pn2RdJaru7OzItm79zJpLV1XXazTZ3N03VBqjS0WO3pPUOYwkmpbqO5r+eN8JpNG27v5deyqyW3fqfuLupa7u0nsjqa3uvuE+U6ULu75dIrR7l1Br2iURu5R6V2+1WlnNXftu3Jubm7IeeQcqca+IvnPOqxIJwCXuPdH200wuvkuq73+472RlZ5rv5NFn6yTmbwcBAAAAAEAAG1sAAAAAQNXY2AIAAAAAqsbGFgAAAABQNTa2AAAAAICqTZyK7ETSyaLpVyX6jrSPJFy+q30kAXiaaXIuQdcllqq6Sxt0cxJJyowkoc6aSwAukXTozpNKaHTnzqVqPnz4UNbVeb28vJRtj46OZN2lJasUTrdeer2erP/DP/yDrB8cHGS1p0+fyrZ7e3uy7tJ91Xlw69+t0W9961uyrhI+o0nRs6ZSVFPS69qt6RLJwK5vNz7XXtWj6Y+RZ0P0+i+RrloicTL6qwA1pd1HnJ+fy7q6jl2ir0vpVUm/Ken7vbtvuHupu68rbnzunF5cXEw8FverAG5duOtCJeO7519kfCnp5Oto2roTaT8vabh3EX3nncU9qUT6dGQfMIvzGv3MSHr9NJ87d1H3kwYAAAAA8DuPjS0AAAAAoGpsbAEAAAAAVWNjCwAAAACoGhtbAAAAAEDVJk5FnpeUtlkk0UVTbiOpYtPkPtMl66pUUZf+Gk2Knpf183UNh0NZV/PjEjGjac8q6dElv7pUyF/+8peyrvpx59Qdu0uz3N7ezmou4dLNlTueTqeT1T7++ONQ324saty7u7uyrUtWfvLkiayr49nc3Jx4HPNsmgnAak26viOpzSnFUnqja6mEaSbplxhHiaTRWTwXv65ImrpL3Y0kdLu6S+k9OzuTdZcMrPpx93p3PO6Zoa4t9/xbWVmRdfeeopKL3fX55s0bWX/79q2sq+OfRfJrTdeFE31vnuZ9LTKWac59tO9ZvE+rMZb45RpnGn3zF1sAAAAAQNXY2AIAAAAAqsbGFgAAAABQNTa2AAAAAICqzUV41Cy+gFxrmJEadyQEJSUfPqH6dqEW7jNVsENKOjwnGqQxS269qHlwYRgu3CYSnOPOnQvmaLVash5ZMy7IKXLdRkPIXOCJGos7Fjc+N5ajo6Osdnh4KNu6de7O8c7OTlY7ODiQbff392V91qKBcYq7tt18qlAYNw4XNuPWb+Q+4/p2dbUm3bhnEcRX4rk4zVCpeeTWkVq77py6ECZXV/f7wWAg215eXsp6t9uVdTXuyLtBSv5eqq4tNw63LtyzS11z/X5ftnUhUW6uSvhdC1UrZZ5Cm6Ylet8tsZZKPEdKzV8kaNIFcU6Cv9gCAAAAAKrGxhYAAAAAUDU2tgAAAACAqrGxBQAAAABUjY0tAAAAAKBqE6ciP3/+XNY/++yziT9sFmlxs0hznpcENsclH6oEUpc465J/XUqoOg8uQdalxc6SS8SMJBdHk+9UsmQ0pdp9pkuhVSLnNCW9jhy3BtxnKpH1/C7qPLhxuHPmxqISQV3i8uvXr90QZ8olvbpjVtx15OoudVWJpqyra8YdSzS5WPUdTaeMHHs0GRxx7nodDodZzd17ounwqu76dsnKLjFYjUUdi2v7rvaRxHF37JubmxPXNzY2ZFuXrHx+fi7rKhn/9PRUto3c96Lm9br98z//c1n/6U9/mtVevHgxtXHM07t3ZI9Raj9y38c5i3H/4R/+4df+HP5iCwAAAACoGhtbAAAAAEDV2NgCAAAAAKrGxhYAAAAAUDU2tgAAAACAqi3cTjM2GAAAAACAKeMvtgAAAACAqrGxBQAAAABUjY0tAAAAAKBqbGwBAAAAAFVjYwsAAAAAqBobWwAAAABA1djYAgAAAACqxsYWAAAAAFA1NrYAAAAAgKr9f90/2ev6y7vDAAAAAElFTkSuQmCC",
->>>>>>> 14c8f5b7
       "text/plain": [
        "<Figure size 1200x500 with 10 Axes>"
       ]
@@ -715,11 +673,7 @@
   },
   {
    "cell_type": "code",
-<<<<<<< HEAD
    "execution_count": 18,
-=======
-   "execution_count": 29,
->>>>>>> 14c8f5b7
    "metadata": {},
    "outputs": [],
    "source": [
@@ -742,11 +696,7 @@
   },
   {
    "cell_type": "code",
-<<<<<<< HEAD
    "execution_count": 19,
-=======
-   "execution_count": 30,
->>>>>>> 14c8f5b7
    "metadata": {},
    "outputs": [],
    "source": [
@@ -767,11 +717,7 @@
   },
   {
    "cell_type": "code",
-<<<<<<< HEAD
    "execution_count": 20,
-=======
-   "execution_count": 31,
->>>>>>> 14c8f5b7
    "metadata": {},
    "outputs": [],
    "source": [
@@ -899,7 +845,7 @@
   },
   {
    "cell_type": "code",
-   "execution_count": 22,
+   "execution_count": 33,
    "metadata": {},
    "outputs": [
     {
@@ -908,7 +854,6 @@
        "===============================================================================================\n",
        "Layer (type:depth-idx)                        Output Shape              Param #\n",
        "===============================================================================================\n",
-<<<<<<< HEAD
        "VisionTransformer                             [512, 51]                 2,448\n",
        "├─PatchEmbedding: 1-1                         [512, 49, 48]             --\n",
        "│    └─Patchify: 2-1                          [512, 49, 48]             --\n",
@@ -938,276 +883,16 @@
       ]
      },
      "execution_count": 22,
-=======
-       "VisionTransformer                             [256, 51]                 2,448\n",
-       "├─PatchEmbedding: 1-1                         [256, 49, 48]             --\n",
-       "│    └─Patchify: 2-1                          [256, 49, 48]             --\n",
-       "│    └─Linear: 2-2                            [256, 49, 48]             2,352\n",
-       "├─Dropout: 1-2                                [256, 50, 48]             --\n",
-       "├─Sequential: 1-3                             [256, 50, 48]             --\n",
-       "│    └─TransformerBlock: 2-3                  [256, 50, 48]             --\n",
-       "│    │    └─LayerNorm: 3-1                    [256, 50, 48]             96\n",
-       "│    │    └─MultiHeadSelfAttention: 3-2       [256, 50, 48]             9,408\n",
-       "│    │    └─Dropout: 3-3                      [256, 50, 48]             --\n",
-       "│    │    └─LayerNorm: 3-4                    [256, 50, 48]             96\n",
-       "│    │    └─Sequential: 3-5                   [256, 50, 48]             149,040\n",
-       "│    │    └─Dropout: 3-6                      [256, 50, 48]             --\n",
-       "│    └─TransformerBlock: 2-4                  [256, 50, 48]             --\n",
-       "│    │    └─LayerNorm: 3-7                    [256, 50, 48]             96\n",
-       "│    │    └─MultiHeadSelfAttention: 3-8       [256, 50, 48]             9,408\n",
-       "│    │    └─Dropout: 3-9                      [256, 50, 48]             --\n",
-       "│    │    └─LayerNorm: 3-10                   [256, 50, 48]             96\n",
-       "│    │    └─Sequential: 3-11                  [256, 50, 48]             149,040\n",
-       "│    │    └─Dropout: 3-12                     [256, 50, 48]             --\n",
-       "│    └─TransformerBlock: 2-5                  [256, 50, 48]             --\n",
-       "│    │    └─LayerNorm: 3-13                   [256, 50, 48]             96\n",
-       "│    │    └─MultiHeadSelfAttention: 3-14      [256, 50, 48]             9,408\n",
-       "│    │    └─Dropout: 3-15                     [256, 50, 48]             --\n",
-       "│    │    └─LayerNorm: 3-16                   [256, 50, 48]             96\n",
-       "│    │    └─Sequential: 3-17                  [256, 50, 48]             149,040\n",
-       "│    │    └─Dropout: 3-18                     [256, 50, 48]             --\n",
-       "│    └─TransformerBlock: 2-6                  [256, 50, 48]             --\n",
-       "│    │    └─LayerNorm: 3-19                   [256, 50, 48]             96\n",
-       "│    │    └─MultiHeadSelfAttention: 3-20      [256, 50, 48]             9,408\n",
-       "│    │    └─Dropout: 3-21                     [256, 50, 48]             --\n",
-       "│    │    └─LayerNorm: 3-22                   [256, 50, 48]             96\n",
-       "│    │    └─Sequential: 3-23                  [256, 50, 48]             149,040\n",
-       "│    │    └─Dropout: 3-24                     [256, 50, 48]             --\n",
-       "│    └─TransformerBlock: 2-7                  [256, 50, 48]             --\n",
-       "│    │    └─LayerNorm: 3-25                   [256, 50, 48]             96\n",
-       "│    │    └─MultiHeadSelfAttention: 3-26      [256, 50, 48]             9,408\n",
-       "│    │    └─Dropout: 3-27                     [256, 50, 48]             --\n",
-       "│    │    └─LayerNorm: 3-28                   [256, 50, 48]             96\n",
-       "│    │    └─Sequential: 3-29                  [256, 50, 48]             149,040\n",
-       "│    │    └─Dropout: 3-30                     [256, 50, 48]             --\n",
-       "│    └─TransformerBlock: 2-8                  [256, 50, 48]             --\n",
-       "│    │    └─LayerNorm: 3-31                   [256, 50, 48]             96\n",
-       "│    │    └─MultiHeadSelfAttention: 3-32      [256, 50, 48]             9,408\n",
-       "│    │    └─Dropout: 3-33                     [256, 50, 48]             --\n",
-       "│    │    └─LayerNorm: 3-34                   [256, 50, 48]             96\n",
-       "│    │    └─Sequential: 3-35                  [256, 50, 48]             149,040\n",
-       "│    │    └─Dropout: 3-36                     [256, 50, 48]             --\n",
-       "│    └─TransformerBlock: 2-9                  [256, 50, 48]             --\n",
-       "│    │    └─LayerNorm: 3-37                   [256, 50, 48]             96\n",
-       "│    │    └─MultiHeadSelfAttention: 3-38      [256, 50, 48]             9,408\n",
-       "│    │    └─Dropout: 3-39                     [256, 50, 48]             --\n",
-       "│    │    └─LayerNorm: 3-40                   [256, 50, 48]             96\n",
-       "│    │    └─Sequential: 3-41                  [256, 50, 48]             149,040\n",
-       "│    │    └─Dropout: 3-42                     [256, 50, 48]             --\n",
-       "│    └─TransformerBlock: 2-10                 [256, 50, 48]             --\n",
-       "│    │    └─LayerNorm: 3-43                   [256, 50, 48]             96\n",
-       "│    │    └─MultiHeadSelfAttention: 3-44      [256, 50, 48]             9,408\n",
-       "│    │    └─Dropout: 3-45                     [256, 50, 48]             --\n",
-       "│    │    └─LayerNorm: 3-46                   [256, 50, 48]             96\n",
-       "│    │    └─Sequential: 3-47                  [256, 50, 48]             149,040\n",
-       "│    │    └─Dropout: 3-48                     [256, 50, 48]             --\n",
-       "│    └─TransformerBlock: 2-11                 [256, 50, 48]             --\n",
-       "│    │    └─LayerNorm: 3-49                   [256, 50, 48]             96\n",
-       "│    │    └─MultiHeadSelfAttention: 3-50      [256, 50, 48]             9,408\n",
-       "│    │    └─Dropout: 3-51                     [256, 50, 48]             --\n",
-       "│    │    └─LayerNorm: 3-52                   [256, 50, 48]             96\n",
-       "│    │    └─Sequential: 3-53                  [256, 50, 48]             149,040\n",
-       "│    │    └─Dropout: 3-54                     [256, 50, 48]             --\n",
-       "│    └─TransformerBlock: 2-12                 [256, 50, 48]             --\n",
-       "│    │    └─LayerNorm: 3-55                   [256, 50, 48]             96\n",
-       "│    │    └─MultiHeadSelfAttention: 3-56      [256, 50, 48]             9,408\n",
-       "│    │    └─Dropout: 3-57                     [256, 50, 48]             --\n",
-       "│    │    └─LayerNorm: 3-58                   [256, 50, 48]             96\n",
-       "│    │    └─Sequential: 3-59                  [256, 50, 48]             149,040\n",
-       "│    │    └─Dropout: 3-60                     [256, 50, 48]             --\n",
-       "│    └─TransformerBlock: 2-13                 [256, 50, 48]             --\n",
-       "│    │    └─LayerNorm: 3-61                   [256, 50, 48]             96\n",
-       "│    │    └─MultiHeadSelfAttention: 3-62      [256, 50, 48]             9,408\n",
-       "│    │    └─Dropout: 3-63                     [256, 50, 48]             --\n",
-       "│    │    └─LayerNorm: 3-64                   [256, 50, 48]             96\n",
-       "│    │    └─Sequential: 3-65                  [256, 50, 48]             149,040\n",
-       "│    │    └─Dropout: 3-66                     [256, 50, 48]             --\n",
-       "│    └─TransformerBlock: 2-14                 [256, 50, 48]             --\n",
-       "│    │    └─LayerNorm: 3-67                   [256, 50, 48]             96\n",
-       "│    │    └─MultiHeadSelfAttention: 3-68      [256, 50, 48]             9,408\n",
-       "│    │    └─Dropout: 3-69                     [256, 50, 48]             --\n",
-       "│    │    └─LayerNorm: 3-70                   [256, 50, 48]             96\n",
-       "│    │    └─Sequential: 3-71                  [256, 50, 48]             149,040\n",
-       "│    │    └─Dropout: 3-72                     [256, 50, 48]             --\n",
-       "│    └─TransformerBlock: 2-15                 [256, 50, 48]             --\n",
-       "│    │    └─LayerNorm: 3-73                   [256, 50, 48]             96\n",
-       "│    │    └─MultiHeadSelfAttention: 3-74      [256, 50, 48]             9,408\n",
-       "│    │    └─Dropout: 3-75                     [256, 50, 48]             --\n",
-       "│    │    └─LayerNorm: 3-76                   [256, 50, 48]             96\n",
-       "│    │    └─Sequential: 3-77                  [256, 50, 48]             149,040\n",
-       "│    │    └─Dropout: 3-78                     [256, 50, 48]             --\n",
-       "│    └─TransformerBlock: 2-16                 [256, 50, 48]             --\n",
-       "│    │    └─LayerNorm: 3-79                   [256, 50, 48]             96\n",
-       "│    │    └─MultiHeadSelfAttention: 3-80      [256, 50, 48]             9,408\n",
-       "│    │    └─Dropout: 3-81                     [256, 50, 48]             --\n",
-       "│    │    └─LayerNorm: 3-82                   [256, 50, 48]             96\n",
-       "│    │    └─Sequential: 3-83                  [256, 50, 48]             149,040\n",
-       "│    │    └─Dropout: 3-84                     [256, 50, 48]             --\n",
-       "│    └─TransformerBlock: 2-17                 [256, 50, 48]             --\n",
-       "│    │    └─LayerNorm: 3-85                   [256, 50, 48]             96\n",
-       "│    │    └─MultiHeadSelfAttention: 3-86      [256, 50, 48]             9,408\n",
-       "│    │    └─Dropout: 3-87                     [256, 50, 48]             --\n",
-       "│    │    └─LayerNorm: 3-88                   [256, 50, 48]             96\n",
-       "│    │    └─Sequential: 3-89                  [256, 50, 48]             149,040\n",
-       "│    │    └─Dropout: 3-90                     [256, 50, 48]             --\n",
-       "│    └─TransformerBlock: 2-18                 [256, 50, 48]             --\n",
-       "│    │    └─LayerNorm: 3-91                   [256, 50, 48]             96\n",
-       "│    │    └─MultiHeadSelfAttention: 3-92      [256, 50, 48]             9,408\n",
-       "│    │    └─Dropout: 3-93                     [256, 50, 48]             --\n",
-       "│    │    └─LayerNorm: 3-94                   [256, 50, 48]             96\n",
-       "│    │    └─Sequential: 3-95                  [256, 50, 48]             149,040\n",
-       "│    │    └─Dropout: 3-96                     [256, 50, 48]             --\n",
-       "│    └─TransformerBlock: 2-19                 [256, 50, 48]             --\n",
-       "│    │    └─LayerNorm: 3-97                   [256, 50, 48]             96\n",
-       "│    │    └─MultiHeadSelfAttention: 3-98      [256, 50, 48]             9,408\n",
-       "│    │    └─Dropout: 3-99                     [256, 50, 48]             --\n",
-       "│    │    └─LayerNorm: 3-100                  [256, 50, 48]             96\n",
-       "│    │    └─Sequential: 3-101                 [256, 50, 48]             149,040\n",
-       "│    │    └─Dropout: 3-102                    [256, 50, 48]             --\n",
-       "│    └─TransformerBlock: 2-20                 [256, 50, 48]             --\n",
-       "│    │    └─LayerNorm: 3-103                  [256, 50, 48]             96\n",
-       "│    │    └─MultiHeadSelfAttention: 3-104     [256, 50, 48]             9,408\n",
-       "│    │    └─Dropout: 3-105                    [256, 50, 48]             --\n",
-       "│    │    └─LayerNorm: 3-106                  [256, 50, 48]             96\n",
-       "│    │    └─Sequential: 3-107                 [256, 50, 48]             149,040\n",
-       "│    │    └─Dropout: 3-108                    [256, 50, 48]             --\n",
-       "│    └─TransformerBlock: 2-21                 [256, 50, 48]             --\n",
-       "│    │    └─LayerNorm: 3-109                  [256, 50, 48]             96\n",
-       "│    │    └─MultiHeadSelfAttention: 3-110     [256, 50, 48]             9,408\n",
-       "│    │    └─Dropout: 3-111                    [256, 50, 48]             --\n",
-       "│    │    └─LayerNorm: 3-112                  [256, 50, 48]             96\n",
-       "│    │    └─Sequential: 3-113                 [256, 50, 48]             149,040\n",
-       "│    │    └─Dropout: 3-114                    [256, 50, 48]             --\n",
-       "│    └─TransformerBlock: 2-22                 [256, 50, 48]             --\n",
-       "│    │    └─LayerNorm: 3-115                  [256, 50, 48]             96\n",
-       "│    │    └─MultiHeadSelfAttention: 3-116     [256, 50, 48]             9,408\n",
-       "│    │    └─Dropout: 3-117                    [256, 50, 48]             --\n",
-       "│    │    └─LayerNorm: 3-118                  [256, 50, 48]             96\n",
-       "│    │    └─Sequential: 3-119                 [256, 50, 48]             149,040\n",
-       "│    │    └─Dropout: 3-120                    [256, 50, 48]             --\n",
-       "│    └─TransformerBlock: 2-23                 [256, 50, 48]             --\n",
-       "│    │    └─LayerNorm: 3-121                  [256, 50, 48]             96\n",
-       "│    │    └─MultiHeadSelfAttention: 3-122     [256, 50, 48]             9,408\n",
-       "│    │    └─Dropout: 3-123                    [256, 50, 48]             --\n",
-       "│    │    └─LayerNorm: 3-124                  [256, 50, 48]             96\n",
-       "│    │    └─Sequential: 3-125                 [256, 50, 48]             149,040\n",
-       "│    │    └─Dropout: 3-126                    [256, 50, 48]             --\n",
-       "│    └─TransformerBlock: 2-24                 [256, 50, 48]             --\n",
-       "│    │    └─LayerNorm: 3-127                  [256, 50, 48]             96\n",
-       "│    │    └─MultiHeadSelfAttention: 3-128     [256, 50, 48]             9,408\n",
-       "│    │    └─Dropout: 3-129                    [256, 50, 48]             --\n",
-       "│    │    └─LayerNorm: 3-130                  [256, 50, 48]             96\n",
-       "│    │    └─Sequential: 3-131                 [256, 50, 48]             149,040\n",
-       "│    │    └─Dropout: 3-132                    [256, 50, 48]             --\n",
-       "│    └─TransformerBlock: 2-25                 [256, 50, 48]             --\n",
-       "│    │    └─LayerNorm: 3-133                  [256, 50, 48]             96\n",
-       "│    │    └─MultiHeadSelfAttention: 3-134     [256, 50, 48]             9,408\n",
-       "│    │    └─Dropout: 3-135                    [256, 50, 48]             --\n",
-       "│    │    └─LayerNorm: 3-136                  [256, 50, 48]             96\n",
-       "│    │    └─Sequential: 3-137                 [256, 50, 48]             149,040\n",
-       "│    │    └─Dropout: 3-138                    [256, 50, 48]             --\n",
-       "│    └─TransformerBlock: 2-26                 [256, 50, 48]             --\n",
-       "│    │    └─LayerNorm: 3-139                  [256, 50, 48]             96\n",
-       "│    │    └─MultiHeadSelfAttention: 3-140     [256, 50, 48]             9,408\n",
-       "│    │    └─Dropout: 3-141                    [256, 50, 48]             --\n",
-       "│    │    └─LayerNorm: 3-142                  [256, 50, 48]             96\n",
-       "│    │    └─Sequential: 3-143                 [256, 50, 48]             149,040\n",
-       "│    │    └─Dropout: 3-144                    [256, 50, 48]             --\n",
-       "├─LayerNorm: 1-4                              [256, 50, 48]             96\n",
-       "├─Linear: 1-5                                 [256, 51]                 2,499\n",
-       "===============================================================================================\n",
-       "Total params: 3,814,755\n",
-       "Trainable params: 3,814,755\n",
-       "Non-trainable params: 0\n",
-       "Total mult-adds (M): 975.95\n",
-       "===============================================================================================\n",
-       "Input size (MB): 2.41\n",
-       "Forward/backward pass size (MB): 4610.46\n",
-       "Params size (MB): 15.25\n",
-       "Estimated Total Size (MB): 4628.12\n",
-       "==============================================================================================="
-      ]
-     },
-     "execution_count": 32,
->>>>>>> 14c8f5b7
      "metadata": {},
      "output_type": "execute_result"
     }
    ],
    "source": [
-<<<<<<< HEAD
     "summary(\n",
     "    model.get_model(),\n",
     "    input_size  = (batch_size, 3, image_size, image_size),\n",
     "    mode        = \"train\"\n",
     ")"
-=======
-    "summary(model, input_size=(batch_size, 3, image_size, image_size))"
-   ]
-  },
-  {
-   "cell_type": "code",
-   "execution_count": 33,
-   "metadata": {},
-   "outputs": [
-    {
-     "name": "stdout",
-     "output_type": "stream",
-     "text": [
-      "Sun Feb 23 22:35:09 2025       \n",
-      "+-----------------------------------------------------------------------------------------+\n",
-      "| NVIDIA-SMI 572.16                 Driver Version: 572.16         CUDA Version: 12.8     |\n",
-      "|-----------------------------------------+------------------------+----------------------+\n",
-      "| GPU  Name                  Driver-Model | Bus-Id          Disp.A | Volatile Uncorr. ECC |\n",
-      "| Fan  Temp   Perf          Pwr:Usage/Cap |           Memory-Usage | GPU-Util  Compute M. |\n",
-      "|                                         |                        |               MIG M. |\n",
-      "|=========================================+========================+======================|\n",
-      "|   0  NVIDIA GeForce GTX 1080      WDDM  |   00000000:0A:00.0  On |                  N/A |\n",
-      "| 34%   42C    P5             30W /  200W |    4034MiB /   8192MiB |     73%      Default |\n",
-      "|                                         |                        |                  N/A |\n",
-      "+-----------------------------------------+------------------------+----------------------+\n",
-      "                                                                                         \n",
-      "+-----------------------------------------------------------------------------------------+\n",
-      "| Processes:                                                                              |\n",
-      "|  GPU   GI   CI              PID   Type   Process name                        GPU Memory |\n",
-      "|        ID   ID                                                               Usage      |\n",
-      "|=========================================================================================|\n",
-      "|    0   N/A  N/A            1148    C+G   ...ends\\LeagueClientUxRender.exe      N/A      |\n",
-      "|    0   N/A  N/A            1812    C+G   ...ef.win7x64\\steamwebhelper.exe      N/A      |\n",
-      "|    0   N/A  N/A            2120    C+G   ...Browser\\Application\\brave.exe      N/A      |\n",
-      "|    0   N/A  N/A            2168    C+G   ...em_tray\\lghub_system_tray.exe      N/A      |\n",
-      "|    0   N/A  N/A            2768    C+G   ...ekyb3d8bbwe\\CalculatorApp.exe      N/A      |\n",
-      "|    0   N/A  N/A            3000    C+G   ...ntrolPanel\\SystemSettings.exe      N/A      |\n",
-      "|    0   N/A  N/A            3288    C+G   ...breOffice\\program\\soffice.bin      N/A      |\n",
-      "|    0   N/A  N/A            4112    C+G   ...Browser\\Application\\brave.exe      N/A      |\n",
-      "|    0   N/A  N/A            5368    C+G   ....0.3065.82\\msedgewebview2.exe      N/A      |\n",
-      "|    0   N/A  N/A            5768    C+G   ...a Thunderbird\\thunderbird.exe      N/A      |\n",
-      "|    0   N/A  N/A            6900    C+G   ...yb3d8bbwe\\WindowsTerminal.exe      N/A      |\n",
-      "|    0   N/A  N/A            9064    C+G   D:\\Programs\\MPV\\mpv.exe               N/A      |\n",
-      "|    0   N/A  N/A           11292    C+G   ...cord\\app-1.0.9183\\Discord.exe      N/A      |\n",
-      "|    0   N/A  N/A           11688    C+G   ...App_cw5n1h2txyewy\\LockApp.exe      N/A      |\n",
-      "|    0   N/A  N/A           13632    C+G   ...xyewy\\ShellExperienceHost.exe      N/A      |\n",
-      "|    0   N/A  N/A           16008    C+G   ...crosoft OneDrive\\OneDrive.exe      N/A      |\n",
-      "|    0   N/A  N/A           17996    C+G   ...SAIR iCUE 4 Software\\iCUE.exe      N/A      |\n",
-      "|    0   N/A  N/A           18228      C   ...da3\\envs\\med-mnist\\python.exe      N/A      |\n",
-      "|    0   N/A  N/A           19188    C+G   ...5n1h2txyewy\\TextInputHost.exe      N/A      |\n",
-      "|    0   N/A  N/A           21328    C+G   ...lpaper_engine\\wallpaper32.exe      N/A      |\n",
-      "|    0   N/A  N/A           22164    C+G   ...\\Clockify\\ClockifyWindows.exe      N/A      |\n",
-      "|    0   N/A  N/A           22636    C+G   ...4__cv1g1gvanyjgm\\WhatsApp.exe      N/A      |\n",
-      "|    0   N/A  N/A           26176    C+G   ...IA app\\CEF\\NVIDIA Overlay.exe      N/A      |\n",
-      "|    0   N/A  N/A           27248    C+G   ...h_cw5n1h2txyewy\\SearchApp.exe      N/A      |\n",
-      "|    0   N/A  N/A           27884    C+G   ...AcrobatNotificationClient.exe      N/A      |\n",
-      "|    0   N/A  N/A           31280    C+G   ...tware\\Current\\LogiOverlay.exe      N/A      |\n",
-      "|    0   N/A  N/A           31380    C+G   ...ms\\Microsoft VS Code\\Code.exe      N/A      |\n",
-      "|    0   N/A  N/A           32124    C+G   C:\\Windows\\explorer.exe               N/A      |\n",
-      "|    0   N/A  N/A           33044    C+G   ...IA app\\CEF\\NVIDIA Overlay.exe      N/A      |\n",
-      "+-----------------------------------------------------------------------------------------+\n"
-     ]
-    }
-   ],
-   "source": [
-    "!nvidia-smi"
->>>>>>> 14c8f5b7
    ]
   },
   {
@@ -1224,44 +909,17 @@
   },
   {
    "cell_type": "code",
-<<<<<<< HEAD
    "execution_count": 24,
-=======
-   "execution_count": 35,
->>>>>>> 14c8f5b7
    "metadata": {},
    "outputs": [
     {
      "name": "stderr",
      "output_type": "stream",
      "text": [
-<<<<<<< HEAD
       "GPU available: True (cuda), used: True\n",
       "TPU available: False, using: 0 TPU cores\n",
       "HPU available: False, using: 0 HPUs\n",
       "c:\\Users\\J\\miniconda3\\envs\\med-mnist\\lib\\site-packages\\lightning\\pytorch\\trainer\\connectors\\logger_connector\\logger_connector.py:76: Starting from v1.9.0, `tensorboardX` has been removed as a dependency of the `lightning.pytorch` package, due to potential conflicts with other packages in the ML ecosystem. For this reason, `logger=True` will use `CSVLogger` as the default logger, unless the `tensorboard` or `tensorboardX` packages are found. Please `pip install lightning[extra]` or one of them to enable TensorBoard support by default\n"
-=======
-      "  1/50:   0%|          | 0/1714 [00:00<?, ? batch/s]"
-     ]
-    },
-    {
-     "name": "stderr",
-     "output_type": "stream",
-     "text": [
-      "  1/50:  33%|███▎      | 567/1714 [07:02<14:14,  1.34 batch/s, loss=3.539, acc=5.10%]\n"
-     ]
-    },
-    {
-     "ename": "KeyboardInterrupt",
-     "evalue": "",
-     "output_type": "error",
-     "traceback": [
-      "\u001b[1;31m---------------------------------------------------------------------------\u001b[0m",
-      "\u001b[1;31mKeyboardInterrupt\u001b[0m                         Traceback (most recent call last)",
-      "Cell \u001b[1;32mIn[35], line 30\u001b[0m\n\u001b[0;32m     20\u001b[0m \u001b[38;5;66;03m# Early stopping\u001b[39;00m\n\u001b[0;32m     21\u001b[0m stop_fn \u001b[38;5;241m=\u001b[39m EarlyStopping(\n\u001b[0;32m     22\u001b[0m     stat_to_track       \u001b[38;5;241m=\u001b[39mstat_to_track,\n\u001b[0;32m     23\u001b[0m     mode                \u001b[38;5;241m=\u001b[39mmode,\n\u001b[1;32m   (...)\u001b[0m\n\u001b[0;32m     27\u001b[0m     save_path           \u001b[38;5;241m=\u001b[39mmodel_save_path\n\u001b[0;32m     28\u001b[0m )\n\u001b[1;32m---> 30\u001b[0m \u001b[43mtrain_loop\u001b[49m\u001b[43m(\u001b[49m\n\u001b[0;32m     31\u001b[0m \u001b[43m    \u001b[49m\u001b[43mmodel\u001b[49m\u001b[43m,\u001b[49m\n\u001b[0;32m     32\u001b[0m \u001b[43m    \u001b[49m\u001b[43mcriterion\u001b[49m\u001b[43m           \u001b[49m\u001b[38;5;241;43m=\u001b[39;49m\u001b[43mcriterion\u001b[49m\u001b[43m,\u001b[49m\n\u001b[0;32m     33\u001b[0m \u001b[43m    \u001b[49m\u001b[43moptimizer\u001b[49m\u001b[43m           \u001b[49m\u001b[38;5;241;43m=\u001b[39;49m\u001b[43moptimizer\u001b[49m\u001b[43m,\u001b[49m\n\u001b[0;32m     34\u001b[0m \u001b[43m    \u001b[49m\u001b[43mscheduler\u001b[49m\u001b[43m           \u001b[49m\u001b[38;5;241;43m=\u001b[39;49m\u001b[43mscheduler\u001b[49m\u001b[43m,\u001b[49m\n\u001b[0;32m     35\u001b[0m \u001b[43m    \u001b[49m\u001b[43mepochs\u001b[49m\u001b[43m              \u001b[49m\u001b[38;5;241;43m=\u001b[39;49m\u001b[43mepochs\u001b[49m\u001b[43m,\u001b[49m\n\u001b[0;32m     36\u001b[0m \u001b[43m    \u001b[49m\u001b[43mtrain_loader\u001b[49m\u001b[43m        \u001b[49m\u001b[38;5;241;43m=\u001b[39;49m\u001b[43mtrain_loader\u001b[49m\u001b[43m,\u001b[49m\n\u001b[0;32m     37\u001b[0m \u001b[43m    \u001b[49m\u001b[43mvalidation_loader\u001b[49m\u001b[43m   \u001b[49m\u001b[38;5;241;43m=\u001b[39;49m\u001b[43mvalidation_loader\u001b[49m\u001b[43m,\u001b[49m\n\u001b[0;32m     38\u001b[0m \u001b[43m    \u001b[49m\u001b[43mdevice\u001b[49m\u001b[43m              \u001b[49m\u001b[38;5;241;43m=\u001b[39;49m\u001b[43mdevice\u001b[49m\u001b[43m,\u001b[49m\n\u001b[0;32m     39\u001b[0m \u001b[43m    \u001b[49m\u001b[43mstop_fn\u001b[49m\u001b[43m             \u001b[49m\u001b[38;5;241;43m=\u001b[39;49m\u001b[43mstop_fn\u001b[49m\n\u001b[0;32m     40\u001b[0m \u001b[43m)\u001b[49m\n\u001b[0;32m     42\u001b[0m stopping_report \u001b[38;5;241m=\u001b[39m stop_fn\u001b[38;5;241m.\u001b[39mreport()\n\u001b[0;32m     44\u001b[0m \u001b[38;5;66;03m# If the model was not stopped by EarlyStopping, save it\u001b[39;00m\n",
-      "File \u001b[1;32md:\\AI\\med-mnist\\src\\train.py:158\u001b[0m, in \u001b[0;36mtrain_loop\u001b[1;34m(model, criterion, optimizer, scheduler, epochs, train_loader, validation_loader, device, stop_fn)\u001b[0m\n\u001b[0;32m    155\u001b[0m loss\u001b[38;5;241m.\u001b[39mbackward()\n\u001b[0;32m    156\u001b[0m optimizer\u001b[38;5;241m.\u001b[39mstep()\n\u001b[1;32m--> 158\u001b[0m running_loss \u001b[38;5;241m+\u001b[39m\u001b[38;5;241m=\u001b[39m \u001b[43mloss\u001b[49m\u001b[38;5;241;43m.\u001b[39;49m\u001b[43mitem\u001b[49m\u001b[43m(\u001b[49m\u001b[43m)\u001b[49m\n\u001b[0;32m    160\u001b[0m \u001b[38;5;66;03m# Calculate average loss up to this batch\u001b[39;00m\n\u001b[0;32m    161\u001b[0m stats[\u001b[38;5;124m\"\u001b[39m\u001b[38;5;124mloss\u001b[39m\u001b[38;5;124m\"\u001b[39m] \u001b[38;5;241m=\u001b[39m running_loss \u001b[38;5;241m/\u001b[39m (i \u001b[38;5;241m+\u001b[39m \u001b[38;5;241m1\u001b[39m) \u001b[38;5;66;03m# average loss\u001b[39;00m\n",
-      "\u001b[1;31mKeyboardInterrupt\u001b[0m: "
->>>>>>> 14c8f5b7
      ]
     }
    ],
@@ -1269,39 +927,12 @@
     "from lightning.pytorch import Trainer\n",
     "from lightning.pytorch.callbacks import EarlyStopping, ModelCheckpoint, RichProgressBar\n",
     "\n",
-<<<<<<< HEAD
     "\n",
     "early_stopping = EarlyStopping(\n",
     "    monitor             = stat_to_track,\n",
     "    mode                = mode,\n",
     "    patience            = patience,\n",
     "    min_delta           = delta\n",
-=======
-    "# Optimizer selection\n",
-    "if optimizer_name == \"SGD\":\n",
-    "    optimizer = optim.SGD(model.parameters(), lr=lr, momentum=momentum, weight_decay=weight_decay)\n",
-    "elif optimizer_name == \"Adam\":\n",
-    "    optimizer = optim.Adam(model.parameters(), lr=lr, weight_decay=weight_decay)\n",
-    "elif optimizer_name == \"AdamW\":\n",
-    "    optimizer = optim.AdamW(model.parameters(), lr=lr, weight_decay=weight_decay, betas=betas, amsgrad=AMSGrad)\n",
-    "else:\n",
-    "    raise ValueError(\"Invalid optimizer name\")\n",
-    "\n",
-    "# Initialize the scheduler\n",
-    "# Uncomment the scheduler you want to use:\n",
-    "# scheduler = StepLR(optimizer, step_size=5, gamma=0.5)  # Decreases LR by gamma every step_size epochs\n",
-    "scheduler = CosineAnnealingLR(optimizer, T_max=epochs)  # Adjusts LR using cosine annealing over epochs\n",
-    "\n",
-    "\n",
-    "# Early stopping\n",
-    "stop_fn = EarlyStopping(\n",
-    "    stat_to_track       =stat_to_track,\n",
-    "    mode                =mode,\n",
-    "    patience            =patience,\n",
-    "    delta               =delta,\n",
-    "    delay               =delay,\n",
-    "    save_path           =model_save_path\n",
->>>>>>> 14c8f5b7
     ")\n",
     "\n",
     "checkpoint_callback = ModelCheckpoint(\n",
